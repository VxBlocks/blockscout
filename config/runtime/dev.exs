--- conflicted
+++ resolved
@@ -22,13 +22,7 @@
   ],
   url: [
     scheme: "http",
-<<<<<<< HEAD
-    host: System.get_env("BLOCKSCOUT_HOST", "localhost"),
-    path: ConfigHelper.network_path(),
-    api_path: ConfigHelper.api_path()
-=======
     host: System.get_env("BLOCKSCOUT_HOST", "localhost")
->>>>>>> 50487be8
   ],
   https: [
     port: (port && port + 1) || 4001,
