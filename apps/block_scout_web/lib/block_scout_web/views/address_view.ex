--- conflicted
+++ resolved
@@ -6,13 +6,13 @@
   alias BlockScoutWeb.{AccessHelper, LayoutView}
   alias Explorer.Account.CustomABI
   alias Explorer.{Chain, CustomContractsHelper, Repo}
-<<<<<<< HEAD
 
   alias Explorer.Chain.{
     Address,
     BridgedToken,
     Hash,
     InternalTransaction,
+    Log,
     SmartContract,
     Token,
     TokenTransfer,
@@ -20,9 +20,6 @@
     Wei
   }
 
-=======
-  alias Explorer.Chain.{Address, Hash, InternalTransaction, Log, SmartContract, Token, TokenTransfer, Transaction, Wei}
->>>>>>> ed4553da
   alias Explorer.Chain.Block.Reward
   alias Explorer.EnvVarTranslator
   alias Explorer.ExchangeRates.Token, as: TokenExchangeRate
