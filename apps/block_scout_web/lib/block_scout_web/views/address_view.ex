defmodule BlockScoutWeb.AddressView do
  use BlockScoutWeb, :view

  require Logger

  alias BlockScoutWeb.{AccessHelpers, LayoutView}
  alias Explorer.Account.CustomABI
  alias Explorer.{Chain, CustomContractsHelpers, Repo}

  alias Explorer.Chain.{
    Address,
    BridgedToken,
    Hash,
    InternalTransaction,
    SmartContract,
    Token,
    TokenTransfer,
    Transaction,
    Wei
  }

  alias Explorer.Chain.Block.Reward
  alias Explorer.ExchangeRates.Token, as: TokenExchangeRate
  alias Explorer.SmartContract.{Helper, Writer}

  import BlockScoutWeb.Account.AuthController, only: [current_user: 1]

  @dialyzer :no_match

  @tabs [
    "coin-balances",
    "contracts",
    "decompiled-contracts",
    "internal-transactions",
    "token-transfers",
    "read-contract",
    "read-proxy",
    "write-contract",
    "write-proxy",
    "tokens",
    "transactions",
    "validations"
  ]

  def address_partial_selector(struct_to_render_from, direction, current_address, truncate \\ false)

  def address_partial_selector(%Address{} = address, _, current_address, truncate) do
    matching_address_check(current_address, address, contract?(address), truncate)
  end

  def address_partial_selector(
        %InternalTransaction{to_address_hash: nil, created_contract_address_hash: nil},
        :to,
        _current_address,
        _truncate
      ) do
    gettext("Contract Address Pending")
  end

  def address_partial_selector(
        %InternalTransaction{to_address: nil, created_contract_address: contract_address},
        :to,
        current_address,
        truncate
      ) do
    matching_address_check(current_address, contract_address, true, truncate)
  end

  def address_partial_selector(%InternalTransaction{to_address: address}, :to, current_address, truncate) do
    matching_address_check(current_address, address, contract?(address), truncate)
  end

  def address_partial_selector(%InternalTransaction{from_address: address}, :from, current_address, truncate) do
    matching_address_check(current_address, address, contract?(address), truncate)
  end

  def address_partial_selector(%TokenTransfer{to_address: address}, :to, current_address, truncate) do
    matching_address_check(current_address, address, contract?(address), truncate)
  end

  def address_partial_selector(%TokenTransfer{from_address: address}, :from, current_address, truncate) do
    matching_address_check(current_address, address, contract?(address), truncate)
  end

  def address_partial_selector(
        %Transaction{to_address_hash: nil, created_contract_address_hash: nil},
        :to,
        _current_address,
        _truncate
      ) do
    gettext("Contract Address Pending")
  end

  def address_partial_selector(
        %Transaction{to_address: nil, created_contract_address: contract_address},
        :to,
        current_address,
        truncate
      ) do
    matching_address_check(current_address, contract_address, true, truncate)
  end

  def address_partial_selector(%Transaction{to_address: address}, :to, current_address, truncate) do
    matching_address_check(current_address, address, contract?(address), truncate)
  end

  def address_partial_selector(%Transaction{from_address: address}, :from, current_address, truncate) do
    matching_address_check(current_address, address, contract?(address), truncate)
  end

  def address_partial_selector(%Reward{address: address}, _, current_address, truncate) do
    matching_address_check(current_address, address, false, truncate)
  end

  def address_title(%Address{} = address) do
    if contract?(address) do
      gettext("Contract Address")
    else
      gettext("Address")
    end
  end

  @doc """
  Returns a formatted address balance and includes the unit.
  """
  def balance(%Address{fetched_coin_balance: nil}), do: ""

  def balance(%Address{fetched_coin_balance: balance}) do
    format_wei_value(balance, :ether)
  end

  def balance_percentage_enabled?(total_supply) do
    Application.get_env(:block_scout_web, :show_percentage) && total_supply > 0
  end

  def balance_percentage(_, nil), do: ""

  def balance_percentage(
        %Address{
          hash: %Explorer.Chain.Hash{
            byte_count: 20,
            bytes: <<0, 0, 0, 0, 0, 0, 0, 0, 0, 0, 0, 0, 0, 0, 0, 0, 0, 0, 0, 0>>
          }
        },
        _
      ),
      do: ""

  def balance_percentage(%Address{fetched_coin_balance: balance}, total_supply) do
    if Decimal.compare(total_supply, 0) == :gt do
      balance
      |> Wei.to(:ether)
      |> Decimal.div(Decimal.new(total_supply))
      |> Decimal.mult(100)
      |> Decimal.round(4)
      |> Decimal.to_string(:normal)
      |> Kernel.<>("% #{gettext("Market Cap")}")
    else
      balance
      |> Wei.to(:ether)
      |> Decimal.to_string(:normal)
    end
  end

  def empty_exchange_rate?(exchange_rate) do
    TokenExchangeRate.null?(exchange_rate)
  end

  def balance_percentage(%Address{fetched_coin_balance: _} = address) do
    balance_percentage(address, Chain.total_supply())
  end

  def balance_block_number(%Address{fetched_coin_balance_block_number: nil}), do: ""

  def balance_block_number(%Address{fetched_coin_balance_block_number: fetched_coin_balance_block_number}) do
    to_string(fetched_coin_balance_block_number)
  end

  def contract?(%Address{contract_code: nil}), do: false

  def contract?(%Address{contract_code: _}), do: true

  def contract?(nil), do: true

  def validator?(val) when val > 0, do: true

  def validator?(_), do: false

  def hash(%Address{hash: hash}) do
    to_string(hash)
  end

  @doc """
  Returns the primary name of an address if available. If there is no names on address function performs preload of names association.
  """
  def primary_name(_, second_time? \\ false)

  def primary_name(%Address{names: [_ | _] = address_names}, _second_time?) do
    case Enum.find(address_names, &(&1.primary == true)) do
      nil ->
        %Address.Name{name: name} = Enum.at(address_names, 0)
        name

      %Address.Name{name: name} ->
        name
    end
  end

  def primary_name(%Address{names: _} = address, false) do
    primary_name(Repo.preload(address, [:names]), true)
  end

  def primary_name(%Address{names: _}, true), do: nil

  def implementation_name(%Address{smart_contract: %{implementation_name: implementation_name}}),
    do: implementation_name

  def implementation_name(_), do: nil

  def primary_validator_metadata(%Address{names: [_ | _] = address_names}) do
    case Enum.find(address_names, &(&1.primary == true)) do
      %Address.Name{
        metadata:
          metadata = %{
            "license_id" => _,
            "address" => _,
            "state" => _,
            "zipcode" => _,
            "expiration_date" => _,
            "created_date" => _
          }
      } ->
        metadata

      _ ->
        nil
    end
  end

  def primary_validator_metadata(%Address{names: _}), do: nil

  def format_datetime_string(unix_date) do
    unix_date
    |> DateTime.from_unix!()
    |> Timex.format!("{M}-{D}-{YYYY}")
  end

  def qr_code(address_hash) do
    address_hash
    |> to_string()
    |> QRCode.to_png()
    |> Base.encode64()
  end

  def smart_contract_verified?(%Address{smart_contract: %{metadata_from_verified_twin: true}}), do: false

  def smart_contract_verified?(%Address{smart_contract: %SmartContract{}}), do: true

  def smart_contract_verified?(%Address{smart_contract: nil}), do: false

  def smart_contract_with_read_only_functions?(%Address{smart_contract: %SmartContract{}} = address) do
    Enum.any?(address.smart_contract.abi, &is_read_function?(&1))
  end

  def smart_contract_with_read_only_functions?(%Address{smart_contract: nil}), do: false

  def is_read_function?(function), do: Helper.queriable_method?(function) || Helper.read_with_wallet_method?(function)

  def smart_contract_is_proxy?(%Address{smart_contract: %SmartContract{}} = address) do
    Chain.proxy_contract?(address.hash, address.smart_contract.abi)
  end

  def smart_contract_is_proxy?(%Address{smart_contract: nil}), do: false

  def smart_contract_with_write_functions?(%Address{smart_contract: %SmartContract{}} = address) do
    Enum.any?(
      address.smart_contract.abi,
      &Writer.write_function?(&1)
    )
  end

  def smart_contract_with_write_functions?(%Address{smart_contract: nil}), do: false

  def has_decompiled_code?(address) do
    address.has_decompiled_code? ||
      (Ecto.assoc_loaded?(address.decompiled_smart_contracts) && Enum.count(address.decompiled_smart_contracts) > 0)
  end

  def token_title(%Token{name: nil, contract_address_hash: contract_address_hash}) do
    short_hash_left_right(contract_address_hash)
  end

  def token_title(%Token{name: name, symbol: symbol, contract_address_hash: contract_address_hash} = token) do
    token_title_inner(name, symbol, contract_address_hash, token)
  end

  def token_title(%{name: name, symbol: symbol, address_hash: contract_address_hash} = token) do
    token_title_inner(name, symbol, contract_address_hash, token)
  end

  defp token_title_inner(name, symbol, contract_address_hash, token) do
    if Map.has_key?(token, :bridged) && token.bridged do
      bridged_token = Repo.get(BridgedToken, contract_address_hash)
      Chain.token_display_name_based_on_bridge_destination(name, symbol, bridged_token.foreign_chain_id)
    else
      "#{name} (#{symbol})"
    end
  end

  def trimmed_hash(%Hash{} = hash) do
    string_hash = to_string(hash)
    trimmed_hash(string_hash)
  end

  def trimmed_hash(address) when is_binary(address) do
    "#{String.slice(address, 0..7)}–#{String.slice(address, -6..-1)}"
  end

  def trimmed_hash(_), do: ""

  def trimmed_verify_link(hash) do
    string_hash = to_string(hash)
    "#{String.slice(string_hash, 0..21)}..."
  end

  def transaction_hash(%Address{contracts_creation_internal_transaction: %InternalTransaction{}} = address) do
    address.contracts_creation_internal_transaction.transaction_hash
  end

  def transaction_hash(%Address{contracts_creation_transaction: %Transaction{}} = address) do
    address.contracts_creation_transaction.hash
  end

  def from_address_hash(%Address{contracts_creation_internal_transaction: %InternalTransaction{}} = address) do
    address.contracts_creation_internal_transaction.from_address_hash
  end

  def from_address_hash(%Address{contracts_creation_transaction: %Transaction{}} = address) do
    address.contracts_creation_transaction.from_address_hash
  end

  def from_address_hash(_address), do: nil

  def address_link_to_other_explorer(link, address, full) do
    if full do
      link <> to_string(address)
    else
      trimmed_verify_link(link <> to_string(address))
    end
  end

  defp matching_address_check(%Address{hash: hash} = current_address, %Address{hash: hash}, contract?, truncate) do
    [
      view_module: __MODULE__,
      partial: "_responsive_hash.html",
      address: current_address,
      contract: contract?,
      truncate: truncate,
      use_custom_tooltip: false
    ]
  end

  defp matching_address_check(_current_address, %Address{} = address, contract?, truncate) do
    [
      view_module: __MODULE__,
      partial: "_link.html",
      address: address,
      contract: contract?,
      truncate: truncate,
      use_custom_tooltip: false
    ]
  end

  @doc """
  Get the current tab name/title from the request path and possible tab names.

  The tabs on mobile are represented by a dropdown list, which has a title. This title is the
  currently selected tab name. This function returns that name, properly gettext'ed.

  The list of possible tab names for this page is represented by the attribute @tab.

  Raises error if there is no match, so a developer of a new tab must include it in the list.
  """
  def current_tab_name(request_path) do
    @tabs
    |> Enum.filter(&tab_active?(&1, request_path))
    |> tab_name()
  end

  defp tab_name(["tokens"]), do: gettext("Tokens")
  defp tab_name(["internal-transactions"]), do: gettext("Internal Transactions")
  defp tab_name(["transactions"]), do: gettext("Transactions")
  defp tab_name(["token-transfers"]), do: gettext("Token Transfers")
  defp tab_name(["contracts"]), do: gettext("Code")
  defp tab_name(["decompiled-contracts"]), do: gettext("Decompiled Code")
  defp tab_name(["read-contract"]), do: gettext("Read Contract")
  defp tab_name(["read-proxy"]), do: gettext("Read Proxy")
  defp tab_name(["write-contract"]), do: gettext("Write Contract")
  defp tab_name(["write-proxy"]), do: gettext("Write Proxy")
  defp tab_name(["coin-balances"]), do: gettext("Coin Balance History")
  defp tab_name(["validations"]), do: gettext("Blocks Validated")
  defp tab_name(["logs"]), do: gettext("Logs")

  def short_hash(%Address{hash: hash}) do
    <<
      "0x",
      short_address::binary-size(8),
      _rest::binary
    >> = to_string(hash)

    "0x" <> short_address
  end

  def short_hash_left_right(hash) when not is_nil(hash) do
    case hash do
      "0x" <> rest ->
        shortify_hash_string(rest)

      %Chain.Hash{
        byte_count: _,
        bytes: bytes
      } ->
        shortify_hash_string(Base.encode16(bytes, case: :lower))

      hash ->
        shortify_hash_string(hash)
    end
  end

  def short_hash_left_right(hash) when is_nil(hash), do: ""

  defp shortify_hash_string(hash) do
    <<
      left::binary-size(8),
      _middle::binary-size(26),
      right::binary-size(6)
    >> = to_string(hash)

    "0x" <> left <> "-" <> right
  end

  def short_contract_name(name, max_length) do
    short_string(name, max_length)
  end

  def short_token_id(%Decimal{} = token_id, max_length) do
    token_id
    |> Decimal.to_string()
    |> short_string(max_length)
  end

  def short_token_id(token_id, max_length) do
    short_string(token_id, max_length)
  end

  def short_string(nil, _max_length), do: ""

  def short_string(name, max_length) do
    part_length = Kernel.trunc(max_length / 4)

    if String.length(name) <= max_length,
      do: name,
      else: "#{String.slice(name, 0, max_length - part_length)}..#{String.slice(name, -part_length, part_length)}"
  end

  def address_page_title(address) do
    cond do
      smart_contract_verified?(address) -> "#{address.smart_contract.name} (#{to_string(address)})"
      contract?(address) -> "Contract #{to_string(address)}"
      true -> "#{to_string(address)}"
    end
  end

  def smart_contract_is_gnosis_safe_proxy?(%Address{smart_contract: %SmartContract{}} = address) do
    address.smart_contract.name == "GnosisSafeProxy" && Chain.gnosis_safe_contract?(address.smart_contract.abi)
  end

  def smart_contract_is_gnosis_safe_proxy?(_address), do: false

<<<<<<< HEAD
  def is_random_aura?(nil), do: false

  def is_random_aura?(address_hash) do
    address_hash_str = "0x" <> Base.encode16(address_hash.bytes, case: :lower)
    address_hash_str == String.downcase(System.get_env("RANDOM_AURA_CONTRACT", ""))
  end

  def is_omni_bridge?(nil), do: false

  def is_omni_bridge?(address_hash) do
    address_hash_str = "0x" <> Base.encode16(address_hash.bytes, case: :lower)

    address_hash_str == String.downcase(System.get_env("ETH_OMNI_BRIDGE_MEDIATOR", "")) ||
      address_hash_str == String.downcase(System.get_env("BSC_OMNI_BRIDGE_MEDIATOR", ""))
  end

  def is_omni_eth_bridge?(nil), do: false

  def is_omni_eth_bridge?(address_hash) do
    address_hash_str = "0x" <> Base.encode16(address_hash.bytes, case: :lower)

    address_hash_str == String.downcase(System.get_env("ETH_OMNI_BRIDGE_MEDIATOR", "")) ||
      address_hash_str == String.downcase(System.get_env("ETH_OMNI_BRIDGE", ""))
  end

  def is_omni_bsc_bridge?(nil), do: false

  def is_omni_bsc_bridge?(address_hash) do
    address_hash_str = "0x" <> Base.encode16(address_hash.bytes, case: :lower)

    address_hash_str == String.downcase(System.get_env("BSC_OMNI_BRIDGE_MEDIATOR", "")) ||
      address_hash_str == String.downcase(System.get_env("BSC_OMNI_BRIDGE", ""))
  end

  def is_omni_poa_bridge?(nil), do: false

  def is_omni_poa_bridge?(address_hash) do
    address_hash_str = "0x" <> Base.encode16(address_hash.bytes, case: :lower)

    address_hash_str == String.downcase(System.get_env("POA_OMNI_BRIDGE_MEDIATOR", "")) ||
      address_hash_str == String.downcase(System.get_env("POA_OMNI_BRIDGE", ""))
  end

  def is_xmoon_token?(nil), do: false

  def is_xmoon_token?(address_hash) do
    address_hash_str = "0x" <> Base.encode16(address_hash.bytes, case: :lower)

    address_hash_str == String.downcase(System.get_env("RINKEBY_XMOON_TOKEN", ""))
  end

  def is_xbrick_token?(nil), do: false

  def is_xbrick_token?(address_hash) do
    address_hash_str = "0x" <> Base.encode16(address_hash.bytes, case: :lower)

    address_hash_str == String.downcase(System.get_env("RINKEBY_XBRICK_TOKEN", ""))
  end

  def is_test?(nil), do: false

  def is_test?(address_hash) do
    address_hash_str = "0x" <> Base.encode16(address_hash.bytes, case: :lower)
    String.downcase(System.get_env("CUSTOM_CONTRACT_ADDRESSES_TEST_TOKEN", "")) =~ address_hash_str
  end

  # def get_chainlink_oracle_name(oracle_address) do
  #   if oracle_address do
  #     chainlink_oracles_config = Application.get_env(:block_scout_web, :chainlink_oracles)

  #     if chainlink_oracles_config do
  #       try do
  #         chainlink_oracle =
  #           chainlink_oracles_config
  #           |> Parser.parse!(%{keys: :atoms!})
  #           |> Enum.find(fn %{:name => _name, :address => address} ->
  #             String.downcase(address) == String.downcase(oracle_address)
  #           end)

  #         chainlink_oracle[:name]
  #       rescue
  #         _ ->
  #           ""
  #       end
  #     else
  #       ""
  #     end
  #   else
  #     ""
  #   end
  # end

=======
>>>>>>> 5d3fc0e4
  def tag_name_to_label(tag_name) do
    tag_name
    |> String.replace(" ", "-")
  end

  def fetch_custom_abi(conn, address_hash) do
    if current_user = current_user(conn) do
<<<<<<< HEAD
      CustomABI.get_custom_abi_by_identity_id_and_address_hash(current_user.id, address_hash)
=======
      CustomABI.get_custom_abi_by_identity_id_and_address_hash(address_hash, current_user.id)
>>>>>>> 5d3fc0e4
    end
  end

  def has_address_custom_abi_with_read_functions?(conn, address_hash) do
    custom_abi = fetch_custom_abi(conn, address_hash)

    check_custom_abi_for_having_read_functions(custom_abi)
  end

  def check_custom_abi_for_having_read_functions(custom_abi),
    do: !is_nil(custom_abi) && Enum.any?(custom_abi.abi, &is_read_function?(&1))

  def has_address_custom_abi_with_write_functions?(conn, address_hash) do
    custom_abi = fetch_custom_abi(conn, address_hash)

    check_custom_abi_for_having_write_functions(custom_abi)
  end

  def check_custom_abi_for_having_write_functions(custom_abi),
    do: !is_nil(custom_abi) && Enum.any?(custom_abi.abi, &Writer.write_function?(&1))
end<|MERGE_RESOLUTION|>--- conflicted
+++ resolved
@@ -477,7 +477,6 @@
 
   def smart_contract_is_gnosis_safe_proxy?(_address), do: false
 
-<<<<<<< HEAD
   def is_random_aura?(nil), do: false
 
   def is_random_aura?(address_hash) do
@@ -570,8 +569,6 @@
   #   end
   # end
 
-=======
->>>>>>> 5d3fc0e4
   def tag_name_to_label(tag_name) do
     tag_name
     |> String.replace(" ", "-")
@@ -579,11 +576,7 @@
 
   def fetch_custom_abi(conn, address_hash) do
     if current_user = current_user(conn) do
-<<<<<<< HEAD
-      CustomABI.get_custom_abi_by_identity_id_and_address_hash(current_user.id, address_hash)
-=======
       CustomABI.get_custom_abi_by_identity_id_and_address_hash(address_hash, current_user.id)
->>>>>>> 5d3fc0e4
     end
   end
 
