defmodule BlockScoutWeb.API.V2.TransactionView do
  use BlockScoutWeb, :view

  alias BlockScoutWeb.API.V2.{ApiView, Helper, TokenView}
  alias BlockScoutWeb.{ABIEncodedValueView, TransactionView}
  alias BlockScoutWeb.Models.GetTransactionTags
  alias BlockScoutWeb.Tokens.Helper, as: TokensHelper
  alias BlockScoutWeb.TransactionStateView
  alias Ecto.Association.NotLoaded
  alias Explorer.{Chain, Market}
  alias Explorer.Chain.{Address, Block, Hash, InternalTransaction, Log, Token, Transaction, Wei}
  alias Explorer.Chain.Block.Reward
  alias Explorer.Chain.PolygonEdge.Reader
  alias Explorer.Chain.Transaction.StateChange
  alias Explorer.Counters.AverageBlockTime
  alias Timex.Duration

  import BlockScoutWeb.Account.AuthController, only: [current_user: 1]
  import Explorer.Chain.Transaction, only: [maybe_prepare_stability_fees: 1, bytes_to_address_hash: 1]
  import Explorer.Helper, only: [decode_data: 2]

  @api_true [api?: true]
  @suave_bid_event "0x83481d5b04dea534715acad673a8177a46fc93882760f36bdc16ccac439d504e"

  def render("message.json", assigns) do
    ApiView.render("message.json", assigns)
  end

  def render("transactions_watchlist.json", %{
        transactions: transactions,
        next_page_params: next_page_params,
        conn: conn,
        watchlist_names: watchlist_names
      }) do
    block_height = Chain.block_height(@api_true)
    {decoded_transactions, _, _} = decode_transactions(transactions, true)

    %{
      "items" =>
        transactions
        |> maybe_prepare_stability_fees()
        |> Enum.zip(decoded_transactions)
        |> Enum.map(fn {tx, decoded_input} ->
          prepare_transaction(tx, conn, false, block_height, watchlist_names, decoded_input)
        end),
      "next_page_params" => next_page_params
    }
  end

  def render("transactions_watchlist.json", %{
        transactions: transactions,
        conn: conn,
        watchlist_names: watchlist_names
      }) do
    block_height = Chain.block_height(@api_true)
    {decoded_transactions, _, _} = decode_transactions(transactions, true)

    transactions
    |> maybe_prepare_stability_fees()
    |> Enum.zip(decoded_transactions)
    |> Enum.map(fn {tx, decoded_input} ->
      prepare_transaction(tx, conn, false, block_height, watchlist_names, decoded_input)
    end)
  end

  def render("transactions.json", %{transactions: transactions, next_page_params: next_page_params, conn: conn}) do
    block_height = Chain.block_height(@api_true)
    {decoded_transactions, _, _} = decode_transactions(transactions, true)

    %{
      "items" =>
        transactions
        |> maybe_prepare_stability_fees()
        |> Enum.zip(decoded_transactions)
        |> Enum.map(fn {tx, decoded_input} -> prepare_transaction(tx, conn, false, block_height, decoded_input) end),
      "next_page_params" => next_page_params
    }
  end

  def render("transactions.json", %{transactions: transactions, items: true, conn: conn}) do
    %{
      "items" => render("transactions.json", %{transactions: transactions, conn: conn})
    }
  end

  def render("transactions.json", %{transactions: transactions, conn: conn}) do
    block_height = Chain.block_height(@api_true)
    {decoded_transactions, _, _} = decode_transactions(transactions, true)

    transactions
    |> maybe_prepare_stability_fees()
    |> Enum.zip(decoded_transactions)
    |> Enum.map(fn {tx, decoded_input} -> prepare_transaction(tx, conn, false, block_height, decoded_input) end)
  end

  def render("transaction.json", %{transaction: transaction, conn: conn}) do
    block_height = Chain.block_height(@api_true)
    {[decoded_input], _, _} = decode_transactions([transaction], false)
    prepare_transaction(transaction |> maybe_prepare_stability_fees(), conn, true, block_height, decoded_input)
  end

  def render("raw_trace.json", %{internal_transactions: internal_transactions}) do
    InternalTransaction.internal_transactions_to_raw(internal_transactions)
  end

  def render("decoded_log_input.json", %{method_id: method_id, text: text, mapping: mapping}) do
    %{"method_id" => method_id, "method_call" => text, "parameters" => prepare_log_mapping(mapping)}
  end

  def render("decoded_input.json", %{method_id: method_id, text: text, mapping: mapping, error?: _error}) do
    %{"method_id" => method_id, "method_call" => text, "parameters" => prepare_method_mapping(mapping)}
  end

  def render("revert_reason.json", %{raw: raw}) do
    %{"raw" => raw}
  end

  def render("token_transfers.json", %{token_transfers: token_transfers, next_page_params: next_page_params, conn: conn}) do
    {decoded_transactions, _, _} = decode_transactions(Enum.map(token_transfers, fn tt -> tt.transaction end), true)

    %{
      "items" =>
        token_transfers
        |> Enum.zip(decoded_transactions)
        |> Enum.map(fn {tt, decoded_input} -> prepare_token_transfer(tt, conn, decoded_input) end),
      "next_page_params" => next_page_params
    }
  end

  def render("token_transfers.json", %{token_transfers: token_transfers, conn: conn}) do
    {decoded_transactions, _, _} = decode_transactions(Enum.map(token_transfers, fn tt -> tt.transaction end), true)

    token_transfers
    |> Enum.zip(decoded_transactions)
    |> Enum.map(fn {tt, decoded_input} -> prepare_token_transfer(tt, conn, decoded_input) end)
  end

  def render("token_transfer.json", %{token_transfer: token_transfer, conn: conn}) do
    {[decoded_transaction], _, _} = decode_transactions([token_transfer.transaction], true)
    prepare_token_transfer(token_transfer, conn, decoded_transaction)
  end

  def render("transaction_actions.json", %{actions: actions}) do
    Enum.map(actions, &prepare_transaction_action(&1))
  end

  def render("internal_transactions.json", %{
        internal_transactions: internal_transactions,
        next_page_params: next_page_params,
        conn: conn
      }) do
    %{
      "items" => Enum.map(internal_transactions, &prepare_internal_transaction(&1, conn)),
      "next_page_params" => next_page_params
    }
  end

  def render("logs.json", %{logs: logs, next_page_params: next_page_params, tx_hash: tx_hash}) do
    decoded_logs = decode_logs(logs, false)

    %{
      "items" =>
        logs |> Enum.zip(decoded_logs) |> Enum.map(fn {log, decoded_log} -> prepare_log(log, tx_hash, decoded_log) end),
      "next_page_params" => next_page_params
    }
  end

  def render("logs.json", %{logs: logs, next_page_params: next_page_params}) do
    decoded_logs = decode_logs(logs, false)

    %{
      "items" =>
        logs
        |> Enum.zip(decoded_logs)
        |> Enum.map(fn {log, decoded_log} -> prepare_log(log, log.transaction, decoded_log) end),
      "next_page_params" => next_page_params
    }
  end

  def render("state_changes.json", %{state_changes: state_changes, next_page_params: next_page_params}) do
    %{
      "items" => Enum.map(state_changes, &prepare_state_change(&1)),
      "next_page_params" => next_page_params
    }
  end

  def decode_logs(logs, skip_sig_provider?) do
    {result, _, _} =
      Enum.reduce(logs, {[], %{}, %{}}, fn log, {results, contracts_acc, events_acc} ->
        {result, contracts_acc, events_acc} =
          Log.decode(
            log,
            %Transaction{hash: log.transaction_hash},
            @api_true,
            skip_sig_provider?,
            contracts_acc,
            events_acc
          )

        {[format_decoded_log_input(result) | results], contracts_acc, events_acc}
      end)

    Enum.reverse(result)
  end

  def decode_transactions(transactions, skip_sig_provider?) do
    Enum.reduce(transactions, {[], %{}, %{}}, fn transaction, {results, abi_acc, methods_acc} ->
      {result, abi_acc, methods_acc} =
        Transaction.decoded_input_data(transaction, skip_sig_provider?, @api_true, abi_acc, methods_acc)

      {Enum.reverse([format_decoded_input(result) | Enum.reverse(results)]), abi_acc, methods_acc}
    end)
  end

  def prepare_token_transfer(token_transfer, _conn, decoded_input) do
    %{
      "tx_hash" => token_transfer.transaction_hash,
      "from" => Helper.address_with_info(nil, token_transfer.from_address, token_transfer.from_address_hash, false),
      "to" => Helper.address_with_info(nil, token_transfer.to_address, token_transfer.to_address_hash, false),
      "total" => prepare_token_transfer_total(token_transfer),
      "token" => TokenView.render("token.json", %{token: token_transfer.token}),
      "type" => Chain.get_token_transfer_type(token_transfer),
      "timestamp" =>
        if(match?(%NotLoaded{}, token_transfer.block),
          do: block_timestamp(token_transfer.transaction),
          else: block_timestamp(token_transfer.block)
        ),
      "method" => method_name(token_transfer.transaction, decoded_input, true),
      "block_hash" => to_string(token_transfer.block_hash),
      "log_index" => to_string(token_transfer.log_index)
    }
  end

  def prepare_transaction_action(action) do
    %{
      "protocol" => action.protocol,
      "type" => action.type,
      "data" => action.data
    }
  end

  def prepare_token_transfer_total(token_transfer) do
    case TokensHelper.token_transfer_amount_for_api(token_transfer) do
      {:ok, :erc721_instance} ->
        %{"token_id" => List.first(token_transfer.token_ids)}

      {:ok, :erc1155_instance, value, decimals} ->
        %{"token_id" => List.first(token_transfer.token_ids), "value" => value, "decimals" => decimals}

      {:ok, :erc1155_instance, values, token_ids, decimals} ->
        %{"token_id" => List.first(token_ids), "value" => List.first(values), "decimals" => decimals}

      {:ok, value, decimals} ->
        %{"value" => value, "decimals" => decimals}

      _ ->
        nil
    end
  end

  def prepare_internal_transaction(internal_transaction, _conn) do
    %{
      "error" => internal_transaction.error,
      "success" => is_nil(internal_transaction.error),
      "type" => internal_transaction.call_type || internal_transaction.type,
      "transaction_hash" => internal_transaction.transaction_hash,
      "from" =>
        Helper.address_with_info(nil, internal_transaction.from_address, internal_transaction.from_address_hash, false),
      "to" =>
        Helper.address_with_info(nil, internal_transaction.to_address, internal_transaction.to_address_hash, false),
      "created_contract" =>
        Helper.address_with_info(
          nil,
          internal_transaction.created_contract_address,
          internal_transaction.created_contract_address_hash,
          false
        ),
      "value" => internal_transaction.value,
      "block" => internal_transaction.block_number,
      "timestamp" => internal_transaction.block.timestamp,
      "index" => internal_transaction.index,
      "gas_limit" => internal_transaction.gas
    }
  end

  def prepare_log(log, transaction_or_hash, decoded_log) do
    decoded = process_decoded_log(decoded_log)

    %{
      "tx_hash" => get_tx_hash(transaction_or_hash),
      "address" => Helper.address_with_info(nil, log.address, log.address_hash, false),
      "topics" => [
        log.first_topic,
        log.second_topic,
        log.third_topic,
        log.fourth_topic
      ],
      "data" => log.data,
      "index" => log.index,
      "decoded" => decoded,
      "smart_contract" => smart_contract_info(transaction_or_hash),
      "block_number" => log.block_number,
      "block_hash" => log.block_hash
    }
  end

  defp get_tx_hash(%Transaction{} = tx), do: to_string(tx.hash)
  defp get_tx_hash(hash), do: to_string(hash)

  defp smart_contract_info(%Transaction{} = tx),
    do: Helper.address_with_info(nil, tx.to_address, tx.to_address_hash, false)

  defp smart_contract_info(_), do: nil

  defp process_decoded_log(decoded_log) do
    case decoded_log do
      {:ok, method_id, text, mapping} ->
        render(__MODULE__, "decoded_log_input.json", method_id: method_id, text: text, mapping: mapping)

      _ ->
        nil
    end
  end

  defp prepare_transaction(tx, conn, single_tx?, block_height, watchlist_names \\ nil, decoded_input)

  defp prepare_transaction(
         {%Reward{} = emission_reward, %Reward{} = validator_reward},
         conn,
         single_tx?,
         _block_height,
         _watchlist_names,
         _decoded_input
       ) do
    %{
      "emission_reward" => emission_reward.reward,
      "block_hash" => validator_reward.block_hash,
      "from" =>
        Helper.address_with_info(single_tx? && conn, emission_reward.address, emission_reward.address_hash, single_tx?),
      "to" =>
        Helper.address_with_info(
          single_tx? && conn,
          validator_reward.address,
          validator_reward.address_hash,
          single_tx?
        ),
      "types" => [:reward]
    }
  end

  defp prepare_transaction(%Transaction{} = transaction, conn, single_tx?, block_height, watchlist_names, decoded_input) do
    base_fee_per_gas = transaction.block && transaction.block.base_fee_per_gas
    max_priority_fee_per_gas = transaction.max_priority_fee_per_gas
    max_fee_per_gas = transaction.max_fee_per_gas

    priority_fee_per_gas = priority_fee_per_gas(max_priority_fee_per_gas, base_fee_per_gas, max_fee_per_gas)

    burned_fee = burned_fee(transaction, max_fee_per_gas, base_fee_per_gas)

    status = transaction |> Chain.transaction_to_status() |> format_status()

    revert_reason = revert_reason(status, transaction)

    decoded_input_data = decoded_input(decoded_input)

    result = %{
      "hash" => transaction.hash,
      "result" => status,
      "status" => transaction.status,
      "block" => transaction.block_number,
      "timestamp" => block_timestamp(transaction.block),
      "from" =>
        Helper.address_with_info(
          single_tx? && conn,
          transaction.from_address,
          transaction.from_address_hash,
          single_tx?,
          watchlist_names
        ),
      "to" =>
        Helper.address_with_info(
          single_tx? && conn,
          transaction.to_address,
          transaction.to_address_hash,
          single_tx?,
          watchlist_names
        ),
      "created_contract" =>
        Helper.address_with_info(
          single_tx? && conn,
          transaction.created_contract_address,
          transaction.created_contract_address_hash,
          single_tx?,
          watchlist_names
        ),
      "confirmations" => transaction.block |> Chain.confirmations(block_height: block_height) |> format_confirmations(),
      "confirmation_duration" => processing_time_duration(transaction),
      "value" => transaction.value,
      "fee" => transaction |> Chain.fee(:wei) |> format_fee(),
      "gas_price" => transaction.gas_price,
      "type" => transaction.type,
      "gas_used" => transaction.gas_used,
      "gas_limit" => transaction.gas,
      "max_fee_per_gas" => transaction.max_fee_per_gas,
      "max_priority_fee_per_gas" => transaction.max_priority_fee_per_gas,
      "base_fee_per_gas" => base_fee_per_gas,
      "priority_fee" => priority_fee_per_gas && Wei.mult(priority_fee_per_gas, transaction.gas_used),
      "tx_burnt_fee" => burned_fee,
      "nonce" => transaction.nonce,
      "position" => transaction.index,
      "revert_reason" => revert_reason,
      "raw_input" => transaction.input,
      "decoded_input" => decoded_input_data,
      "token_transfers" => token_transfers(transaction.token_transfers, conn, single_tx?),
      "token_transfers_overflow" => token_transfers_overflow(transaction.token_transfers, single_tx?),
      "actions" => transaction_actions(transaction.transaction_actions),
      "exchange_rate" => Market.get_coin_exchange_rate().usd_value,
      "method" => method_name(transaction, decoded_input),
      "tx_types" => tx_types(transaction),
      "tx_tag" => GetTransactionTags.get_transaction_tags(transaction.hash, current_user(single_tx? && conn)),
      "has_error_in_internal_txs" => transaction.has_error_in_internal_txs
    }

<<<<<<< HEAD
    final_result =
      if Application.get_env(:explorer, :chain_type) == "polygon_edge" && single_tx? do
        result
        |> Map.put("polygon_edge_deposit", polygon_edge_deposit(transaction.hash, conn))
        |> Map.put("polygon_edge_withdrawal", polygon_edge_withdrawal(transaction.hash, conn))
      else
        result
      end

    final_result
    |> add_optional_transaction_field(transaction, :l1_fee)
    |> add_optional_transaction_field(transaction, :l1_fee_scalar)
    |> add_optional_transaction_field(transaction, :l1_gas_price)
    |> add_optional_transaction_field(transaction, :l1_gas_used)
  end

  defp add_optional_transaction_field(result, transaction, field) do
    case Map.get(transaction, field) do
      nil -> result
      value -> Map.put(result, Atom.to_string(field), value)
=======
    result
    |> chain_type_fields(transaction, single_tx?, conn, watchlist_names)
    |> maybe_put_stability_fee(transaction)
  end

  defp chain_type_fields(result, transaction, single_tx?, conn, watchlist_names) do
    case single_tx? && Application.get_env(:explorer, :chain_type) do
      "polygon_edge" ->
        result
        |> Map.put("polygon_edge_deposit", polygon_edge_deposit(transaction.hash, conn))
        |> Map.put("polygon_edge_withdrawal", polygon_edge_withdrawal(transaction.hash, conn))

      "polygon_zkevm" ->
        extended_result =
          result
          |> add_optional_transaction_field(transaction, "zkevm_batch_number", :zkevm_batch, :number)
          |> add_optional_transaction_field(transaction, "zkevm_sequence_hash", :zkevm_sequence_transaction, :hash)
          |> add_optional_transaction_field(transaction, "zkevm_verify_hash", :zkevm_verify_transaction, :hash)

        Map.put(extended_result, "zkevm_status", zkevm_status(extended_result))

      "suave" ->
        suave_fields(transaction, result, single_tx?, conn, watchlist_names)

      _ ->
        result
    end
  end

  defp add_optional_transaction_field(result, transaction, field_name, assoc_name, assoc_field) do
    case Map.get(transaction, assoc_name) do
      nil -> result
      %Ecto.Association.NotLoaded{} -> result
      item -> Map.put(result, field_name, Map.get(item, assoc_field))
    end
  end

  defp zkevm_status(result_map) do
    if is_nil(Map.get(result_map, "zkevm_sequence_hash")) do
      "Confirmed by Sequencer"
    else
      "L1 Confirmed"
    end
  end

  defp suave_fields(transaction, result, single_tx?, conn, watchlist_names) do
    if is_nil(transaction.execution_node_hash) do
      result
    else
      {[wrapped_decoded_input], _, _} =
        decode_transactions(
          [
            %Transaction{
              to_address: transaction.wrapped_to_address,
              input: transaction.wrapped_input,
              hash: transaction.wrapped_hash
            }
          ],
          false
        )

      result
      |> Map.put("allowed_peekers", suave_parse_allowed_peekers(transaction.logs))
      |> Map.put(
        "execution_node",
        Helper.address_with_info(
          single_tx? && conn,
          transaction.execution_node,
          transaction.execution_node_hash,
          single_tx?,
          watchlist_names
        )
      )
      |> Map.put("wrapped", %{
        "type" => transaction.wrapped_type,
        "nonce" => transaction.wrapped_nonce,
        "to" =>
          Helper.address_with_info(
            single_tx? && conn,
            transaction.wrapped_to_address,
            transaction.wrapped_to_address_hash,
            single_tx?,
            watchlist_names
          ),
        "gas_limit" => transaction.wrapped_gas,
        "gas_price" => transaction.wrapped_gas_price,
        "fee" =>
          format_fee(
            Chain.fee(
              %Transaction{gas: transaction.wrapped_gas, gas_price: transaction.wrapped_gas_price, gas_used: nil},
              :wei
            )
          ),
        "max_priority_fee_per_gas" => transaction.wrapped_max_priority_fee_per_gas,
        "max_fee_per_gas" => transaction.wrapped_max_fee_per_gas,
        "value" => transaction.wrapped_value,
        "hash" => transaction.wrapped_hash,
        "method" =>
          method_name(
            %Transaction{to_address: transaction.wrapped_to_address, input: transaction.wrapped_input},
            wrapped_decoded_input
          ),
        "decoded_input" => decoded_input(wrapped_decoded_input),
        "raw_input" => transaction.wrapped_input
      })
    end
  end

  defp suave_parse_allowed_peekers(logs) do
    suave_bid_contracts =
      Application.get_all_env(:explorer)[Transaction][:suave_bid_contracts]
      |> String.split(",")
      |> Enum.map(fn sbc -> String.downcase(String.trim(sbc)) end)

    bid_event =
      Enum.find(logs, fn log ->
        sanitize_log_first_topic(log.first_topic) == @suave_bid_event &&
          Enum.member?(suave_bid_contracts, String.downcase(Hash.to_string(log.address_hash)))
      end)

    if is_nil(bid_event) do
      []
    else
      [_bid_id, _decryption_condition, allowed_peekers] =
        decode_data(bid_event.data, [{:bytes, 16}, {:uint, 64}, {:array, :address}])

      Enum.map(allowed_peekers, fn peeker ->
        "0x" <> Base.encode16(peeker, case: :lower)
      end)
>>>>>>> dee90119
    end
  end

  defp sanitize_log_first_topic(first_topic) do
    if is_nil(first_topic), do: "", else: String.downcase(first_topic)
  end

  def token_transfers(_, _conn, false), do: nil
  def token_transfers(%NotLoaded{}, _conn, _), do: nil

  def token_transfers(token_transfers, conn, _) do
    render("token_transfers.json", %{
      token_transfers: Enum.take(token_transfers, Chain.get_token_transfers_per_transaction_preview_count()),
      conn: conn
    })
  end

  def token_transfers_overflow(_, false), do: nil
  def token_transfers_overflow(%NotLoaded{}, _), do: false

  def token_transfers_overflow(token_transfers, _),
    do: Enum.count(token_transfers) > Chain.get_token_transfers_per_transaction_preview_count()

  defp transaction_actions(%NotLoaded{}), do: []

  defp transaction_actions(actions) do
    render("transaction_actions.json", %{actions: actions})
  end

  defp priority_fee_per_gas(max_priority_fee_per_gas, base_fee_per_gas, max_fee_per_gas) do
    if is_nil(max_priority_fee_per_gas) or is_nil(base_fee_per_gas),
      do: nil,
      else:
        Enum.min_by([max_priority_fee_per_gas, Wei.sub(max_fee_per_gas, base_fee_per_gas)], fn x ->
          Wei.to(x, :wei)
        end)
  end

  defp burned_fee(transaction, max_fee_per_gas, base_fee_per_gas) do
    if !is_nil(max_fee_per_gas) and !is_nil(transaction.gas_used) and !is_nil(base_fee_per_gas) do
      if Decimal.compare(max_fee_per_gas.value, 0) == :eq do
        %Wei{value: Decimal.new(0)}
      else
        Wei.mult(base_fee_per_gas, transaction.gas_used)
      end
    else
      nil
    end
  end

  defp revert_reason(status, transaction) do
    if is_binary(status) && status |> String.downcase() |> String.contains?("reverted") do
      case TransactionView.transaction_revert_reason(transaction, @api_true) do
        {:error, _contract_not_verified, candidates} when candidates != [] ->
          {:ok, method_id, text, mapping} = Enum.at(candidates, 0)
          render(__MODULE__, "decoded_input.json", method_id: method_id, text: text, mapping: mapping, error?: true)

        {:ok, method_id, text, mapping} ->
          render(__MODULE__, "decoded_input.json", method_id: method_id, text: text, mapping: mapping, error?: true)

        _ ->
          hex = TransactionView.get_pure_transaction_revert_reason(transaction)
          render(__MODULE__, "revert_reason.json", raw: hex)
      end
    end
  end

  defp decoded_input(decoded_input) do
    case decoded_input do
      {:ok, method_id, text, mapping} ->
        render(__MODULE__, "decoded_input.json", method_id: method_id, text: text, mapping: mapping, error?: false)

      _ ->
        nil
    end
  end

  def prepare_method_mapping(mapping) do
    Enum.map(mapping, fn {name, type, value} ->
      %{"name" => name, "type" => type, "value" => ABIEncodedValueView.value_json(type, value)}
    end)
  end

  def prepare_log_mapping(mapping) do
    Enum.map(mapping, fn {name, type, indexed?, value} ->
      %{"name" => name, "type" => type, "indexed" => indexed?, "value" => ABIEncodedValueView.value_json(type, value)}
    end)
  end

  defp format_status({:error, reason}), do: reason
  defp format_status(status), do: status

  defp format_decoded_input({:error, _, []}), do: nil
  defp format_decoded_input({:error, _, candidates}), do: Enum.at(candidates, 0)
  defp format_decoded_input({:ok, _identifier, _text, _mapping} = decoded), do: decoded
  defp format_decoded_input(_), do: nil

  defp format_decoded_log_input({:error, :could_not_decode}), do: nil
  defp format_decoded_log_input({:error, :no_matching_function}), do: nil
  defp format_decoded_log_input({:ok, _method_id, _text, _mapping} = decoded), do: decoded
  defp format_decoded_log_input({:error, _, candidates}), do: Enum.at(candidates, 0)

  def format_confirmations({:ok, confirmations}), do: confirmations
  def format_confirmations(_), do: 0

  def format_fee({type, value}), do: %{"type" => type, "value" => value}

  def processing_time_duration(%Transaction{block: nil}) do
    []
  end

  def processing_time_duration(%Transaction{earliest_processing_start: nil}) do
    avg_time = AverageBlockTime.average_block_time()

    if avg_time == {:error, :disabled} do
      []
    else
      [
        0,
        avg_time
        |> Duration.to_milliseconds()
      ]
    end
  end

  def processing_time_duration(%Transaction{
        block: %Block{timestamp: end_time},
        earliest_processing_start: earliest_processing_start,
        inserted_at: inserted_at
      }) do
    long_interval = abs(diff(earliest_processing_start, end_time))
    short_interval = abs(diff(inserted_at, end_time))
    merge_intervals(short_interval, long_interval)
  end

  def merge_intervals(short, long) when short == long, do: [short]

  def merge_intervals(short, long) do
    [short, long]
  end

  def diff(left, right) do
    left
    |> Timex.diff(right, :milliseconds)
  end

  defp method_name(_, _, skip_sc_check? \\ false)

  defp method_name(_, {:ok, _method_id, text, _mapping}, _) do
    Transaction.parse_method_name(text, false)
  end

  defp method_name(
         %Transaction{to_address: to_address, input: %{bytes: <<method_id::binary-size(4), _::binary>>}},
         _,
         skip_sc_check?
       ) do
    if skip_sc_check? || Helper.is_smart_contract(to_address) do
      "0x" <> Base.encode16(method_id, case: :lower)
    else
      nil
    end
  end

  defp method_name(_, _, _) do
    nil
  end

  defp tx_types(tx, types \\ [], stage \\ :token_transfer)

  defp tx_types(%Transaction{token_transfers: token_transfers} = tx, types, :token_transfer) do
    types =
      if (!is_nil(token_transfers) && token_transfers != [] && !match?(%NotLoaded{}, token_transfers)) ||
           tx.has_token_transfers do
        [:token_transfer | types]
      else
        types
      end

    tx_types(tx, types, :token_creation)
  end

  defp tx_types(%Transaction{created_contract_address: created_contract_address} = tx, types, :token_creation) do
    types =
      if match?(%Address{}, created_contract_address) && match?(%Token{}, created_contract_address.token) do
        [:token_creation | types]
      else
        types
      end

    tx_types(tx, types, :contract_creation)
  end

  defp tx_types(
         %Transaction{to_address_hash: to_address_hash} = tx,
         types,
         :contract_creation
       ) do
    types =
      if is_nil(to_address_hash) do
        [:contract_creation | types]
      else
        types
      end

    tx_types(tx, types, :contract_call)
  end

  defp tx_types(%Transaction{to_address: to_address} = tx, types, :contract_call) do
    types =
      if Helper.is_smart_contract(to_address) do
        [:contract_call | types]
      else
        types
      end

    tx_types(tx, types, :coin_transfer)
  end

  defp tx_types(%Transaction{value: value} = tx, types, :coin_transfer) do
    types =
      if Decimal.compare(value.value, 0) == :gt do
        [:coin_transfer | types]
      else
        types
      end

    tx_types(tx, types, :rootstock_remasc)
  end

  defp tx_types(tx, types, :rootstock_remasc) do
    types =
      if Transaction.is_rootstock_remasc_transaction(tx) do
        [:rootstock_remasc | types]
      else
        types
      end

    tx_types(tx, types, :rootstock_bridge)
  end

  defp tx_types(tx, types, :rootstock_bridge) do
    if Transaction.is_rootstock_bridge_transaction(tx) do
      [:rootstock_bridge | types]
    else
      types
    end
  end

  defp block_timestamp(%Transaction{block: %Block{} = block}), do: block.timestamp
  defp block_timestamp(%Block{} = block), do: block.timestamp
  defp block_timestamp(_), do: nil

  defp prepare_state_change(%StateChange{} = state_change) do
    coin_or_transfer =
      if state_change.coin_or_token_transfers == :coin,
        do: :coin,
        else: elem(List.first(state_change.coin_or_token_transfers), 1)

    type = if coin_or_transfer == :coin, do: "coin", else: "token"

    %{
      "address" =>
        Helper.address_with_info(nil, state_change.address, state_change.address && state_change.address.hash, false),
      "is_miner" => state_change.miner?,
      "type" => type,
      "token" => if(type == "token", do: TokenView.render("token.json", %{token: coin_or_transfer.token})),
      "token_id" => state_change.token_id
    }
    |> append_balances(state_change.balance_before, state_change.balance_after)
    |> append_balance_change(state_change, coin_or_transfer)
  end

  defp append_balances(map, balance_before, balance_after) do
    balances =
      if TransactionStateView.not_negative?(balance_before) and TransactionStateView.not_negative?(balance_after) do
        %{
          "balance_before" => balance_before,
          "balance_after" => balance_after
        }
      else
        %{
          "balance_before" => nil,
          "balance_after" => nil
        }
      end

    Map.merge(map, balances)
  end

  defp append_balance_change(map, state_change, coin_or_transfer) do
    change =
      if is_list(state_change.coin_or_token_transfers) and coin_or_transfer.token.type == "ERC-721" do
        for {direction, token_transfer} <- state_change.coin_or_token_transfers do
          %{"total" => prepare_token_transfer_total(token_transfer), "direction" => direction}
        end
      else
        state_change.balance_diff
      end

    Map.merge(map, %{"change" => change})
  end

  defp polygon_edge_deposit(transaction_hash, conn) do
    transaction_hash
    |> Reader.deposit_by_transaction_hash()
    |> polygon_edge_deposit_or_withdrawal(conn)
  end

  defp polygon_edge_withdrawal(transaction_hash, conn) do
    transaction_hash
    |> Reader.withdrawal_by_transaction_hash()
    |> polygon_edge_deposit_or_withdrawal(conn)
  end

  defp polygon_edge_deposit_or_withdrawal(item, conn) do
    if not is_nil(item) do
      {from_address, from_address_hash} = hash_to_address_and_hash(item.from)
      {to_address, to_address_hash} = hash_to_address_and_hash(item.to)

      item
      |> Map.put(:from, Helper.address_with_info(conn, from_address, from_address_hash, item.from))
      |> Map.put(:to, Helper.address_with_info(conn, to_address, to_address_hash, item.to))
    end
  end

  defp hash_to_address_and_hash(hash) do
    with false <- is_nil(hash),
         {:ok, address} <-
           Chain.hash_to_address(
             hash,
             [necessity_by_association: %{:names => :optional, :smart_contract => :optional}, api?: true],
             false
           ) do
      {address, address.hash}
    else
      _ -> {nil, nil}
    end
  end

  defp maybe_put_stability_fee(body, transaction) do
    with "stability" <- Application.get_env(:explorer, :chain_type),
         [
           {"token", "address", false, token_address_hash},
           {"totalFee", "uint256", false, total_fee},
           {"validator", "address", false, validator_address_hash},
           {"validatorFee", "uint256", false, validator_fee},
           {"dapp", "address", false, dapp_address_hash},
           {"dappFee", "uint256", false, dapp_fee}
         ] <- transaction.transaction_fee_log do
      stability_fee = %{
        "token" =>
          TokenView.render("token.json", %{
            token: transaction.transaction_fee_token,
            contract_address_hash: bytes_to_address_hash(token_address_hash)
          }),
        "validator_address" => Helper.address_with_info(nil, nil, bytes_to_address_hash(validator_address_hash), false),
        "dapp_address" => Helper.address_with_info(nil, nil, bytes_to_address_hash(dapp_address_hash), false),
        "total_fee" => to_string(total_fee),
        "dapp_fee" => to_string(dapp_fee),
        "validator_fee" => to_string(validator_fee)
      }

      body
      |> Map.put("stability_fee", stability_fee)
    else
      _ ->
        body
    end
  end
end<|MERGE_RESOLUTION|>--- conflicted
+++ resolved
@@ -421,31 +421,20 @@
       "has_error_in_internal_txs" => transaction.has_error_in_internal_txs
     }
 
-<<<<<<< HEAD
-    final_result =
-      if Application.get_env(:explorer, :chain_type) == "polygon_edge" && single_tx? do
-        result
-        |> Map.put("polygon_edge_deposit", polygon_edge_deposit(transaction.hash, conn))
-        |> Map.put("polygon_edge_withdrawal", polygon_edge_withdrawal(transaction.hash, conn))
-      else
-        result
-      end
-
-    final_result
+    result
     |> add_optional_transaction_field(transaction, :l1_fee)
     |> add_optional_transaction_field(transaction, :l1_fee_scalar)
     |> add_optional_transaction_field(transaction, :l1_gas_price)
     |> add_optional_transaction_field(transaction, :l1_gas_used)
+    |> chain_type_fields(transaction, single_tx?, conn, watchlist_names)
+    |> maybe_put_stability_fee(transaction)
   end
 
   defp add_optional_transaction_field(result, transaction, field) do
     case Map.get(transaction, field) do
       nil -> result
       value -> Map.put(result, Atom.to_string(field), value)
-=======
-    result
-    |> chain_type_fields(transaction, single_tx?, conn, watchlist_names)
-    |> maybe_put_stability_fee(transaction)
+    end
   end
 
   defp chain_type_fields(result, transaction, single_tx?, conn, watchlist_names) do
@@ -572,7 +561,6 @@
       Enum.map(allowed_peekers, fn peeker ->
         "0x" <> Base.encode16(peeker, case: :lower)
       end)
->>>>>>> dee90119
     end
   end
 
