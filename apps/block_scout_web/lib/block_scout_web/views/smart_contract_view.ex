--- conflicted
+++ resolved
@@ -42,14 +42,6 @@
   def named_argument?(%{"name" => _}), do: true
   def named_argument?(_), do: false
 
-<<<<<<< HEAD
-  def values_with_type(value, type) when is_list(value) do
-    cond do
-      String.starts_with?(type, "tuple") ->
-        values =
-          value
-          |> tuple_array_to_array(type)
-=======
   def values_with_type(value, type, components \\ nil)
 
   def values_with_type(value, type, components) when is_list(value) do
@@ -63,7 +55,6 @@
         values =
           value
           |> tuple_array_to_array(tuple_types)
->>>>>>> 7bf1f930
           |> Enum.join(", ")
 
         render_array_type_value(type, values)
@@ -71,11 +62,7 @@
       String.starts_with?(type, "address") ->
         values =
           value
-<<<<<<< HEAD
-          |> Enum.map(&to_string(&1))
-=======
           |> Enum.map(&binary_to_utf_string(&1))
->>>>>>> 7bf1f930
           |> Enum.join(", ")
 
         render_array_type_value(type, values)
@@ -87,7 +74,6 @@
           |> Enum.join(", ")
 
         render_array_type_value(type, values)
-<<<<<<< HEAD
 
       true ->
         values =
@@ -98,91 +84,13 @@
     end
   end
 
-  def values_with_type(value, type) when is_tuple(value) do
-=======
-
-      true ->
-        values =
-          value
-          |> Enum.join(", ")
-
-        render_array_type_value(type, values)
-    end
-  end
-
   def values_with_type(value, type, _components) when is_tuple(value) do
->>>>>>> 7bf1f930
     values =
       value
       |> tuple_to_array(type)
       |> Enum.join(", ")
 
     render_type_value(type, values)
-<<<<<<< HEAD
-  end
-
-  def values_with_type(value, type) when type in ["address", "address payable"] do
-    {:ok, address} = Explorer.Chain.Hash.Address.cast(value)
-    render_type_value("address", to_string(address))
-  end
-
-  def values_with_type(value, "string"), do: render_type_value("string", value)
-
-  def values_with_type(value, type), do: render_type_value(type, binary_to_utf_string(value))
-
-  def values_only(value, type) when is_list(value) do
-    with_type? = false
-
-    cond do
-      String.starts_with?(type, "tuple") ->
-        values =
-          value
-          |> tuple_array_to_array(type, with_type?)
-          |> Enum.join(", ")
-
-        render_array_value(values)
-
-      String.starts_with?(type, "address") ->
-        values =
-          value
-          |> Enum.map(&binary_to_utf_string(&1))
-          |> Enum.join(", ")
-
-        render_array_value(values)
-
-      String.starts_with?(type, "bytes") ->
-        values =
-          value
-          |> Enum.map(&binary_to_utf_string(&1))
-          |> Enum.join(", ")
-
-        render_array_value(values)
-
-      true ->
-        values =
-          value
-          |> Enum.join(", ")
-
-        render_array_value(values)
-    end
-  end
-
-  def values_only(value, "address") do
-    {:ok, address} = Explorer.Chain.Hash.Address.cast(value)
-    binary_to_utf_string(address)
-  end
-
-  def values_only(value, "string") do
-    value
-  end
-
-  def values_only(value, _type) do
-    binary_to_utf_string(value)
-  end
-
-  defp tuple_array_to_array(value, type, with_type? \\ true) do
-    type = type |> String.slice(0..-3)
-=======
   end
 
   def values_with_type(value, type, _components) when type in ["address", "address payable"] do
@@ -255,7 +163,6 @@
   def values_only(value, "bool", _components), do: to_string(value)
 
   def values_only(value, _type, _components), do: binary_to_utf_string(value)
->>>>>>> 7bf1f930
 
   defp tuple_array_to_array(value, type) do
     value
@@ -309,15 +216,7 @@
 
     values_types_list
     |> Enum.map(fn {type, value} ->
-<<<<<<< HEAD
-      if with_type? do
-        values_with_type(value, type)
-      else
-        values_only(value, type)
-      end
-=======
       values_with_type(value, type)
->>>>>>> 7bf1f930
     end)
   end
 
