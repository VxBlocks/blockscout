--- conflicted
+++ resolved
@@ -46,9 +46,6 @@
           </div>
         </li>
         <li class="nav-item">
-<<<<<<< HEAD
-          <%= link to: api_docs_path(@conn, :index), class: "nav-link topnav-nav-link" do %>
-=======
           <%= link to: address_path(@conn, :index), class: "nav-link topnav-nav-link" do %>
             <span class="nav-link-icon">
               <%= render BlockScoutWeb.IconsView, "_accounts_icon.html" %>
@@ -58,7 +55,6 @@
         </li>
         <li class="nav-item dropdown">
           <a href="#" role="button" id="navbarAPIsDropdown" class="nav-link topnav-nav-link dropdown-toggle" data-toggle="dropdown" aria-haspopup="true" aria-expanded="false">
->>>>>>> 3571c61b
             <span class="nav-link-icon">
               <%= render BlockScoutWeb.IconsView, "_api_icon.html" %>
             </span>
@@ -110,6 +106,7 @@
               <a class="dropdown-item" href="https://blockscout.com/eth/mainnet"><%= gettext("Ethereum Mainnet") %></a>
               <a class="dropdown-item" href="https://blockscout.com/eth/kovan"><%= gettext("Kovan Testnet") %></a>
               <a class="dropdown-item" href="https://blockscout.com/eth/ropsten"><%= gettext("Ropsten Testnet") %></a>
+              <a class="dropdown-item" href="https://blockscout.com/eth/rinkeby"><%= gettext("Rinkeby Testnet") %></a>
               <a class="dropdown-item" href="https://blockscout.com/etc/mainnet"><%= gettext("Ethereum Classic") %></a>
             </div>
           </li>
