--- conflicted
+++ resolved
@@ -7,11 +7,7 @@
       <%= if logo_text() do %>
         <span class="logo-text"> <%= logo_text() %> </span>
       <% end %>
-<<<<<<< HEAD
-    <% end %>   
-=======
     <% end %>
->>>>>>> 0e5b68b8
     <button class="navbar-toggler" type="button" data-toggle="collapse" data-target="#navbarSupportedContent" aria-controls="navbarSupportedContent" aria-expanded="false" aria-label="<%= gettext("Toggle navigation") %>">
       <span class="navbar-toggler-icon"></span>
     </button>
@@ -212,17 +208,4 @@
     </div>
   </div>
   <%= render BlockScoutWeb.LayoutView, "_search.html", conn: @conn, id: "main-search-autocomplete-mobile", additional_classes: ["mobile-search-show"] %>
-<<<<<<< HEAD
-</nav>
-<script defer data-cfasync="false">
-  if (localStorage.getItem("current-color-mode") === "dark") {
-    document.getElementById("top-navbar").style.backgroundColor = "#282945";
-    document.getElementById("navbar-logo").style.filter = "brightness(0) invert(1)";
-    let modeChanger = document.getElementById("dark-mode-changer");
-    modeChanger.className += " " + "dark-mode-changer--dark";
-  }
-</script> 
-<script defer data-cfasync="false" src="<%= static_path(@conn, "/js/autocomplete.min.js") %>"></script>
-=======
-</nav>
->>>>>>> 0e5b68b8
+</nav>