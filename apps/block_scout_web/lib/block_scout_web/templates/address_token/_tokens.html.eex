<tr data-identifier-hash="<%= @token.contract_address_hash %>">
  <td class="stakes-td">
      <!-- incremented number by order in the list -->
      <span class="color-lighten">
      </span>
  </td>
  <td class="stakes-td">
<<<<<<< HEAD
=======
    <span
        class="token-icon mr-1"
    >
    <%= if System.get_env("DISPLAY_TOKEN_ICONS") === "true" do %>
      <% chain_id_for_token_icon = if @bridged_token && @bridged_token.foreign_chain_id, do: @bridged_token.foreign_chain_id |> Decimal.to_integer() |> to_string(), else: System.get_env("CHAIN_ID") %>
      <% address_hash = if @bridged_token && @bridged_token.foreign_token_contract_address_hash, do: @bridged_token.foreign_token_contract_address_hash, else: @token.contract_address_hash %>
      <% token_icon_url = Chain.get_token_icon_url_by(chain_id_for_token_icon, Address.checksum(address_hash)) %>

      <%= if token_icon_url do %>
          <img heigth=15 width=15 src="<%= token_icon_url %>" style="margin-top: -2px;"/>
      <% end %>
    <% end %>
    </span>
>>>>>>> a2a7e2a1
    <%= link(
          to: address_token_transfers_path(@conn, :index, to_string(@address.hash), to_string(@token.contract_address_hash)),
          class: "tile-title-lg",
          "data-test": "token_transfers_#{@token_balance.token.contract_address_hash}"
      ) do %>
      <%= token_name(@token) %>
    <% end %>
  </td>
  <td class="stakes-td">
    <%= @token.type  %>
  </td>
  <td class="stakes-td">
    <%= format_according_to_decimals(@token_balance.value, @token.decimals)  %>
  </td>
  <td class="stakes-td">
    <%= @token.symbol %>
  </td>
  <td class="stakes-td">
    <p class="mb-0 col-md-6 text-right text-muted">
      <% token_price = if @token_balance.token.usd_value, do: @token_balance.token.usd_value, else: nil %>
      <span data-selector="token-price" data-token-usd-value="<%= @token_balance.token.usd_value %>"><%= ChainView.format_currency_value(token_price, "@") %></span>
    </p>
  </td>
  <td class="stakes-td">
    <%= if @bridged_token && @bridged_token.lp_token && @bridged_token.custom_cap do %>
      <% lp_token_balance_usd = @token_balance.value |> Decimal.div(@token_balance.token.total_supply) |> Decimal.mult(@bridged_token.custom_cap) |> Decimal.round(4) %>
      <p class="mb-0 col-md-6 text-right">
        <span data-selector="token-balance-usd" data-usd-value="<%= lp_token_balance_usd %>"><%= ChainView.format_usd_value(lp_token_balance_usd) %></span>
      </p>
    <% else %>
      <%= if @token_balance.token.usd_value do %>
        <p class="mb-0 col-md-6 text-right">
          <span data-selector="token-balance-usd" data-usd-value="<%= Chain.balance_in_usd(@token_balance) %>"><%= ChainView.format_usd_value(Chain.balance_in_usd(@token_balance)) %></span>
        </p>
      <% end %>
    <% end %>
  </td>
  <td class="stakes-td">
    <%= with {:ok, address} <- Chain.hash_to_address(@token.contract_address_hash) do
      render BlockScoutWeb.AddressView,
      "_link.html",
      address: address,
      contract: false,
      use_custom_tooltip: false,
      no_tooltip: true
    end
    %>
  </td>
</tr><|MERGE_RESOLUTION|>--- conflicted
+++ resolved
@@ -5,8 +5,6 @@
       </span>
   </td>
   <td class="stakes-td">
-<<<<<<< HEAD
-=======
     <span
         class="token-icon mr-1"
     >
@@ -20,7 +18,6 @@
       <% end %>
     <% end %>
     </span>
->>>>>>> a2a7e2a1
     <%= link(
           to: address_token_transfers_path(@conn, :index, to_string(@address.hash), to_string(@token.contract_address_hash)),
           class: "tile-title-lg",
