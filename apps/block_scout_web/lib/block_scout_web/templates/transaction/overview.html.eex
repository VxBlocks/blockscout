--- conflicted
+++ resolved
@@ -7,11 +7,7 @@
 <% base_fee_per_gas = if block, do: block.base_fee_per_gas, else: nil %>
 <% max_priority_fee_per_gas = @transaction.max_priority_fee_per_gas %>
 <% max_fee_per_gas = @transaction.max_fee_per_gas %>
-<<<<<<< HEAD
-<% burned_fee =
-=======
 <% burnt_fees =
->>>>>>> 244c4cfc
   if !is_nil(max_fee_per_gas) and !is_nil(@transaction.gas_used) and !is_nil(base_fee_per_gas) do
     if Decimal.compare(max_fee_per_gas.value, 0) == :eq do
       %Wei{value: Decimal.new(0)}
@@ -429,11 +425,7 @@
               <dd class="col-sm-9 col-lg-10"> <%= format_wei_value(priority_fee, :ether) %> </dd>
             </dl>
           <% end %>
-<<<<<<< HEAD
-           <%= if !is_nil(burned_fee) do %>
-=======
            <%= if !is_nil(burnt_fees) do %>
->>>>>>> 244c4cfc
             <dl class="row">
               <dt class="col-sm-3 col-lg-2 text-muted">
                 <%= render BlockScoutWeb.CommonComponentsView, "_i_tooltip_2.html",
