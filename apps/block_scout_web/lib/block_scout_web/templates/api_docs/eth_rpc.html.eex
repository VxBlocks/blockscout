<section class="container">
  <div class="card">
    <div class="card-body">
      <h1 class="card-title margin-bottom-sm"><%= gettext("ETH RPC API Documentation") %></h2>
      <p class="api-text-monospace" data-endpoint-url="<%= eth_rpc_api_url() %>">[ <%= gettext "Base URL:" %> <%= eth_rpc_api_url()%> ]</p>
      <p class="card-subtitle margin-bottom-0">
        <%= gettext "This API is provided to support some rpc methods in the exact format specified for ethereum nodes, which can be found " %>

        <a href="https://github.com/ethereum/wiki/wiki/JSON-RPC"><%= gettext "here." %></a>
        <%= gettext "This is useful to allow sending requests to blockscout without having to change anything about the request." %>
        <%= gettext "However, in general, the" %> <%= link(
                  gettext("custom RPC"),
                  to: api_docs_path(@conn, :index)
                ) %> <%= gettext " is recommended." %>
        <%= gettext "Anything not in this list is not supported. Click on the method to be taken to the documentation for that method, and check the notes section for any potential differences." %>
      </p>
    </div>
  </div>
  <div class="card">
    <%= for {method, info} <- Map.to_list(@documentation) do %>
      <%= render "_eth_rpc_item.html", action: method, info: info %>
    <% end %>
  </div>
<<<<<<< HEAD
  <script defer data-cfasync="false" src="<%= static_path(@conn, "/js/try-api.js") %>"></script>
=======
>>>>>>> b9702b02
  <script defer data-cfasync="false" src="<%= static_path(@conn, "/js/try-eth-api.js") %>"></script>
</section><|MERGE_RESOLUTION|>--- conflicted
+++ resolved
@@ -21,9 +21,5 @@
       <%= render "_eth_rpc_item.html", action: method, info: info %>
     <% end %>
   </div>
-<<<<<<< HEAD
-  <script defer data-cfasync="false" src="<%= static_path(@conn, "/js/try-api.js") %>"></script>
-=======
->>>>>>> b9702b02
   <script defer data-cfasync="false" src="<%= static_path(@conn, "/js/try-eth-api.js") %>"></script>
 </section>