--- conflicted
+++ resolved
@@ -28,13 +28,8 @@
         </div>
 
         <div class="form-group">
-<<<<<<< HEAD
-          <%= label :evm_version, :evm_version, gettext("EVM Vesion") %>
-          <%= select :evm_version, :evm_version, @evm_versions, class: "form-control", selected: "byzantium", "aria-describedby": "evm-version-help-block" %>
-=======
           <%= label :evm_version, :evm_version, gettext("EVM Version") %>
           <%= select :evm_version, :evm_version, @evm_versions, class: "form-control", selected: "petersburg", "aria-describedby": "evm-version-help-block" %>
->>>>>>> e0b0cd80
         </div>
 
         <div class="form-group mb-4">
