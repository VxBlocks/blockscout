defmodule BlockScoutWeb.CSPHeader do
  @moduledoc """
  Plug to set content-security-policy with websocket endpoints
  """

  alias Phoenix.Controller
  alias Plug.Conn

  def init(opts), do: opts

  def call(conn, _opts) do
    config = Application.get_env(:block_scout_web, __MODULE__)
    google_url = "https://www.google.com"
    czilladx_url = "https://request-global.czilladx.com"
    coinzillatag_url = "https://coinzillatag.com"
    trustwallet_url = "https://raw.githubusercontent.com/trustwallet/assets/"
    walletconnect_urls = "wss://*.bridge.walletconnect.org https://registry.walletconnect.org/data/wallets.json"
    json_rpc_url = Application.get_env(:block_scout_web, :json_rpc)

    Controller.put_secure_browser_headers(conn, %{
      "content-security-policy" => "\
<<<<<<< HEAD
        connect-src 'self' #{config[:mixpanel_url]} #{config[:amplitude_url]} #{websocket_endpoints(conn)} wss://*.bridge.walletconnect.org/ https://request-global.czilladx.com/ https://raw.githubusercontent.com/trustwallet/assets/ https://registry.walletconnect.org/data/wallets.json *.poa.network/ https://www.google-analytics.com/ https://stats.g.doubleclick.net/;\
        default-src 'self';\
        script-src 'self' 'unsafe-inline' 'unsafe-eval' https://coinzillatag.com https://www.google.com https://www.gstatic.com  https://www.googletagmanager.com https://www.google-analytics.com;\
=======
        connect-src 'self' #{json_rpc_url} #{config[:mixpanel_url]} #{config[:amplitude_url]} #{websocket_endpoints(conn)} #{czilladx_url} #{trustwallet_url} #{walletconnect_urls};\
        default-src 'self';\
        script-src 'self' 'unsafe-inline' 'unsafe-eval' #{coinzillatag_url} #{google_url} https://www.gstatic.com;\
>>>>>>> 6b2d687b
        style-src 'self' 'unsafe-inline' 'unsafe-eval' https://fonts.googleapis.com;\
        img-src 'self' * data:;\
        media-src 'self' * data:;\
        font-src 'self' 'unsafe-inline' 'unsafe-eval' https://fonts.gstatic.com data:;\
        frame-src 'self' 'unsafe-inline' 'unsafe-eval' #{czilladx_url} #{google_url};\
      "
    })
  end

  defp websocket_endpoints(conn) do
    host = Conn.get_req_header(conn, "host")
    "ws://#{host} wss://#{host}"
  end
end<|MERGE_RESOLUTION|>--- conflicted
+++ resolved
@@ -19,15 +19,9 @@
 
     Controller.put_secure_browser_headers(conn, %{
       "content-security-policy" => "\
-<<<<<<< HEAD
-        connect-src 'self' #{config[:mixpanel_url]} #{config[:amplitude_url]} #{websocket_endpoints(conn)} wss://*.bridge.walletconnect.org/ https://request-global.czilladx.com/ https://raw.githubusercontent.com/trustwallet/assets/ https://registry.walletconnect.org/data/wallets.json *.poa.network/ https://www.google-analytics.com/ https://stats.g.doubleclick.net/;\
-        default-src 'self';\
-        script-src 'self' 'unsafe-inline' 'unsafe-eval' https://coinzillatag.com https://www.google.com https://www.gstatic.com  https://www.googletagmanager.com https://www.google-analytics.com;\
-=======
         connect-src 'self' #{json_rpc_url} #{config[:mixpanel_url]} #{config[:amplitude_url]} #{websocket_endpoints(conn)} #{czilladx_url} #{trustwallet_url} #{walletconnect_urls};\
         default-src 'self';\
         script-src 'self' 'unsafe-inline' 'unsafe-eval' #{coinzillatag_url} #{google_url} https://www.gstatic.com;\
->>>>>>> 6b2d687b
         style-src 'self' 'unsafe-inline' 'unsafe-eval' https://fonts.googleapis.com;\
         img-src 'self' * data:;\
         media-src 'self' * data:;\
