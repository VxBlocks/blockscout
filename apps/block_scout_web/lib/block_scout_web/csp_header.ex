--- conflicted
+++ resolved
@@ -15,31 +15,26 @@
     coinzillatag_url = "https://coinzillatag.com"
     trustwallet_url = "https://raw.githubusercontent.com/trustwallet/assets/"
     walletconnect_urls = "wss://*.bridge.walletconnect.org https://registry.walletconnect.org/data/wallets.json"
+    pendo_app_url = "app.pendo.io"
+    pendo_cdn_url = "cdn.pendo.io"
+    pendo_data_url = "data.pendo.io"
+    pendo_io_static_url = "pendo-io-static.storage.googleapis.com"
+    pendo_static_url = "pendo-static-6500107995185152.storage.googleapis.com"
+    google_syndication_url = "*.googlesyndication.com"
     json_rpc_url = Application.get_env(:block_scout_web, :json_rpc)
 
     Controller.put_secure_browser_headers(conn, %{
       "content-security-policy" => "\
-<<<<<<< HEAD
-        connect-src 'self' #{config[:mixpanel_url]} #{config[:amplitude_url]} #{websocket_endpoints(conn)} wss://*.bridge.walletconnect.org/ *.sentry.io *.google-analytics.com/ https://stats.g.doubleclick.net/ *.poa.network https://request-global.czilladx.com *.googlesyndication.com/ https://raw.githubusercontent.com/trustwallet/assets/ https://stats.g.doubleclick.net/ app.pendo.io pendo-io-static.storage.googleapis.com cdn.pendo.io pendo-static-6500107995185152.storage.googleapis.com data.pendo.io https://registry.walletconnect.org/data/wallets.json;\
+        connect-src 'self' #{json_rpc_url} #{config[:mixpanel_url]} #{config[:amplitude_url]} #{websocket_endpoints(conn)} #{walletconnect_urls} *.sentry.io *.google-analytics.com/ *.poa.network #{czilladx_url} #{google_syndication_url} #{trustwallet_url} https://stats.g.doubleclick.net/ #{pendo_app_url} #{pendo_io_static_url} #{pendo_cdn_url} #{pendo_static_url} #{pendo_data_url};\
         default-src 'self';\
-        script-src 'self' 'unsafe-inline' 'unsafe-eval' *.googletagmanager.com *.google-analytics.com https://www.google.com https://www.gstatic.com *.hcaptcha.com https://coinzillatag.com *.googlesyndication.com https://adservice.google.com https://adservice.google.ru *.googletagservices.com *.googleadservices.com app.pendo.io pendo-io-static.storage.googleapis.com cdn.pendo.io pendo-static-6500107995185152.storage.googleapis.com data.pendo.io https://servedbyadbutler.com/app.js http://servedbyadbutler.com/adserve/;\
-        style-src 'self' 'unsafe-inline' 'unsafe-eval' https://fonts.googleapis.com app.pendo.io cdn.pendo.io pendo-static-6500107995185152.storage.googleapis.com;\
-        img-src 'self' * data: cdn.pendo.io app.pendo.io pendo-static-6500107995185152.storage.googleapis.com data.pendo.io;\
+        script-src 'self' 'unsafe-inline' 'unsafe-eval' *.googletagmanager.com *.google-analytics.com #{google_url} https://www.gstatic.com *.hcaptcha.com #{coinzillatag_url} #{google_syndication_url} https://adservice.google.com https://adservice.google.ru *.googletagservices.com *.googleadservices.com #{pendo_app_url} #{pendo_io_static_url} #{pendo_cdn_url} #{pendo_static_url} #{pendo_data_url} https://servedbyadbutler.com/app.js http://servedbyadbutler.com/adserve/;\
+        style-src 'self' 'unsafe-inline' 'unsafe-eval' https://fonts.googleapis.com #{pendo_app_url} #{pendo_cdn_url} #{pendo_static_url};\
+        img-src 'self' * data: #{pendo_cdn_url} #{pendo_app_url} #{pendo_static_url} #{pendo_data_url};\
         media-src 'self' * data:;\
         font-src 'self' 'unsafe-inline' 'unsafe-eval' https://fonts.gstatic.com data:;\
-        frame-ancestors app.pendo.io;\
-        frame-src 'self' 'unsafe-inline' 'unsafe-eval' https://www.google.com *.hcaptcha.com https://request-global.czilladx.com/ https://googleads.g.doubleclick.net/ *.googlesyndication.com app.pendo.io http://servedbyadbutler.com/;\
-        child-src app.pendo.io;\
-=======
-        connect-src 'self' #{json_rpc_url} #{config[:mixpanel_url]} #{config[:amplitude_url]} #{websocket_endpoints(conn)} #{czilladx_url} #{trustwallet_url} #{walletconnect_urls};\
-        default-src 'self';\
-        script-src 'self' 'unsafe-inline' 'unsafe-eval' #{coinzillatag_url} #{google_url} https://www.gstatic.com;\
-        style-src 'self' 'unsafe-inline' 'unsafe-eval' https://fonts.googleapis.com;\
-        img-src 'self' * data:;\
-        media-src 'self' * data:;\
-        font-src 'self' 'unsafe-inline' 'unsafe-eval' https://fonts.gstatic.com data:;\
-        frame-src 'self' 'unsafe-inline' 'unsafe-eval' #{czilladx_url} #{google_url};\
->>>>>>> 7814abd9
+        frame-ancestors #{pendo_app_url};\
+        frame-src 'self' 'unsafe-inline' 'unsafe-eval' #{google_url} *.hcaptcha.com #{czilladx_url} https://googleads.g.doubleclick.net/ #{google_syndication_url} #{pendo_app_url} http://servedbyadbutler.com/;\
+        child-src #{pendo_app_url};\
       "
     })
   end
