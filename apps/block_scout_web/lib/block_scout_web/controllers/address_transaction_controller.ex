--- conflicted
+++ resolved
@@ -16,13 +16,8 @@
 
   import BlockScoutWeb.Models.GetAddressTags, only: [get_address_tags: 2]
 
-<<<<<<< HEAD
-  alias BlockScoutWeb.{AccessHelpers, Controller, TransactionView}
+  alias BlockScoutWeb.{AccessHelper, Controller, TransactionView}
   alias Explorer.{Chain, Market, PagingOptions}
-=======
-  alias BlockScoutWeb.{AccessHelper, Controller, TransactionView}
-  alias Explorer.{Chain, Market}
->>>>>>> c6decf33
 
   alias Explorer.Chain.{
     AddressInternalTransactionCsvExporter,
