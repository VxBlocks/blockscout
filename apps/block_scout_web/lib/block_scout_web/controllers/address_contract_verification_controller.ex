--- conflicted
+++ resolved
@@ -15,15 +15,11 @@
 
     {:ok, compiler_versions} = CompilerVersion.fetch_versions()
 
-<<<<<<< HEAD
-    render(conn, "new.html", changeset: changeset, compiler_versions: compiler_versions, evm_versions: @evm_versions)
-=======
     render(conn, "new.html",
       changeset: changeset,
       compiler_versions: compiler_versions,
       evm_versions: CodeCompiler.allowed_evm_versions()
     )
->>>>>>> e0b0cd80
   end
 
   def create(
@@ -35,11 +31,7 @@
           "evm_version" => evm_version
         }
       ) do
-<<<<<<< HEAD
-    smart_sontact_with_evm_version = Map.put(smart_contract, "evm_version", evm_version)
-=======
     smart_sontact_with_evm_version = Map.put(smart_contract, "evm_version", evm_version["evm_version"])
->>>>>>> e0b0cd80
 
     case Publisher.publish(address_hash_string, smart_sontact_with_evm_version, external_libraries) do
       {:ok, _smart_contract} ->
@@ -48,15 +40,11 @@
       {:error, changeset} ->
         {:ok, compiler_versions} = CompilerVersion.fetch_versions()
 
-<<<<<<< HEAD
-        render(conn, "new.html", changeset: changeset, compiler_versions: compiler_versions, evm_versions: @evm_versions)
-=======
         render(conn, "new.html",
           changeset: changeset,
           compiler_versions: compiler_versions,
           evm_versions: CodeCompiler.allowed_evm_versions()
         )
->>>>>>> e0b0cd80
     end
   end
 end