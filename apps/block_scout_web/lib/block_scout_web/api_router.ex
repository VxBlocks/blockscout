--- conflicted
+++ resolved
@@ -208,10 +208,6 @@
 
     # leave the same endpoint in v1 in order to keep backward compatibility
     get("/search", SearchController, :search)
-<<<<<<< HEAD
-    get("/health", HealthController, :health)
-    get("/gas-price-oracle", GasPriceOracleController, :gas_price_oracle)
-=======
 
     scope "/health" do
       get("/", HealthController, :health)
@@ -219,8 +215,7 @@
       get("/readiness", HealthController, :readiness)
     end
 
-    get("/gas-price-oracle", V1.GasPriceOracleController, :gas_price_oracle)
->>>>>>> f9cbb107
+    get("/gas-price-oracle", GasPriceOracleController, :gas_price_oracle)
 
     if Application.compile_env(:block_scout_web, __MODULE__)[:reading_enabled] do
       get("/supply", V1.SupplyController, :supply)
