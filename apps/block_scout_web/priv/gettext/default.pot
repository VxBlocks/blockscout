--- conflicted
+++ resolved
@@ -86,11 +86,7 @@
 msgid ") may be added for each contract. Click the Add Library button to add an additional one."
 msgstr ""
 
-<<<<<<< HEAD
-#: lib/block_scout_web/templates/layout/app.html.eex:96
-=======
-#: lib/block_scout_web/templates/layout/app.html.eex:90
->>>>>>> 329058c4
+#: lib/block_scout_web/templates/layout/app.html.eex:99
 #, elixir-autogen, elixir-format
 msgid "- We're indexing this chain right now. Some of the counts may be inaccurate."
 msgstr ""
@@ -126,7 +122,7 @@
 msgid "A block producer who successfully included the block onto the blockchain."
 msgstr ""
 
-#: lib/block_scout_web/templates/layout/app.html.eex:97
+#: lib/block_scout_web/templates/layout/app.html.eex:106
 #, elixir-autogen, elixir-format
 msgid "A confirmation email was sent to"
 msgstr ""
@@ -2085,7 +2081,7 @@
 msgstr ""
 
 #: lib/block_scout_web/templates/layout/_account_menu_item.html.eex:22
-#: lib/block_scout_web/templates/layout/app.html.eex:97
+#: lib/block_scout_web/templates/layout/app.html.eex:106
 #, elixir-autogen, elixir-format
 msgid "Please confirm your email address to use the My Account feature."
 msgstr ""
@@ -2265,7 +2261,7 @@
 msgid "Request to edit a public tag/label"
 msgstr ""
 
-#: lib/block_scout_web/templates/layout/app.html.eex:97
+#: lib/block_scout_web/templates/layout/app.html.eex:106
 #, elixir-autogen, elixir-format
 msgid "Resend verification email"
 msgstr ""
@@ -3620,7 +3616,7 @@
 msgid "of"
 msgstr ""
 
-#: lib/block_scout_web/templates/layout/app.html.eex:97
+#: lib/block_scout_web/templates/layout/app.html.eex:106
 #, elixir-autogen, elixir-format
 msgid "on sign up. Didn’t receive?"
 msgstr ""
