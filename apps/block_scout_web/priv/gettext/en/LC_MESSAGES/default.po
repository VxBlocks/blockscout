--- conflicted
+++ resolved
@@ -1692,40 +1692,4 @@
 #, elixir-format
 #: lib/block_scout_web/templates/address_logs/index.html.eex:17
 msgid "There are no logs for this address."
-msgstr ""
-
-<<<<<<< HEAD
-#, elixir-format, fuzzy
-#: lib/block_scout_web/templates/transaction_token_transfer/index.html.eex:17
-msgid "There are no token transfers for this transaction"
-=======
-#, elixir-format
-#: lib/block_scout_web/templates/transaction/not_found.html.eex:7
-msgid "Sorry, We are unable to locate this transaction Hash"
-msgstr ""
-
-#, elixir-format
-#: lib/block_scout_web/templates/transaction/not_found.html.eex:12
-msgid "If you have just submitted this transaction please wait for at least 30 seconds before refreshing this page."
-msgstr ""
-
-#, elixir-format
-#: lib/block_scout_web/templates/transaction/not_found.html.eex:30
-msgid "Back Home"
-msgstr ""
-
-#, elixir-format
-#: lib/block_scout_web/templates/transaction/not_found.html.eex:22
-msgid "During times when the network is busy (i.e during ICOs) it can take a while for your transaction to propagate through the network and for us to index it."
-msgstr ""
-
-#, elixir-format
-#: lib/block_scout_web/templates/transaction/not_found.html.eex:26
-msgid "If it still does not show up after 1 hour, please check with your sender/exchange/wallet/transaction provider for additional information."
-msgstr ""
-
-#, elixir-format
-#: lib/block_scout_web/templates/transaction/not_found.html.eex:16
-msgid "It could still be in the TX Pool of a different node, waiting to be broadcasted."
->>>>>>> 2fa568a1
 msgstr ""