// general
$primary: #133629;
$secondary: #3E6957;
$tertiary: #93d7ff;
$additional-font: #fff;

// footer
$footer-background-color: $primary;
$footer-title-color: #fff;
$footer-text-color: #96bde8;
$footer-item-disc-color: $secondary;
.footer-logo { filter: brightness(0) invert(1); }

// dashboard
$dashboard-line-color-price: $tertiary; // price left border

$dashboard-line-color-market: $secondary;

$dashboard-banner-chart-legend-label-color: $footer-text-color;
$dashboard-stats-item-label-color: $footer-text-color;
$dashboard-banner-chart-legend-value-color: #fff; // chart labels
$dashboard-stats-item-value-color: #fff; // stat values

$dashboard-stats-item-border-color: $secondary; // stat border

$dashboard-banner-gradient-start: $primary; // gradient begin

$dashboard-banner-gradient-end: $secondary; // gradient end

$dashboard-banner-network-plain-container-background-color: $secondary; // stats bg


// navigation
.navbar { box-shadow: 0px 0px 30px 0px rgba(21, 53, 80, 0.12); } // header shadow

// Logo Size
$navbar-logo-height: 22px;

// form
$form-control-border-color-active: $secondary;

// buttons
$btn-line-bg: #fff; // button bg
$btn-line-color: $secondary; // button border and font color && hover bg color
$btn-copy-color: $secondary; // btn copy
$btn-qr-color: $secondary; // btn qr-code
$btn-address-card-icon-color: $secondary; // btn address color
$btn-contract-color: $secondary;

//links & tile
$tile-body-a-color: $secondary;
$tile-type-block-color: $secondary;
$tile-type-progress-bar-color: $secondary;

a {
  color: $secondary;
}

a:hover, a:focus {
  color: $secondary;
}

.tile .tile-body a,
.tile a:hover,
.tile span[data-address-hash],
.tile a[data-test=token_link]
a.tile-title { color: $secondary !important; }
.card-body {  
  a:not(.dropdown-item):not(.button):not([data-test=address_hash_link]):not(.alert-link):not(#dropdown-tokens):not(.btn-line):not(.page-link):not(.active) {
    color: $secondary;

    &:hover {
      color: $secondary;
    }
  }
}

.dashboard-banner-network-stats-item::before {
  background-color: #F0EBDE !important;
}
<<<<<<< HEAD
.dashboard-banner-chart-legend .dashboard-banner-chart-legend-item:nth-child(3)::before {
  background-color: #15bba6 !important;
=======

.dashboard-banner-chart-legend {
  .dashboard-banner-chart-legend-item.market-cap-per-day
   {
    &::before {
      background-color: #15bba6 !important;
    }
  }
>>>>>>> 11b1ab16
}

// card
$card-background-1: $secondary;
$card-tab-active: $secondary;

.layout-container {
  .dashboard-banner-container {
    background-color: $primary !important;
    background-image: linear-gradient(
      to bottom,
      $dashboard-banner-gradient-start,
      $dashboard-banner-gradient-end
<<<<<<< HEAD
    ) !important;
=======
    );
>>>>>>> 11b1ab16
  }
}

$badges-color: #20446e;
// Badges
$badge-neutral-color: $badges-color;
$badge-neutral-background-color: rgba($badges-color, .1);
$api-text-monospace-color: $badges-color;

// Staking
$stakes-btn-remove-pool-color: $secondary;
$stakes-dashboard-copy-icon-color: $secondary;
$btn-full-primary-bg: $secondary;
$stakes-address-color: $secondary;
$stakes-control-color: $secondary;
$stakes-link-color: $secondary;
$progress-from-to-progress-background: $secondary;
$stakes-stats-item-border-color: rgba(#fff, .5);
$check-color: $secondary;
$modal-status-graph-success: $secondary;
$stakes-progress-graph-color: $secondary;

// Dark theme
$dark-primary: $secondary;
$dark-primary-alternate: $secondary;
$labels-dark: #A6BCF5;
$body-dark: #1c1d31; // body background
<<<<<<< HEAD
$dashboard-line-color-transactions-dark-theme: $secondary;


.dark-theme-applied {
  .dropdown-item.active:not(.header),
  .dropdown-item:not(.header):hover,
  .dropdown-item:not(.header):focus {
    background-color: $secondary !important;
  }

  .dashboard-banner-network-stats-item::before {
		background-color: $secondary !important;
	}

  .tile .tile-body a,
  .tile a:hover,
  .tile span[data-address-hash],
  .tile a[data-test=token_link] {
      color: $labels-dark !important;
  }

  .tile.tile-type-block {
		border-left-color: $secondary !important;
	}

  a {
    color: $labels-dark;
  }

  a:hover, a:focus {
    color: $labels-dark;
  }

  a.ad-url {
    color: $labels-dark !important;
  }

=======
$dashboard-line-color-market-dark-theme: $secondary;
$dashboard-line-color-price-dark-theme: $secondary;
$dashboard-line-color-transactions-dark-theme: $secondary;


.dark-theme-applied {
  .dropdown-item.active:not(.header),
  .dropdown-item:not(.header):hover,
  .dropdown-item:not(.header):focus {
    background-color: $secondary !important;
  }

  .dashboard-banner-network-stats-item::before {
		background-color: $secondary !important;
	}

  .tile .tile-body a,
  .tile a:hover,
  .tile span[data-address-hash],
  .tile a[data-test=token_link] {
      color: $labels-dark !important;
  }

  .tile.tile-type-block {
		border-left-color: $secondary !important;
	}

  a {
    color: $labels-dark;
  }

  a:hover, a:focus {
    color: $labels-dark;
  }

  a.ad-url {
    color: $labels-dark !important;
  }

>>>>>>> 11b1ab16
  .btn-line {
    background-color: transparent !important;
    border-color: $labels-dark !important;
    color: $labels-dark !important;

    &[disabled] {
        &,
        &:hover {
            background-color: transparent !important;
            border-color: $labels-dark !important;
            color: $labels-dark !important;
        }
    }
  }

  .btn-line:hover {
    color: $additional-font !important;
  }
<<<<<<< HEAD

  .btn-no-border-link-to-tems {
    border-color: $labels-dark !important;
    color: $labels-dark !important;
  }

  .btn-copy-icon, .btn-qr-icon, .btn-address-card-icon {
		border-color: $labels-dark !important;
		path {
			fill: $labels-dark !important;
		}
		&:hover {
			background-color: $labels-dark !important;
			path {
				fill: $body-dark !important;
			}
		}
    &.btn-copy-icon-small {
      &:hover {
        background-color: transparent !important;
        path {
          fill: $labels-dark !important;
        }
      }
    }
	}

  .btn-wallet-icon, .btn-contract-icon {
    background-color: transparent !important;
    border-color: $labels-dark !important;
    color: $labels-dark !important;

    &:hover {
      background-color: $labels-dark !important;
      border-color: $body-dark !important;
      color: $body-dark !important;
    }
  }

  .btn-contract-icon {
    path {
      fill: $labels-dark !important;
    }

    &:hover {
			path {
				fill: $body-dark !important;
			}
		}
  }

  .text-muted {
    color: #8a8dba !important;
  }

  .card-tab {
    color: #fff !important;
  }

=======

  .btn-no-border-link-to-tems {
    border-color: $labels-dark !important;
    color: $labels-dark !important;
  }

  .btn-copy-icon, .btn-qr-icon, .btn-address-card-icon {
		border-color: $labels-dark !important;
		path {
			fill: $labels-dark !important;
		}
		&:hover {
			background-color: $labels-dark !important;
			path {
				fill: $body-dark !important;
			}
		}
    &.btn-copy-icon-small {
      &:hover {
        background-color: transparent !important;
        path {
          fill: $labels-dark !important;
        }
      }
    }
	}

  .btn-wallet-icon, .btn-contract-icon {
    background-color: transparent !important;
    border-color: $labels-dark !important;
    color: $labels-dark !important;

    &:hover {
      background-color: $labels-dark !important;
      border-color: $body-dark !important;
      color: $body-dark !important;
    }
  }

  .btn-contract-icon {
    path {
      fill: $labels-dark !important;
    }

    &:hover {
			path {
				fill: $body-dark !important;
			}
		}
  }

  .text-muted {
    color: #8a8dba !important;
  }

  .card-tab {
    color: #fff !important;
  }

>>>>>>> 11b1ab16
  .card-body {  
    a:not(.dropdown-item):not(.button):not(.alert-link):not(#dropdown-tokens):not(.btn-line):not(.page-link) {
        color: $labels-dark !important;

        &:hover {
            color: $labels-dark !important;
        }
    }
  }
<<<<<<< HEAD

  .pagination-container .pagination .page-item.active .page-link {
    background-color: $secondary;
    border: 1px solid $secondary;
  }

  .dashboard-banner-chart-legend {
    .dashboard-banner-chart-legend-item {
      &:nth-child(1)::before {
        background-color: $secondary !important;
      }
  
      &:nth-child(2)::before {
        background-color: $secondary !important;
      }

      &:nth-child(3)::before {
        background-color: $secondary !important;
      }

      &:nth-child(4)::before {
=======

  .pagination-container .pagination .page-item.active .page-link {
    background-color: $secondary;
    border: 1px solid $secondary;
  }

  .dashboard-banner-chart-legend {
    .dashboard-banner-chart-legend-item.tx-per-day,
    .dashboard-banner-chart-legend-item.price-per-day,
    .dashboard-banner-chart-legend-item.market-cap-per-day,
    .dashboard-banner-chart-legend-item.gas-price-oracle
     {
      &::before {
>>>>>>> 11b1ab16
        background-color: $secondary !important;
      }
    }
  }
  
  .dropzone-1 {
    border-color: #fff !important;
  }
  .footer-link {
		color: $labels-dark !important;
	}
  .footer-list ul li::before {
    background-color: $secondary !important;
  }
}<|MERGE_RESOLUTION|>--- conflicted
+++ resolved
@@ -78,10 +78,6 @@
 .dashboard-banner-network-stats-item::before {
   background-color: #F0EBDE !important;
 }
-<<<<<<< HEAD
-.dashboard-banner-chart-legend .dashboard-banner-chart-legend-item:nth-child(3)::before {
-  background-color: #15bba6 !important;
-=======
 
 .dashboard-banner-chart-legend {
   .dashboard-banner-chart-legend-item.market-cap-per-day
@@ -90,7 +86,6 @@
       background-color: #15bba6 !important;
     }
   }
->>>>>>> 11b1ab16
 }
 
 // card
@@ -104,11 +99,7 @@
       to bottom,
       $dashboard-banner-gradient-start,
       $dashboard-banner-gradient-end
-<<<<<<< HEAD
-    ) !important;
-=======
     );
->>>>>>> 11b1ab16
   }
 }
 
@@ -136,7 +127,8 @@
 $dark-primary-alternate: $secondary;
 $labels-dark: #A6BCF5;
 $body-dark: #1c1d31; // body background
-<<<<<<< HEAD
+$dashboard-line-color-market-dark-theme: $secondary;
+$dashboard-line-color-price-dark-theme: $secondary;
 $dashboard-line-color-transactions-dark-theme: $secondary;
 
 
@@ -174,47 +166,6 @@
     color: $labels-dark !important;
   }
 
-=======
-$dashboard-line-color-market-dark-theme: $secondary;
-$dashboard-line-color-price-dark-theme: $secondary;
-$dashboard-line-color-transactions-dark-theme: $secondary;
-
-
-.dark-theme-applied {
-  .dropdown-item.active:not(.header),
-  .dropdown-item:not(.header):hover,
-  .dropdown-item:not(.header):focus {
-    background-color: $secondary !important;
-  }
-
-  .dashboard-banner-network-stats-item::before {
-		background-color: $secondary !important;
-	}
-
-  .tile .tile-body a,
-  .tile a:hover,
-  .tile span[data-address-hash],
-  .tile a[data-test=token_link] {
-      color: $labels-dark !important;
-  }
-
-  .tile.tile-type-block {
-		border-left-color: $secondary !important;
-	}
-
-  a {
-    color: $labels-dark;
-  }
-
-  a:hover, a:focus {
-    color: $labels-dark;
-  }
-
-  a.ad-url {
-    color: $labels-dark !important;
-  }
-
->>>>>>> 11b1ab16
   .btn-line {
     background-color: transparent !important;
     border-color: $labels-dark !important;
@@ -233,7 +184,6 @@
   .btn-line:hover {
     color: $additional-font !important;
   }
-<<<<<<< HEAD
 
   .btn-no-border-link-to-tems {
     border-color: $labels-dark !important;
@@ -293,67 +243,6 @@
     color: #fff !important;
   }
 
-=======
-
-  .btn-no-border-link-to-tems {
-    border-color: $labels-dark !important;
-    color: $labels-dark !important;
-  }
-
-  .btn-copy-icon, .btn-qr-icon, .btn-address-card-icon {
-		border-color: $labels-dark !important;
-		path {
-			fill: $labels-dark !important;
-		}
-		&:hover {
-			background-color: $labels-dark !important;
-			path {
-				fill: $body-dark !important;
-			}
-		}
-    &.btn-copy-icon-small {
-      &:hover {
-        background-color: transparent !important;
-        path {
-          fill: $labels-dark !important;
-        }
-      }
-    }
-	}
-
-  .btn-wallet-icon, .btn-contract-icon {
-    background-color: transparent !important;
-    border-color: $labels-dark !important;
-    color: $labels-dark !important;
-
-    &:hover {
-      background-color: $labels-dark !important;
-      border-color: $body-dark !important;
-      color: $body-dark !important;
-    }
-  }
-
-  .btn-contract-icon {
-    path {
-      fill: $labels-dark !important;
-    }
-
-    &:hover {
-			path {
-				fill: $body-dark !important;
-			}
-		}
-  }
-
-  .text-muted {
-    color: #8a8dba !important;
-  }
-
-  .card-tab {
-    color: #fff !important;
-  }
-
->>>>>>> 11b1ab16
   .card-body {  
     a:not(.dropdown-item):not(.button):not(.alert-link):not(#dropdown-tokens):not(.btn-line):not(.page-link) {
         color: $labels-dark !important;
@@ -363,29 +252,6 @@
         }
     }
   }
-<<<<<<< HEAD
-
-  .pagination-container .pagination .page-item.active .page-link {
-    background-color: $secondary;
-    border: 1px solid $secondary;
-  }
-
-  .dashboard-banner-chart-legend {
-    .dashboard-banner-chart-legend-item {
-      &:nth-child(1)::before {
-        background-color: $secondary !important;
-      }
-  
-      &:nth-child(2)::before {
-        background-color: $secondary !important;
-      }
-
-      &:nth-child(3)::before {
-        background-color: $secondary !important;
-      }
-
-      &:nth-child(4)::before {
-=======
 
   .pagination-container .pagination .page-item.active .page-link {
     background-color: $secondary;
@@ -399,7 +265,6 @@
     .dashboard-banner-chart-legend-item.gas-price-oracle
      {
       &::before {
->>>>>>> 11b1ab16
         background-color: $secondary !important;
       }
     }
