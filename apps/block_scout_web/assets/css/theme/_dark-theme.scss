--- conflicted
+++ resolved
@@ -101,11 +101,7 @@
 	// hero stats
 
 	.layout-container .dashboard-banner-container {
-<<<<<<< HEAD
-		background-image: none !important;
-=======
 		background-image: none;
->>>>>>> 11b1ab16
 		background-color: $dark-bg !important;
 	}
 	.dashboard-banner-network-plain-container,
