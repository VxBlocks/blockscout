--- conflicted
+++ resolved
@@ -57,11 +57,7 @@
               time: {
                 unit: 'day',
                 tooltipFormat: 'DD',
-<<<<<<< HEAD
-                stepSize: stepSize
-=======
                 stepSize
->>>>>>> c954e20d
               }
             },
             y: {
