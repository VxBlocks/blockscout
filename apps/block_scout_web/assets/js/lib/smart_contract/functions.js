--- conflicted
+++ resolved
@@ -30,17 +30,6 @@
         }
       })
 
-<<<<<<< HEAD
-      shouldHideConnectButton().then(({ shouldHide, account }) => {
-        if (shouldHide && account) {
-          showConnectedToElements($connect, $connectTo, $connectedTo, account)
-        } else if (shouldHide) {
-          hideConnectButton($connect, $connectTo, $connectedTo)
-        } else {
-          showConnectElements($connect, $connectTo, $connectedTo)
-        }
-      })
-=======
       shouldHideConnectButton()
         .then(({ shouldHide, account }) => {
           if (shouldHide && account) {
@@ -51,7 +40,6 @@
             showConnectElements($connect, $connectTo, $connectedTo)
           }
         })
->>>>>>> 59d2f71f
 
       $connect.on('click', () => {
         connectToWallet()
