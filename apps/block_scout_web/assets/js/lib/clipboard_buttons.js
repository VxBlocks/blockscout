--- conflicted
+++ resolved
@@ -8,21 +8,13 @@
   copyButton.tooltip('dispose')
   copyButton.children().tooltip('dispose')
 
-<<<<<<< HEAD
-  copyButton.tooltip({
-    title: copyButton.data('token-hash') ? `${copyButton.data('token-address')} copied!` : 'Copied!',
-    trigger: 'click',
-    placement: 'top'
-  }).tooltip('show')
-=======
   const originalTitle = copyButton.attr('data-original-title')
 
   copyButton
-    .attr('data-original-title', 'Copied!')
+    .attr('data-original-title', copyButton.data('token-hash') ? `${copyButton.data('token-address')} copied!` : 'Copied!')
     .tooltip('show')
 
   copyButton.attr('data-original-title', originalTitle)
->>>>>>> bd7970eb
 
   setTimeout(() => {
     copyButton.tooltip('dispose')
