import $ from 'jquery'
import map from 'lodash/map'
import merge from 'lodash/merge'
import URI from 'urijs'
import humps from 'humps'
import listMorph from '../lib/list_morph'
import reduceReducers from 'reduce-reducers'
import { createStore, connectElements } from '../lib/redux_helpers.js'
import '../app'

/**
 * This is a generic lib to add pagination with asynchronous page loading. There are two ways of
 * activating this in a page.
 *
 * If the page has no redux associated with, all you need is a markup with the following pattern:
 *
 *   <div data-async-load data-async-listing="firstLoadPath">
 *     <div data-loading-message> message </div>
 *     <div data-empty-response-message style="display: none;"> message </div>
 *     <div data-error-message style="display: none;"> message </div>
 *     <div data-items></div>
 *     <a data-next-page-button style="display: none;"> button text </a>
 *     <div data-loading-button style="display: none;"> loading text </div>
 *   </div>
 *
 *   the data-async-load is the attribute responsible for binding the store.
 *
 * If the page has a redux associated with, you need to connect the reducers instead of creating
 * the store using the `createStore`. For instance:
 *
 *   // my_page.js
 *   const initialState = { ... }
 *   const reducer = (state, action) => { ...  }
 *   const store = createAsyncLoadStore(reducer, initialState, 'item.Key')
 *
 * The createAsyncLoadStore function will return a store with asynchronous loading activated. This
 * approach will expect the same markup above, except for data-async-load attribute, which is used
 * to create a store and it is not necessary for this case.
 *
 */

export const asyncInitialState = {
  /* it will consider any query param in the current URI as paging */
  beyondPageOne: (URI(window.location).query() !== ''),
  /* will be sent along with { type: 'JSON' } to controller, useful for dynamically changing parameters */
  additionalParams: {},
  /* an array with every html element of the list being shown */
  items: [],
  /* the key for diffing the elements in the items array */
  itemKey: null,
  /* represents whether a request is happening or not */
  loading: false,
  /* if there was an error fetching items */
  requestError: false,
  /* if response has no items */
  emptyResponse: false,
  /* link to the current page */
  currentPagePath: null,
  /* link to the next page */
  nextPagePath: null,
  /* link to the previous page */
  prevPagePath: null,
  /* visited pages */
  pagesStack: []
}

export function asyncReducer (state = asyncInitialState, action) {
  switch (action.type) {
    case 'ELEMENTS_LOAD': {
      return Object.assign({}, state, {
        nextPagePath: action.nextPagePath,
        currentPagePath: action.nextPagePath
      })
    }
    case 'ADD_ITEM_KEY': {
      return Object.assign({}, state, { itemKey: action.itemKey })
    }
    case 'START_REQUEST': {
      return Object.assign({}, state, {
        loading: true,
        requestError: false,
        currentPagePath: action.path
      })
    }
    case 'REQUEST_ERROR': {
      return Object.assign({}, state, { requestError: true })
    }
    case 'FINISH_REQUEST': {
      return Object.assign({}, state, {
        loading: false
      })
    }
    case 'ITEMS_FETCHED': {
      var prevPagePath = null

      if (state.pagesStack.length >= 2) {
        prevPagePath = state.pagesStack[state.pagesStack.length - 2]
      }

      return Object.assign({}, state, {
        requestError: false,
        emptyResponse: action.items.length === 0,
        items: action.items,
        nextPagePath: action.nextPagePath,
        prevPagePath: prevPagePath
      })
    }
    case 'NAVIGATE_TO_OLDER': {
      history.replaceState({}, null, state.nextPagePath)

      if (state.pagesStack.length === 0) {
        state.pagesStack.push(window.location.href.split('?')[0])
      }

      if (state.pagesStack[state.pagesStack.length - 1] !== state.nextPagePath) {
        state.pagesStack.push(state.nextPagePath)
      }

      return Object.assign({}, state, { beyondPageOne: true })
    }
    case 'NAVIGATE_TO_NEWER': {
      history.replaceState({}, null, state.prevPagePath)

      state.pagesStack.pop()

      return Object.assign({}, state, { beyondPageOne: true })
    }
    default:
      return state
  }
}

export const elements = {
  '[data-async-listing]': {
    load ($el) {
      const nextPagePath = $el.data('async-listing')

      return { nextPagePath }
    }
  },
  '[data-async-listing] [data-loading-message]': {
    render ($el, state) {
      if (state.loading) return $el.show()

      $el.hide()
    }
  },
  '[data-async-listing] [data-empty-response-message]': {
    render ($el, state) {
      if (
        !state.requestError &&
        (!state.loading) &&
        state.items.length === 0
      ) {
        return $el.show()
      }

      $el.hide()
    }
  },
  '[data-async-listing] [data-error-message]': {
    render ($el, state) {
      if (state.requestError) return $el.show()

      $el.hide()
    }
  },
  '[data-async-listing] [data-items]': {
    render ($el, state, oldState) {
      if (state.items === oldState.items) return

      if (state.itemKey) {
        const container = $el[0]
        const newElements = map(state.items, (item) => $(item)[0])
        listMorph(container, newElements, { key: state.itemKey })
        return
      }

      $el.html(state.items)
    }
  },
  '[data-async-listing] [data-next-page-button]': {
    render ($el, state) {
      if (state.emptyResponse) {
        return $el.hide()
      }

      $el.show()
      if (state.requestError || !state.nextPagePath || state.loading) {
        return $el.attr('disabled', 'disabled')
      }

      $el.attr('disabled', false)
      $el.attr('href', state.nextPagePath)
    }
  },
  '[data-async-listing] [data-prev-page-button]': {
    render ($el, state) {
      if (state.emptyResponse) {
        return $el.hide()
      }

      $el.show()
      if (state.requestError || !state.prevPagePath || state.loading) {
        return $el.attr('disabled', 'disabled')
      }

      $el.attr('disabled', false)
      $el.attr('href', state.prevPagePath)
    }
  },
  '[data-async-listing] [data-first-page-button]': {
    render ($el, state) {
      if (state.pagesStack.length === 0) {
        return $el.hide()
      }

      const urlParams = new URLSearchParams(window.location.search)
      const blockParam = urlParams.get('block_type')
      const firstPageHref = window.location.href.split('?')[0]

      $el.show()
      $el.attr('disabled', false)

      if (blockParam !== null) {
        $el.attr('href', firstPageHref + '?block_type=' + blockParam)
      } else {
        $el.attr('href', firstPageHref)
      }
    }
  },
  '[data-async-listing] [data-page-number]': {
    render ($el, state) {
      if (state.emptyResponse) {
        return $el.hide()
      }

      $el.show()
      if (state.pagesStack.length === 0) {
        return $el.text('Page 1')
      }

      $el.text('Page ' + state.pagesStack.length)
    }
  },
  '[data-async-listing] [data-loading-button]': {
    render ($el, state) {
      if (state.loading) return $el.show()

      $el.hide()
    }
  },
  '[csv-download]': {
    render ($el, state) {
      if (state.emptyResponse) {
        return $el.hide()
      }
      return $el.show()
    }
  }
}

/**
 * Create a store combining the given reducer and initial state with the async reducer.
 *
 * reducer: The reducer that will be merged with the asyncReducer to add async
 * loading capabilities to a page. Any state changes in the reducer passed will be
 * applied AFTER the asyncReducer.
 *
 * initialState: The initial state to be merged with the async state. Any state
 * values passed here will overwrite the values on asyncInitialState.
 *
 * itemKey: it will be added to the state as the key for diffing the elements and
 * adding or removing with the correct animation. Check list_morph.js for more informantion.
 */
export function createAsyncLoadStore (reducer, initialState, itemKey) {
  const state = merge(asyncInitialState, initialState)
  const store = createStore(reduceReducers(asyncReducer, reducer, state))

  if (typeof itemKey !== 'undefined') {
    store.dispatch({
      type: 'ADD_ITEM_KEY',
      itemKey
    })
  }

  connectElements({ store, elements })
  firstPageLoad(store)
  return store
}

export function refreshPage (store) {
  loadPage(store, store.getState().currentPagePath)
}

function loadPage (store, path) {
  store.dispatch({type: 'START_REQUEST', path})
  $.getJSON(path, merge({type: 'JSON'}, store.getState().additionalParams))
    .done(response => store.dispatch(Object.assign({type: 'ITEMS_FETCHED'}, humps.camelizeKeys(response))))
    .fail(() => store.dispatch({type: 'REQUEST_ERROR'}))
    .always(() => store.dispatch({type: 'FINISH_REQUEST'}))
}

function firstPageLoad (store) {
  const $element = $('[data-async-listing]')
  function loadItemsNext () {
<<<<<<< HEAD
    loadPage(store, store.getState().nextPagePath)
  }

  function loadItemsPrev () {
    loadPage(store, store.getState().prevPagePath)
=======
    const path = store.getState().nextPagePath
    store.dispatch({ type: 'START_REQUEST' })
    $.getJSON(path, { type: 'JSON' })
      .done(response => store.dispatch(Object.assign({ type: 'ITEMS_FETCHED' }, humps.camelizeKeys(response))))
      .fail(() => store.dispatch({ type: 'REQUEST_ERROR' }))
      .always(() => store.dispatch({ type: 'FINISH_REQUEST' }))
  }

  function loadItemsPrev () {
    const path = store.getState().prevPagePath
    store.dispatch({ type: 'START_REQUEST' })
    $.getJSON(path, { type: 'JSON' })
      .done(response => store.dispatch(Object.assign({ type: 'ITEMS_FETCHED' }, humps.camelizeKeys(response))))
      .fail(() => store.dispatch({ type: 'REQUEST_ERROR' }))
      .always(() => store.dispatch({ type: 'FINISH_REQUEST' }))
>>>>>>> 815bf885
  }
  loadItemsNext()

  $element.on('click', '[data-error-message]', (event) => {
    event.preventDefault()
    loadItemsNext()
  })

  $element.on('click', '[data-next-page-button]', (event) => {
    event.preventDefault()
    loadItemsNext()
    store.dispatch({ type: 'NAVIGATE_TO_OLDER' })
    event.stopImmediatePropagation()
  })

  $element.on('click', '[data-prev-page-button]', (event) => {
    event.preventDefault()
    loadItemsPrev()
    store.dispatch({ type: 'NAVIGATE_TO_NEWER' })
    event.stopImmediatePropagation()
  })
}

const $element = $('[data-async-load]')
if ($element.length) {
  const store = createStore(asyncReducer)
  connectElements({ store, elements })
  firstPageLoad(store)
}<|MERGE_RESOLUTION|>--- conflicted
+++ resolved
@@ -294,39 +294,21 @@
 }
 
 function loadPage (store, path) {
-  store.dispatch({type: 'START_REQUEST', path})
-  $.getJSON(path, merge({type: 'JSON'}, store.getState().additionalParams))
-    .done(response => store.dispatch(Object.assign({type: 'ITEMS_FETCHED'}, humps.camelizeKeys(response))))
-    .fail(() => store.dispatch({type: 'REQUEST_ERROR'}))
-    .always(() => store.dispatch({type: 'FINISH_REQUEST'}))
+  store.dispatch({ type: 'START_REQUEST', path })
+  $.getJSON(path, merge({ type: 'JSON' }, store.getState().additionalParams))
+    .done(response => store.dispatch(Object.assign({ type: 'ITEMS_FETCHED' }, humps.camelizeKeys(response))))
+    .fail(() => store.dispatch({ type: 'REQUEST_ERROR' }))
+    .always(() => store.dispatch({ type: 'FINISH_REQUEST' }))
 }
 
 function firstPageLoad (store) {
   const $element = $('[data-async-listing]')
   function loadItemsNext () {
-<<<<<<< HEAD
     loadPage(store, store.getState().nextPagePath)
   }
 
   function loadItemsPrev () {
     loadPage(store, store.getState().prevPagePath)
-=======
-    const path = store.getState().nextPagePath
-    store.dispatch({ type: 'START_REQUEST' })
-    $.getJSON(path, { type: 'JSON' })
-      .done(response => store.dispatch(Object.assign({ type: 'ITEMS_FETCHED' }, humps.camelizeKeys(response))))
-      .fail(() => store.dispatch({ type: 'REQUEST_ERROR' }))
-      .always(() => store.dispatch({ type: 'FINISH_REQUEST' }))
-  }
-
-  function loadItemsPrev () {
-    const path = store.getState().prevPagePath
-    store.dispatch({ type: 'START_REQUEST' })
-    $.getJSON(path, { type: 'JSON' })
-      .done(response => store.dispatch(Object.assign({ type: 'ITEMS_FETCHED' }, humps.camelizeKeys(response))))
-      .fail(() => store.dispatch({ type: 'REQUEST_ERROR' }))
-      .always(() => store.dispatch({ type: 'FINISH_REQUEST' }))
->>>>>>> 815bf885
   }
   loadItemsNext()
 
