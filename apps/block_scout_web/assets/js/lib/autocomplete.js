--- conflicted
+++ resolved
@@ -92,11 +92,7 @@
     ${data.value.type}
   </div>`
 
-<<<<<<< HEAD
-  const $tokenIconContainer = item.querySelector(`#token-icon-${data.value.address_hash}`)
-=======
   const $tokenIconContainer = $(item).find(`#token-icon-${data.value.address_hash}`)
->>>>>>> 5d96530d
   const $searchInput = $('#main-search-autocomplete')
   const chainID = $searchInput.data('chain-id')
   const displayTokenIcons = $searchInput.data('display-token-icons')
