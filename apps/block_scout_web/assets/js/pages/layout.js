--- conflicted
+++ resolved
@@ -180,11 +180,7 @@
   const path = (pathObj && pathObj.value) || ''
 
   if (value) {
-<<<<<<< HEAD
-    window.location.href = `${path}/search?q=${value}`
-=======
     window.location.href = `${commonPath}/search?q=${value}`
->>>>>>> 314b8439
   }
 }
 
