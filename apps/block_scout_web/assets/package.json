{
  "repository": {
    "type": "git",
    "url": "git+https://github.com/poanetwork/blockscout.git"
  },
  "private": true,
  "name": "blockscout",
  "author": "POA Network",
  "license": "GPL-3.0",
  "engines": {
    "node": "9.x",
    "npm": "5.x"
  },
  "scripts": {
    "deploy": "webpack --mode production",
    "watch": "webpack --mode development --watch",
    "build": "webpack --mode development",
    "test": "jest",
    "eslint": "eslint js/**"
  },
  "dependencies": {
<<<<<<< HEAD
    "@fortawesome/fontawesome-free": "=5.1.0",
=======
    "@fortawesome/fontawesome-free": "^5.1.0-4",
    "highlight.js": "^9.13.1",
    "highlightjs-solidity": "^1.0.6",
>>>>>>> cb2e17e3
    "bignumber.js": "^7.2.1",
    "bootstrap": "^4.1.3",
    "chart.js": "^2.7.2",
    "clipboard": "^2.0.1",
    "humps": "^2.0.1",
    "jquery": "^3.3.1",
    "lodash": "^4.17.10",
    "moment": "^2.22.1",
    "nanomorph": "^5.1.3",
    "numeral": "^2.0.6",
    "path-parser": "^4.1.1",
    "phoenix": "file:../../../deps/phoenix",
    "phoenix_html": "file:../../../deps/phoenix_html",
    "popper.js": "^1.14.3",
    "reduce-reducers": "^0.4.3",
    "redux": "^4.0.0",
    "urijs": "^1.19.1"
  },
  "devDependencies": {
    "@babel/polyfill": "^7.0.0-beta.46",
    "autoprefixer": "^8.4.1",
    "babel-core": "^6.26.3",
    "babel-loader": "^7.1.4",
    "babel-preset-env": "^1.6.1",
    "copy-webpack-plugin": "^4.5.1",
    "css-loader": "^0.28.11",
    "eslint": "^4.15.0",
    "eslint-config-standard": "^11.0.0-beta.0",
    "eslint-plugin-import": "^2.8.0",
    "eslint-plugin-node": "^5.2.1",
    "eslint-plugin-promise": "^3.6.0",
    "eslint-plugin-standard": "^3.0.1",
    "extract-text-webpack-plugin": "^4.0.0-beta.0",
    "file-loader": "^1.1.11",
    "jest": "^23.2.0",
    "node-sass": "^4.9.3",
    "postcss-loader": "^2.1.4",
    "sass-loader": "^7.0.1",
    "style-loader": "^0.21.0",
    "webpack": "^4.6.0",
    "webpack-cli": "^3.0.8"
  },
  "jest": {
    "moduleNameMapper": {
      "/css/app.scss": "<rootDir>/__mocks__/css/app.scss.js"
    }
  }
}<|MERGE_RESOLUTION|>--- conflicted
+++ resolved
@@ -19,13 +19,7 @@
     "eslint": "eslint js/**"
   },
   "dependencies": {
-<<<<<<< HEAD
     "@fortawesome/fontawesome-free": "=5.1.0",
-=======
-    "@fortawesome/fontawesome-free": "^5.1.0-4",
-    "highlight.js": "^9.13.1",
-    "highlightjs-solidity": "^1.0.6",
->>>>>>> cb2e17e3
     "bignumber.js": "^7.2.1",
     "bootstrap": "^4.1.3",
     "chart.js": "^2.7.2",
