--- conflicted
+++ resolved
@@ -140,7 +140,6 @@
   #   end
   # end
 
-<<<<<<< HEAD
   describe "coinsupply" do
     test "returns total supply minus a burnt number from DB in coins denomination", %{conn: conn} do
       params = %{
@@ -157,10 +156,7 @@
     end
   end
 
-  describe "ethprice" do
-=======
   describe "coinprice" do
->>>>>>> 7d75236f
     setup :set_mox_global
 
     setup do
@@ -241,17 +237,13 @@
     })
   end
 
-<<<<<<< HEAD
   defp coinsupply_schema do
     resolve_schema(%{
       "type" => ["string", "null"]
     })
   end
 
-  defp ethprice_schema do
-=======
   defp coinprice_schema do
->>>>>>> 7d75236f
     resolve_schema(%{
       "type" => "object",
       "properties" => %{
