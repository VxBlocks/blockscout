defmodule BlockScoutWeb.Account.Api.V1.UserControllerTest do
  use BlockScoutWeb.ConnCase

  alias Explorer.Account.{
    TagAddress,
    TagTransaction,
    WatchlistAddress
  }

  alias Explorer.Chain.Address
  alias Explorer.Repo
  alias BlockScoutWeb.Models.UserFromAuth

  setup %{conn: conn} do
    auth = build(:auth)

    {:ok, user} = UserFromAuth.find_or_create(auth)

    {:ok, user: user, conn: Plug.Test.init_test_session(conn, current_user: user)}
  end

  describe "Test account/api/v1/user" do
    test "get user info", %{conn: conn, user: user} do
      result_conn =
        conn
        |> get("/api/account/v1/user/info")
        |> doc(description: "Get info about user")

      assert json_response(result_conn, 200) == %{
               "nickname" => user.nickname,
               "name" => user.name,
               "email" => user.email,
               "avatar" => user.avatar
             }
    end

    test "post private address tag", %{conn: conn} do
      tag_address_response =
        conn
        |> post("/api/account/v1/user/tags/address", %{
          "address_hash" => "0x3e9ac8f16c92bc4f093357933b5befbf1e16987b",
          "name" => "MyName"
        })
        |> doc(description: "Add private address tag")
        |> json_response(200)

      conn
      |> get("/api/account/v1/tags/address/0x3e9ac8f16c92bc4f093357933b5befbf1e16987b")
      |> doc(description: "Get tags for address")
      |> json_response(200)

      assert tag_address_response["address_hash"] == "0x3e9ac8f16c92bc4f093357933b5befbf1e16987b"
      assert tag_address_response["name"] == "MyName"
      assert tag_address_response["id"]
    end

    test "can't insert private address tags more than limit", %{conn: conn, user: user} do
      old_env = Application.get_env(:explorer, Explorer.Account)

      new_env =
        old_env
        |> Keyword.replace(:private_tags_limit, 5)
        |> Keyword.replace(:watchlist_addresses_limit, 5)

      Application.put_env(:explorer, Explorer.Account, new_env)

      for _ <- 0..3 do
        build(:tag_address_db, user: user) |> Repo.account_repo().insert()
      end

      assert conn
             |> post("/api/account/v1/user/tags/address", build(:tag_address))
             |> json_response(200)

      assert conn
             |> post("/api/account/v1/user/tags/address", build(:tag_address))
             |> json_response(422)

      Application.put_env(:explorer, Explorer.Account, old_env)
    end

    test "check address tags pagination", %{conn: conn, user: user} do
      tags_address =
        for _ <- 0..50 do
          build(:tag_address_db, user: user) |> Repo.account_repo().insert!()
        end

      assert response =
               conn
<<<<<<< HEAD
               |> get("/api/account/v1/migration/user/tags/address")
=======
               |> get("/api/account/v2/user/tags/address")
>>>>>>> 15efaac4
               |> json_response(200)

      response_1 =
        conn
<<<<<<< HEAD
        |> get("/api/account/v1/migration/user/tags/address", response["next_page_params"])
=======
        |> get("/api/account/v2/user/tags/address", response["next_page_params"])
>>>>>>> 15efaac4
        |> json_response(200)

      check_paginated_response(response, response_1, tags_address)
    end

    test "edit private address tag", %{conn: conn} do
      address_tag = build(:tag_address)

      tag_address_response =
        conn
        |> post("/api/account/v1/user/tags/address", address_tag)
        |> json_response(200)

      _response =
        conn
        |> get("/api/account/v1/user/tags/address")
        |> json_response(200) == [tag_address_response]

      assert tag_address_response["address_hash"] == address_tag["address_hash"]
      assert tag_address_response["name"] == address_tag["name"]
      assert tag_address_response["id"]

      new_address_tag = build(:tag_address)

      new_tag_address_response =
        conn
        |> put("/api/account/v1/user/tags/address/#{tag_address_response["id"]}", new_address_tag)
        |> doc(description: "Edit private address tag")
        |> json_response(200)

      assert new_tag_address_response["address_hash"] == new_address_tag["address_hash"]
      assert new_tag_address_response["name"] == new_address_tag["name"]
      assert new_tag_address_response["id"] == tag_address_response["id"]
    end

    test "get address tags after inserting one private tags", %{conn: conn} do
      addresses = Enum.map(0..2, fn _x -> to_string(build(:address).hash) end)
      names = Enum.map(0..2, fn x -> "name#{x}" end)
      zipped = Enum.zip(addresses, names)

      created =
        Enum.map(zipped, fn {addr, name} ->
          id =
            (conn
             |> post("/api/account/v1/user/tags/address", %{
               "address_hash" => addr,
               "name" => name
             })
             |> json_response(200))["id"]

          {addr, %{"display_name" => name, "label" => name, "address_hash" => addr},
           %{
             "address_hash" => addr,
             "id" => id,
             "name" => name,
             "address" => %{
               "hash" => Address.checksum(addr),
               "implementation_name" => nil,
               "is_contract" => false,
               "is_verified" => false,
               "name" => nil,
               "private_tags" => [],
               "public_tags" => [],
               "watchlist_names" => []
             }
           }}
        end)

      assert Enum.all?(created, fn {addr, map_tag, _} ->
               response =
                 conn
                 |> get("/api/account/v1/tags/address/#{addr}")
                 |> json_response(200)

               response["personal_tags"] == [map_tag]
             end)

      response =
        conn
        |> get("/api/account/v1/user/tags/address")
        |> doc(description: "Get private addresses tags")
        |> json_response(200)

      assert Enum.all?(created, fn {_, _, map} -> map in response end)
    end

    test "delete address tag", %{conn: conn} do
      addresses = Enum.map(0..2, fn _x -> to_string(build(:address).hash) end)
      names = Enum.map(0..2, fn x -> "name#{x}" end)
      zipped = Enum.zip(addresses, names)

      created =
        Enum.map(zipped, fn {addr, name} ->
          id =
            (conn
             |> post("/api/account/v1/user/tags/address", %{
               "address_hash" => addr,
               "name" => name
             })
             |> json_response(200))["id"]

          {addr, %{"display_name" => name, "label" => name, "address_hash" => addr},
           %{
             "address_hash" => addr,
             "id" => id,
             "name" => name,
             "address" => %{
               "hash" => Address.checksum(addr),
               "implementation_name" => nil,
               "is_contract" => false,
               "is_verified" => false,
               "name" => nil,
               "private_tags" => [],
               "public_tags" => [],
               "watchlist_names" => []
             }
           }}
        end)

      assert Enum.all?(created, fn {addr, map_tag, _} ->
               response =
                 conn
                 |> get("/api/account/v1/tags/address/#{addr}")
                 |> json_response(200)

               response["personal_tags"] == [map_tag]
             end)

      response =
        conn
        |> get("/api/account/v1/user/tags/address")
        |> json_response(200)

      assert Enum.all?(created, fn {_, _, map} -> map in response end)

      {_, _, %{"id" => id}} = Enum.at(created, 0)

      assert conn
             |> delete("/api/account/v1/user/tags/address/#{id}")
             |> doc("Delete private address tag")
             |> json_response(200) == %{"message" => "OK"}

      assert Enum.all?(Enum.drop(created, 1), fn {_, _, %{"id" => id}} ->
               conn
               |> delete("/api/account/v1/user/tags/address/#{id}")
               |> json_response(200) == %{"message" => "OK"}
             end)

      assert conn
             |> get("/api/account/v1/user/tags/address")
             |> json_response(200) == []

      assert Enum.all?(created, fn {addr, _, _} ->
               response =
                 conn
                 |> get("/api/account/v1/tags/address/#{addr}")
                 |> json_response(200)

               response["personal_tags"] == []
             end)
    end

    test "post private transaction tag", %{conn: conn} do
      tx_hash_non_existing = to_string(build(:transaction).hash)
      tx_hash = to_string(insert(:transaction).hash)

      assert conn
             |> post("/api/account/v1/user/tags/transaction", %{
               "transaction_hash" => tx_hash_non_existing,
               "name" => "MyName"
             })
             |> doc(description: "Error on try to create private transaction tag for tx does not exist")
             |> json_response(422) == %{"errors" => %{"tx_hash" => ["Transaction does not exist"]}}

      tag_transaction_response =
        conn
        |> post("/api/account/v1/user/tags/transaction", %{
          "transaction_hash" => tx_hash,
          "name" => "MyName"
        })
        |> doc(description: "Create private transaction tag")
        |> json_response(200)

      conn
      |> get("/api/account/v1/tags/transaction/#{tx_hash}")
      |> doc(description: "Get tags for transaction")
      |> json_response(200)

      assert tag_transaction_response["transaction_hash"] == tx_hash
      assert tag_transaction_response["name"] == "MyName"
      assert tag_transaction_response["id"]
    end

    test "can't insert private transaction tags more than limit", %{conn: conn, user: user} do
      old_env = Application.get_env(:explorer, Explorer.Account)

      new_env =
        old_env
        |> Keyword.replace(:private_tags_limit, 5)
        |> Keyword.replace(:watchlist_addresses_limit, 5)

      Application.put_env(:explorer, Explorer.Account, new_env)

      for _ <- 0..3 do
        build(:tag_transaction_db, user: user) |> Repo.account_repo().insert()
      end

      assert conn
             |> post("/api/account/v1/user/tags/transaction", build(:tag_transaction))
             |> json_response(200)

      assert conn
             |> post("/api/account/v1/user/tags/transaction", build(:tag_transaction))
             |> json_response(422)

      Application.put_env(:explorer, Explorer.Account, old_env)
    end

    test "check transaction tags pagination", %{conn: conn, user: user} do
      tags_address =
        for _ <- 0..50 do
          build(:tag_transaction_db, user: user) |> Repo.account_repo().insert!()
        end

      assert response =
               conn
<<<<<<< HEAD
               |> get("/api/account/v1/migration/user/tags/transaction")
=======
               |> get("/api/account/v2/user/tags/transaction")
>>>>>>> 15efaac4
               |> json_response(200)

      response_1 =
        conn
<<<<<<< HEAD
        |> get("/api/account/v1/migration/user/tags/transaction", response["next_page_params"])
=======
        |> get("/api/account/v2/user/tags/transaction", response["next_page_params"])
>>>>>>> 15efaac4
        |> json_response(200)

      check_paginated_response(response, response_1, tags_address)
    end

    test "edit private transaction tag", %{conn: conn} do
      tx_tag = build(:tag_transaction)

      tag_response =
        conn
        |> post("/api/account/v1/user/tags/transaction", tx_tag)
        |> json_response(200)

      _response =
        conn
        |> get("/api/account/v1/user/tags/transaction")
        |> json_response(200) == [tag_response]

      assert tag_response["address_hash"] == tx_tag["address_hash"]
      assert tag_response["name"] == tx_tag["name"]
      assert tag_response["id"]

      new_tx_tag = build(:tag_transaction)

      new_tag_response =
        conn
        |> put("/api/account/v1/user/tags/transaction/#{tag_response["id"]}", new_tx_tag)
        |> doc(description: "Edit private transaction tag")
        |> json_response(200)

      assert new_tag_response["address_hash"] == new_tx_tag["address_hash"]
      assert new_tag_response["name"] == new_tx_tag["name"]
      assert new_tag_response["id"] == tag_response["id"]
    end

    test "get transaction tags after inserting one private tags", %{conn: conn} do
      transactions = Enum.map(0..2, fn _x -> to_string(insert(:transaction).hash) end)
      names = Enum.map(0..2, fn x -> "name#{x}" end)
      zipped = Enum.zip(transactions, names)

      created =
        Enum.map(zipped, fn {tx_hash, name} ->
          id =
            (conn
             |> post("/api/account/v1/user/tags/transaction", %{
               "transaction_hash" => tx_hash,
               "name" => name
             })
             |> json_response(200))["id"]

          {tx_hash, %{"label" => name}, %{"transaction_hash" => tx_hash, "id" => id, "name" => name}}
        end)

      assert Enum.all?(created, fn {tx_hash, map_tag, _} ->
               response =
                 conn
                 |> get("/api/account/v1/tags/transaction/#{tx_hash}")
                 |> json_response(200)

               response["personal_tx_tag"] == map_tag
             end)

      response =
        conn
        |> get("/api/account/v1/user/tags/transaction")
        |> doc(description: "Get private transactions tags")
        |> json_response(200)

      assert Enum.all?(created, fn {_, _, map} -> map in response end)
    end

    test "delete transaction tag", %{conn: conn} do
      transactions = Enum.map(0..2, fn _x -> to_string(insert(:transaction).hash) end)
      names = Enum.map(0..2, fn x -> "name#{x}" end)
      zipped = Enum.zip(transactions, names)

      created =
        Enum.map(zipped, fn {tx_hash, name} ->
          id =
            (conn
             |> post("/api/account/v1/user/tags/transaction", %{
               "transaction_hash" => tx_hash,
               "name" => name
             })
             |> json_response(200))["id"]

          {tx_hash, %{"label" => name}, %{"transaction_hash" => tx_hash, "id" => id, "name" => name}}
        end)

      assert Enum.all?(created, fn {tx_hash, map_tag, _} ->
               response =
                 conn
                 |> get("/api/account/v1/tags/transaction/#{tx_hash}")
                 |> json_response(200)

               response["personal_tx_tag"] == map_tag
             end)

      response =
        conn
        |> get("/api/account/v1/user/tags/transaction")
        |> json_response(200)

      assert Enum.all?(created, fn {_, _, map} -> map in response end)

      {_, _, %{"id" => id}} = Enum.at(created, 0)

      assert conn
             |> delete("/api/account/v1/user/tags/transaction/#{id}")
             |> doc("Delete private transaction tag")
             |> json_response(200) == %{"message" => "OK"}

      assert Enum.all?(Enum.drop(created, 1), fn {_, _, %{"id" => id}} ->
               conn
               |> delete("/api/account/v1/user/tags/transaction/#{id}")
               |> json_response(200) == %{"message" => "OK"}
             end)

      assert conn
             |> get("/api/account/v1/user/tags/transaction")
             |> json_response(200) == []

      assert Enum.all?(created, fn {addr, _, _} ->
               response =
                 conn
                 |> get("/api/account/v1/tags/transaction/#{addr}")
                 |> json_response(200)

               response["personal_tx_tag"] == nil
             end)
    end

    test "post && get watchlist address", %{conn: conn} do
      watchlist_address_map = build(:watchlist_address)

      post_watchlist_address_response =
        conn
        |> post(
          "/api/account/v1/user/watchlist",
          watchlist_address_map
        )
        |> doc(description: "Add address to watch list")
        |> json_response(200)

      assert post_watchlist_address_response["notification_settings"] == watchlist_address_map["notification_settings"]
      assert post_watchlist_address_response["name"] == watchlist_address_map["name"]
      assert post_watchlist_address_response["notification_methods"] == watchlist_address_map["notification_methods"]
      assert post_watchlist_address_response["address_hash"] == watchlist_address_map["address_hash"]

      get_watchlist_address_response = conn |> get("/api/account/v1/user/watchlist") |> json_response(200) |> Enum.at(0)

      assert get_watchlist_address_response["notification_settings"] == watchlist_address_map["notification_settings"]
      assert get_watchlist_address_response["name"] == watchlist_address_map["name"]
      assert get_watchlist_address_response["notification_methods"] == watchlist_address_map["notification_methods"]
      assert get_watchlist_address_response["address_hash"] == watchlist_address_map["address_hash"]
      assert get_watchlist_address_response["id"] == post_watchlist_address_response["id"]

      watchlist_address_map_1 = build(:watchlist_address)

      post_watchlist_address_response_1 =
        conn
        |> post(
          "/api/account/v1/user/watchlist",
          watchlist_address_map_1
        )
        |> json_response(200)

      get_watchlist_address_response_1_0 =
        conn
        |> get("/api/account/v1/user/watchlist")
        |> doc(description: "Get addresses from watchlists")
        |> json_response(200)
        |> Enum.at(1)

      get_watchlist_address_response_1_1 =
        conn |> get("/api/account/v1/user/watchlist") |> json_response(200) |> Enum.at(0)

      assert get_watchlist_address_response_1_0 == get_watchlist_address_response

      assert get_watchlist_address_response_1_1["notification_settings"] ==
               watchlist_address_map_1["notification_settings"]

      assert get_watchlist_address_response_1_1["name"] == watchlist_address_map_1["name"]

      assert get_watchlist_address_response_1_1["notification_methods"] ==
               watchlist_address_map_1["notification_methods"]

      assert get_watchlist_address_response_1_1["address_hash"] == watchlist_address_map_1["address_hash"]
      assert get_watchlist_address_response_1_1["id"] == post_watchlist_address_response_1["id"]
    end

    test "can't insert watchlist addresses more than limit", %{conn: conn, user: user} do
      old_env = Application.get_env(:explorer, Explorer.Account)

      new_env =
        old_env
        |> Keyword.replace(:private_tags_limit, 5)
        |> Keyword.replace(:watchlist_addresses_limit, 5)

      Application.put_env(:explorer, Explorer.Account, new_env)

      for _ <- 0..3 do
        build(:watchlist_address_db, wl_id: user.watchlist_id) |> Repo.account_repo().insert()
      end

      assert conn
             |> post("/api/account/v1/user/watchlist", build(:watchlist_address))
             |> json_response(200)

      assert conn
             |> post("/api/account/v1/user/watchlist", build(:watchlist_address))
             |> json_response(422)

      Application.put_env(:explorer, Explorer.Account, old_env)
    end

    test "check watchlist tags pagination", %{conn: conn, user: user} do
      tags_address =
        for _ <- 0..50 do
          build(:watchlist_address_db, wl_id: user.watchlist_id) |> Repo.account_repo().insert!()
        end

      assert response =
               conn
<<<<<<< HEAD
               |> get("/api/account/v1/migration/user/watchlist")
=======
               |> get("/api/account/v2/user/watchlist")
>>>>>>> 15efaac4
               |> json_response(200)

      response_1 =
        conn
<<<<<<< HEAD
        |> get("/api/account/v1/migration/user/watchlist", response["next_page_params"] |> dbg())
=======
        |> get("/api/account/v2/user/watchlist", response["next_page_params"] |> dbg())
>>>>>>> 15efaac4
        |> json_response(200)

      check_paginated_response(response, response_1, tags_address)
    end

    test "delete watchlist address", %{conn: conn} do
      watchlist_address_map = build(:watchlist_address)

      post_watchlist_address_response =
        conn
        |> post(
          "/api/account/v1/user/watchlist",
          watchlist_address_map
        )
        |> json_response(200)

      assert post_watchlist_address_response["notification_settings"] == watchlist_address_map["notification_settings"]
      assert post_watchlist_address_response["name"] == watchlist_address_map["name"]
      assert post_watchlist_address_response["notification_methods"] == watchlist_address_map["notification_methods"]
      assert post_watchlist_address_response["address_hash"] == watchlist_address_map["address_hash"]

      get_watchlist_address_response = conn |> get("/api/account/v1/user/watchlist") |> json_response(200) |> Enum.at(0)

      assert get_watchlist_address_response["notification_settings"] == watchlist_address_map["notification_settings"]
      assert get_watchlist_address_response["name"] == watchlist_address_map["name"]
      assert get_watchlist_address_response["notification_methods"] == watchlist_address_map["notification_methods"]
      assert get_watchlist_address_response["address_hash"] == watchlist_address_map["address_hash"]
      assert get_watchlist_address_response["id"] == post_watchlist_address_response["id"]

      watchlist_address_map_1 = build(:watchlist_address)

      post_watchlist_address_response_1 =
        conn
        |> post(
          "/api/account/v1/user/watchlist",
          watchlist_address_map_1
        )
        |> json_response(200)

      get_watchlist_address_response_1_0 =
        conn |> get("/api/account/v1/user/watchlist") |> json_response(200) |> Enum.at(1)

      get_watchlist_address_response_1_1 =
        conn |> get("/api/account/v1/user/watchlist") |> json_response(200) |> Enum.at(0)

      assert get_watchlist_address_response_1_0 == get_watchlist_address_response

      assert get_watchlist_address_response_1_1["notification_settings"] ==
               watchlist_address_map_1["notification_settings"]

      assert get_watchlist_address_response_1_1["name"] == watchlist_address_map_1["name"]

      assert get_watchlist_address_response_1_1["notification_methods"] ==
               watchlist_address_map_1["notification_methods"]

      assert get_watchlist_address_response_1_1["address_hash"] == watchlist_address_map_1["address_hash"]
      assert get_watchlist_address_response_1_1["id"] == post_watchlist_address_response_1["id"]

      assert conn
             |> delete("/api/account/v1/user/watchlist/#{get_watchlist_address_response_1_1["id"]}")
             |> doc(description: "Delete address from watchlist by id")
             |> json_response(200) == %{"message" => "OK"}

      assert conn
             |> delete("/api/account/v1/user/watchlist/#{get_watchlist_address_response_1_0["id"]}")
             |> json_response(200) == %{"message" => "OK"}

      assert conn |> get("/api/account/v1/user/watchlist") |> json_response(200) == []
    end

    test "put watchlist address", %{conn: conn} do
      watchlist_address_map = build(:watchlist_address)

      post_watchlist_address_response =
        conn
        |> post(
          "/api/account/v1/user/watchlist",
          watchlist_address_map
        )
        |> json_response(200)

      assert post_watchlist_address_response["notification_settings"] == watchlist_address_map["notification_settings"]
      assert post_watchlist_address_response["name"] == watchlist_address_map["name"]
      assert post_watchlist_address_response["notification_methods"] == watchlist_address_map["notification_methods"]
      assert post_watchlist_address_response["address_hash"] == watchlist_address_map["address_hash"]

      get_watchlist_address_response = conn |> get("/api/account/v1/user/watchlist") |> json_response(200) |> Enum.at(0)

      assert get_watchlist_address_response["notification_settings"] == watchlist_address_map["notification_settings"]
      assert get_watchlist_address_response["name"] == watchlist_address_map["name"]
      assert get_watchlist_address_response["notification_methods"] == watchlist_address_map["notification_methods"]
      assert get_watchlist_address_response["address_hash"] == watchlist_address_map["address_hash"]
      assert get_watchlist_address_response["id"] == post_watchlist_address_response["id"]

      new_watchlist_address_map = build(:watchlist_address)

      put_watchlist_address_response =
        conn
        |> put(
          "/api/account/v1/user/watchlist/#{post_watchlist_address_response["id"]}",
          new_watchlist_address_map
        )
        |> doc(description: "Edit watchlist address")
        |> json_response(200)

      assert put_watchlist_address_response["notification_settings"] ==
               new_watchlist_address_map["notification_settings"]

      assert put_watchlist_address_response["name"] == new_watchlist_address_map["name"]
      assert put_watchlist_address_response["notification_methods"] == new_watchlist_address_map["notification_methods"]
      assert put_watchlist_address_response["address_hash"] == new_watchlist_address_map["address_hash"]
      assert get_watchlist_address_response["id"] == put_watchlist_address_response["id"]
    end

    test "cannot create duplicate of watchlist address", %{conn: conn} do
      watchlist_address_map = build(:watchlist_address)

      post_watchlist_address_response =
        conn
        |> post(
          "/api/account/v1/user/watchlist",
          watchlist_address_map
        )
        |> json_response(200)

      assert post_watchlist_address_response["notification_settings"] == watchlist_address_map["notification_settings"]
      assert post_watchlist_address_response["name"] == watchlist_address_map["name"]
      assert post_watchlist_address_response["notification_methods"] == watchlist_address_map["notification_methods"]
      assert post_watchlist_address_response["address_hash"] == watchlist_address_map["address_hash"]

      assert conn
             |> post(
               "/api/account/v1/user/watchlist",
               watchlist_address_map
             )
             |> doc(description: "Example of error on creating watchlist address")
             |> json_response(422) == %{"errors" => %{"watchlist_id" => ["Address already added to the watch list"]}}

      new_watchlist_address_map = build(:watchlist_address)

      post_watchlist_address_response_1 =
        conn
        |> post(
          "/api/account/v1/user/watchlist",
          new_watchlist_address_map
        )
        |> json_response(200)

      assert conn
             |> put(
               "/api/account/v1/user/watchlist/#{post_watchlist_address_response_1["id"]}",
               watchlist_address_map
             )
             |> doc(description: "Example of error on editing watchlist address")
             |> json_response(422) == %{"errors" => %{"watchlist_id" => ["Address already added to the watch list"]}}
    end

    test "watchlist address returns with token balances info", %{conn: conn} do
      watchlist_address_map = build(:watchlist_address)

      conn
      |> post(
        "/api/account/v1/user/watchlist",
        watchlist_address_map
      )
      |> json_response(200)

      watchlist_address_map_1 = build(:watchlist_address)

      conn
      |> post(
        "/api/account/v1/user/watchlist",
        watchlist_address_map_1
      )
      |> json_response(200)

      values =
        for _i <- 0..149 do
          ctb =
            insert(:address_current_token_balance_with_token_id,
              address: Repo.get_by(Address, hash: watchlist_address_map["address_hash"])
            )
            |> Repo.preload([:token])

          Decimal.div(
            Decimal.mult(ctb.value, ctb.token.fiat_value),
            Decimal.new(10 ** Decimal.to_integer(ctb.token.decimals))
          )
        end

      values_1 =
        for _i <- 0..200 do
          ctb =
            insert(:address_current_token_balance_with_token_id,
              address: Repo.get_by(Address, hash: watchlist_address_map_1["address_hash"])
            )
            |> Repo.preload([:token])

          Decimal.div(
            Decimal.mult(ctb.value, ctb.token.fiat_value),
            Decimal.new(10 ** Decimal.to_integer(ctb.token.decimals))
          )
        end
        |> Enum.sort(fn x1, x2 -> Decimal.compare(x1, x2) in [:gt, :eq] end)
        |> Enum.take(150)

      [wa2, wa1] = conn |> get("/api/account/v1/user/watchlist") |> json_response(200)

      assert wa1["tokens_fiat_value"] |> Decimal.new() |> Decimal.round(13) ==
               values |> Enum.reduce(Decimal.new(0), fn x, acc -> Decimal.add(x, acc) end) |> Decimal.round(13)

      assert wa1["tokens_count"] == 150
      assert wa1["tokens_overflow"] == false

      assert wa2["tokens_fiat_value"] |> Decimal.new() |> Decimal.round(13) ==
               values_1 |> Enum.reduce(Decimal.new(0), fn x, acc -> Decimal.add(x, acc) end) |> Decimal.round(13)

      assert wa2["tokens_count"] == 150
      assert wa2["tokens_overflow"] == true
    end

    test "watchlist address returns with token balances info + handle nil fiat values", %{conn: conn} do
      watchlist_address_map = build(:watchlist_address)

      conn
      |> post(
        "/api/account/v1/user/watchlist",
        watchlist_address_map
      )
      |> json_response(200)

      values =
        for _i <- 0..148 do
          ctb =
            insert(:address_current_token_balance_with_token_id,
              address: Repo.get_by(Address, hash: watchlist_address_map["address_hash"])
            )
            |> Repo.preload([:token])

          Decimal.div(
            Decimal.mult(ctb.value, ctb.token.fiat_value),
            Decimal.new(10 ** Decimal.to_integer(ctb.token.decimals))
          )
        end

      token = insert(:token, fiat_value: nil)

      insert(:address_current_token_balance_with_token_id,
        address: Repo.get_by(Address, hash: watchlist_address_map["address_hash"]),
        token: token,
        token_contract_address_hash: token.contract_address_hash
      )

      [wa1] = conn |> get("/api/account/v1/user/watchlist") |> json_response(200)

      assert wa1["tokens_fiat_value"] |> Decimal.new() |> Decimal.round(13) ==
               values |> Enum.reduce(Decimal.new(0), fn x, acc -> Decimal.add(x, acc) end) |> Decimal.round(13)

      assert wa1["tokens_count"] == 150
      assert wa1["tokens_overflow"] == false
    end

    test "post api key", %{conn: conn} do
      post_api_key_response =
        conn
        |> post(
          "/api/account/v1/user/api_keys",
          %{"name" => "test"}
        )
        |> doc(description: "Add api key")
        |> json_response(200)

      assert post_api_key_response["name"] == "test"
      assert post_api_key_response["api_key"]
    end

    test "can create not more than 3 api keys + get api keys", %{conn: conn} do
      Enum.each(0..2, fn _x ->
        conn
        |> post(
          "/api/account/v1/user/api_keys",
          %{"name" => "test"}
        )
        |> json_response(200)
      end)

      assert conn
             |> post(
               "/api/account/v1/user/api_keys",
               %{"name" => "test"}
             )
             |> doc(description: "Example of error on creating api key")
             |> json_response(422) == %{"errors" => %{"name" => ["Max 3 keys per account"]}}

      assert conn
             |> get("/api/account/v1/user/api_keys")
             |> doc(description: "Get api keys list")
             |> json_response(200)
             |> Enum.count() == 3
    end

    test "edit api key", %{conn: conn} do
      post_api_key_response =
        conn
        |> post(
          "/api/account/v1/user/api_keys",
          %{"name" => "test"}
        )
        |> json_response(200)

      assert post_api_key_response["name"] == "test"
      assert post_api_key_response["api_key"]

      put_api_key_response =
        conn
        |> put(
          "/api/account/v1/user/api_keys/#{post_api_key_response["api_key"]}",
          %{"name" => "test_1"}
        )
        |> doc(description: "Edit api key")
        |> json_response(200)

      assert put_api_key_response["api_key"] == post_api_key_response["api_key"]
      assert put_api_key_response["name"] == "test_1"

      assert conn
             |> get("/api/account/v1/user/api_keys")
             |> json_response(200) == [put_api_key_response]
    end

    test "delete api key", %{conn: conn} do
      post_api_key_response =
        conn
        |> post(
          "/api/account/v1/user/api_keys",
          %{"name" => "test"}
        )
        |> json_response(200)

      assert post_api_key_response["name"] == "test"
      assert post_api_key_response["api_key"]

      assert conn
             |> get("/api/account/v1/user/api_keys")
             |> json_response(200)
             |> Enum.count() == 1

      assert conn
             |> delete("/api/account/v1/user/api_keys/#{post_api_key_response["api_key"]}")
             |> doc(description: "Delete api key")
             |> json_response(200) == %{"message" => "OK"}

      assert conn
             |> get("/api/account/v1/user/api_keys")
             |> json_response(200) == []
    end

    test "post custom abi", %{conn: conn} do
      custom_abi = build(:custom_abi)

      post_custom_abi_response =
        conn
        |> post(
          "/api/account/v1/user/custom_abis",
          custom_abi
        )
        |> doc(description: "Add custom abi")
        |> json_response(200)

      assert post_custom_abi_response["name"] == custom_abi["name"]
      assert post_custom_abi_response["abi"] == custom_abi["abi"]
      assert post_custom_abi_response["contract_address_hash"] == custom_abi["contract_address_hash"]
      assert post_custom_abi_response["id"]
    end

    test "can create not more than 15 custom abis + get custom abi", %{conn: conn} do
      Enum.each(0..14, fn _x ->
        conn
        |> post(
          "/api/account/v1/user/custom_abis",
          build(:custom_abi)
        )
        |> json_response(200)
      end)

      assert conn
             |> post(
               "/api/account/v1/user/custom_abis",
               build(:custom_abi)
             )
             |> doc(description: "Example of error on creating custom abi")
             |> json_response(422) == %{"errors" => %{"name" => ["Max 15 ABIs per account"]}}

      assert conn
             |> get("/api/account/v1/user/custom_abis")
             |> doc(description: "Get custom abis list")
             |> json_response(200)
             |> Enum.count() == 15
    end

    test "edit custom abi", %{conn: conn} do
      custom_abi = build(:custom_abi)

      post_custom_abi_response =
        conn
        |> post(
          "/api/account/v1/user/custom_abis",
          custom_abi
        )
        |> json_response(200)

      assert post_custom_abi_response["name"] == custom_abi["name"]
      assert post_custom_abi_response["abi"] == custom_abi["abi"]
      assert post_custom_abi_response["contract_address_hash"] == custom_abi["contract_address_hash"]
      assert post_custom_abi_response["id"]

      custom_abi_1 = build(:custom_abi)

      put_custom_abi_response =
        conn
        |> put(
          "/api/account/v1/user/custom_abis/#{post_custom_abi_response["id"]}",
          custom_abi_1
        )
        |> doc(description: "Edit custom abi")
        |> json_response(200)

      assert put_custom_abi_response["name"] == custom_abi_1["name"]
      assert put_custom_abi_response["id"] == post_custom_abi_response["id"]
      assert put_custom_abi_response["contract_address_hash"] == custom_abi_1["contract_address_hash"]
      assert put_custom_abi_response["abi"] == custom_abi_1["abi"]

      assert conn
             |> get("/api/account/v1/user/custom_abis")
             |> json_response(200) == [put_custom_abi_response]
    end

    test "delete custom abi", %{conn: conn} do
      custom_abi = build(:custom_abi)

      post_custom_abi_response =
        conn
        |> post(
          "/api/account/v1/user/custom_abis",
          custom_abi
        )
        |> json_response(200)

      assert post_custom_abi_response["name"] == custom_abi["name"]
      assert post_custom_abi_response["id"]

      assert conn
             |> get("/api/account/v1/user/custom_abis")
             |> json_response(200)
             |> Enum.count() == 1

      assert conn
             |> delete("/api/account/v1/user/custom_abis/#{post_custom_abi_response["id"]}")
             |> doc(description: "Delete custom abi")
             |> json_response(200) == %{"message" => "OK"}

      assert conn
             |> get("/api/account/v1/user/custom_abis")
             |> json_response(200) == []
    end
  end

  describe "public tags" do
    test "create public tags request", %{conn: conn} do
      public_tags_request = build(:public_tags_request)

      post_public_tags_request_response =
        conn
        |> post(
          "/api/account/v1/user/public_tags",
          public_tags_request
        )
        |> doc(description: "Submit request to add a public tag")
        |> json_response(200)

      assert post_public_tags_request_response["full_name"] == public_tags_request["full_name"]
      assert post_public_tags_request_response["email"] == public_tags_request["email"]
      assert post_public_tags_request_response["tags"] == public_tags_request["tags"]
      assert post_public_tags_request_response["website"] == public_tags_request["website"]
      assert post_public_tags_request_response["additional_comment"] == public_tags_request["additional_comment"]
      assert post_public_tags_request_response["addresses"] == public_tags_request["addresses"]
      assert post_public_tags_request_response["company"] == public_tags_request["company"]
      assert post_public_tags_request_response["is_owner"] == public_tags_request["is_owner"]
      assert post_public_tags_request_response["id"]
    end

    test "get one public tags requests", %{conn: conn} do
      public_tags_request = build(:public_tags_request)

      post_public_tags_request_response =
        conn
        |> post(
          "/api/account/v1/user/public_tags",
          public_tags_request
        )
        |> json_response(200)

      assert post_public_tags_request_response["full_name"] == public_tags_request["full_name"]
      assert post_public_tags_request_response["email"] == public_tags_request["email"]
      assert post_public_tags_request_response["tags"] == public_tags_request["tags"]
      assert post_public_tags_request_response["website"] == public_tags_request["website"]
      assert post_public_tags_request_response["additional_comment"] == public_tags_request["additional_comment"]
      assert post_public_tags_request_response["addresses"] == public_tags_request["addresses"]
      assert post_public_tags_request_response["company"] == public_tags_request["company"]
      assert post_public_tags_request_response["is_owner"] == public_tags_request["is_owner"]
      assert post_public_tags_request_response["id"]

      assert conn
             |> get("/api/account/v1/user/public_tags")
             |> json_response(200)
             |> Enum.map(&convert_date/1) ==
               [post_public_tags_request_response]
               |> Enum.map(&convert_date/1)
    end

    test "get and delete several public tags requests", %{conn: conn} do
      public_tags_list = build_list(10, :public_tags_request)

      final_list =
        public_tags_list
        |> Enum.map(fn request ->
          response =
            conn
            |> post(
              "/api/account/v1/user/public_tags",
              request
            )
            |> json_response(200)

          assert response["full_name"] == request["full_name"]
          assert response["email"] == request["email"]
          assert response["tags"] == request["tags"]
          assert response["website"] == request["website"]
          assert response["additional_comment"] == request["additional_comment"]
          assert response["addresses"] == request["addresses"]
          assert response["company"] == request["company"]
          assert response["is_owner"] == request["is_owner"]
          assert response["id"]

          convert_date(response)
        end)
        |> Enum.reverse()

      assert conn
             |> get("/api/account/v1/user/public_tags")
             |> doc(description: "Get list of requests to add a public tag")
             |> json_response(200)
             |> Enum.map(&convert_date/1) == final_list

      %{"id" => id} = Enum.at(final_list, 0)

      assert conn
             |> delete("/api/account/v1/user/public_tags/#{id}", %{"remove_reason" => "reason"})
             |> doc(description: "Delete public tags request")
             |> json_response(200) == %{"message" => "OK"}

      Enum.each(Enum.drop(final_list, 1), fn request ->
        assert conn
               |> delete("/api/account/v1/user/public_tags/#{request["id"]}", %{"remove_reason" => "reason"})
               |> json_response(200) == %{"message" => "OK"}
      end)

      assert conn
             |> get("/api/account/v1/user/public_tags")
             |> json_response(200) == []
    end

    test "edit public tags request", %{conn: conn} do
      public_tags_request = build(:public_tags_request)

      post_public_tags_request_response =
        conn
        |> post(
          "/api/account/v1/user/public_tags",
          public_tags_request
        )
        |> json_response(200)

      assert post_public_tags_request_response["full_name"] == public_tags_request["full_name"]
      assert post_public_tags_request_response["email"] == public_tags_request["email"]
      assert post_public_tags_request_response["tags"] == public_tags_request["tags"]
      assert post_public_tags_request_response["website"] == public_tags_request["website"]
      assert post_public_tags_request_response["additional_comment"] == public_tags_request["additional_comment"]
      assert post_public_tags_request_response["addresses"] == public_tags_request["addresses"]
      assert post_public_tags_request_response["company"] == public_tags_request["company"]
      assert post_public_tags_request_response["is_owner"] == public_tags_request["is_owner"]
      assert post_public_tags_request_response["id"]

      assert conn
             |> get("/api/account/v1/user/public_tags")
             |> json_response(200)
             |> Enum.map(&convert_date/1) ==
               [post_public_tags_request_response]
               |> Enum.map(&convert_date/1)

      new_public_tags_request = build(:public_tags_request)

      put_public_tags_request_response =
        conn
        |> put(
          "/api/account/v1/user/public_tags/#{post_public_tags_request_response["id"]}",
          new_public_tags_request
        )
        |> doc(description: "Edit request to add a public tag")
        |> json_response(200)

      assert put_public_tags_request_response["full_name"] == new_public_tags_request["full_name"]
      assert put_public_tags_request_response["email"] == new_public_tags_request["email"]
      assert put_public_tags_request_response["tags"] == new_public_tags_request["tags"]
      assert put_public_tags_request_response["website"] == new_public_tags_request["website"]
      assert put_public_tags_request_response["additional_comment"] == new_public_tags_request["additional_comment"]
      assert put_public_tags_request_response["addresses"] == new_public_tags_request["addresses"]
      assert put_public_tags_request_response["company"] == new_public_tags_request["company"]
      assert put_public_tags_request_response["is_owner"] == new_public_tags_request["is_owner"]
      assert put_public_tags_request_response["id"] == post_public_tags_request_response["id"]

      assert conn
             |> get("/api/account/v1/user/public_tags")
             |> json_response(200)
             |> Enum.map(&convert_date/1) ==
               [put_public_tags_request_response]
               |> Enum.map(&convert_date/1)
    end
  end

  def convert_date(request) do
    {:ok, time, _} = DateTime.from_iso8601(request["submission_date"])
    %{request | "submission_date" => Calendar.strftime(time, "%b %d, %Y")}
  end

  defp compare_item(%TagAddress{} = tag_address, json) do
    assert json["address_hash"] == to_string(tag_address.address_hash)
    assert json["name"] == tag_address.name
    assert json["id"] == tag_address.id
    assert json["address"]["hash"] == Address.checksum(tag_address.address_hash)
  end

  defp compare_item(%TagTransaction{} = tag_transaction, json) do
    assert json["transaction_hash"] == to_string(tag_transaction.tx_hash)
    assert json["name"] == tag_transaction.name
    assert json["id"] == tag_transaction.id
  end

  defp compare_item(%WatchlistAddress{} = watchlist, json) do
    notification_settings = %{
      "native" => %{
        "incoming" => watchlist.watch_coin_input,
        "outcoming" => watchlist.watch_coin_output
      },
      "ERC-20" => %{
        "incoming" => watchlist.watch_erc_20_input,
        "outcoming" => watchlist.watch_erc_20_output
      },
      "ERC-721" => %{
        "incoming" => watchlist.watch_erc_721_input,
        "outcoming" => watchlist.watch_erc_721_output
      }
    }

    assert json["address_hash"] == to_string(watchlist.address_hash)
    assert json["name"] == watchlist.name
    assert json["id"] == watchlist.id
    assert json["address"]["hash"] == Address.checksum(watchlist.address_hash)
    assert json["notification_methods"]["email"] == watchlist.notify_email
    assert json["notification_settings"] == notification_settings
  end

  defp check_paginated_response(first_page_resp, second_page_resp, list) do
    assert Enum.count(first_page_resp["items"]) == 50
    assert first_page_resp["next_page_params"] != nil
    compare_item(Enum.at(list, 50), Enum.at(first_page_resp["items"], 0))
    compare_item(Enum.at(list, 1), Enum.at(first_page_resp["items"], 49))

    assert Enum.count(second_page_resp["items"]) == 1
    assert second_page_resp["next_page_params"] == nil
    compare_item(Enum.at(list, 0), Enum.at(second_page_resp["items"], 0))
  end
end<|MERGE_RESOLUTION|>--- conflicted
+++ resolved
@@ -87,20 +87,12 @@
 
       assert response =
                conn
-<<<<<<< HEAD
-               |> get("/api/account/v1/migration/user/tags/address")
-=======
                |> get("/api/account/v2/user/tags/address")
->>>>>>> 15efaac4
                |> json_response(200)
 
       response_1 =
         conn
-<<<<<<< HEAD
-        |> get("/api/account/v1/migration/user/tags/address", response["next_page_params"])
-=======
         |> get("/api/account/v2/user/tags/address", response["next_page_params"])
->>>>>>> 15efaac4
         |> json_response(200)
 
       check_paginated_response(response, response_1, tags_address)
@@ -327,20 +319,12 @@
 
       assert response =
                conn
-<<<<<<< HEAD
-               |> get("/api/account/v1/migration/user/tags/transaction")
-=======
                |> get("/api/account/v2/user/tags/transaction")
->>>>>>> 15efaac4
                |> json_response(200)
 
       response_1 =
         conn
-<<<<<<< HEAD
-        |> get("/api/account/v1/migration/user/tags/transaction", response["next_page_params"])
-=======
         |> get("/api/account/v2/user/tags/transaction", response["next_page_params"])
->>>>>>> 15efaac4
         |> json_response(200)
 
       check_paginated_response(response, response_1, tags_address)
@@ -565,20 +549,12 @@
 
       assert response =
                conn
-<<<<<<< HEAD
-               |> get("/api/account/v1/migration/user/watchlist")
-=======
                |> get("/api/account/v2/user/watchlist")
->>>>>>> 15efaac4
                |> json_response(200)
 
       response_1 =
         conn
-<<<<<<< HEAD
-        |> get("/api/account/v1/migration/user/watchlist", response["next_page_params"] |> dbg())
-=======
         |> get("/api/account/v2/user/watchlist", response["next_page_params"] |> dbg())
->>>>>>> 15efaac4
         |> json_response(200)
 
       check_paginated_response(response, response_1, tags_address)
