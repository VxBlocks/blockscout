defmodule Indexer.Block.Realtime.Fetcher do
  @moduledoc """
  Fetches and indexes block ranges from latest block forward using a WebSocket.
  """

  use GenServer
  use Spandex.Decorators

  require Indexer.Tracer
  require Logger

  import EthereumJSONRPC, only: [integer_to_quantity: 1, quantity_to_integer: 1]

  import Indexer.Block.Fetcher,
    only: [
      async_import_block_rewards: 1,
      async_import_created_contract_codes: 1,
      async_import_internal_transactions: 2,
      async_import_replaced_transactions: 1,
      async_import_tokens: 1,
      async_import_token_balances: 1,
      async_import_token_instances: 1,
      async_import_uncles: 1,
      fetch_and_import_range: 2,
      async_import_staking_pools: 0
    ]

  alias Ecto.Changeset
  alias EthereumJSONRPC.{FetchedBalances, Subscription}
  alias Explorer.Chain
  alias Explorer.Chain.Cache.Accounts
  alias Explorer.Counters.AverageBlockTime
  alias Indexer.{Block, Tracer}
  alias Indexer.Block.Realtime.TaskSupervisor
  alias Indexer.Transform.Addresses
  alias Timex.Duration

  @behaviour Block.Fetcher

  @minimum_safe_polling_period :timer.seconds(6000)

  @enforce_keys ~w(block_fetcher)a
  defstruct ~w(block_fetcher subscription previous_number max_number_seen timer)a

  @type t :: %__MODULE__{
          block_fetcher: %Block.Fetcher{
            broadcast: term(),
            callback_module: __MODULE__,
            json_rpc_named_arguments: EthereumJSONRPC.json_rpc_named_arguments(),
            receipts_batch_size: pos_integer(),
            receipts_concurrency: pos_integer()
          },
          subscription: Subscription.t(),
          previous_number: pos_integer() | nil,
          max_number_seen: pos_integer() | nil
        }

  def start_link([arguments, gen_server_options]) do
    GenServer.start_link(__MODULE__, arguments, gen_server_options)
  end

  @impl GenServer
  def init(%{block_fetcher: %Block.Fetcher{} = block_fetcher, subscribe_named_arguments: subscribe_named_arguments}) do
    Logger.metadata(fetcher: :block_realtime)

    {:ok, %__MODULE__{block_fetcher: %Block.Fetcher{block_fetcher | broadcast: :realtime, callback_module: __MODULE__}},
     {:continue, {:init, subscribe_named_arguments}}}
  end

  @impl GenServer
  def handle_continue({:init, subscribe_named_arguments}, %__MODULE__{subscription: nil} = state) do
    timer = schedule_polling()
    {:noreply, %__MODULE__{state | timer: timer} |> subscribe_to_new_heads(subscribe_named_arguments)}
  end

  @impl GenServer
  def handle_info(
        {subscription, {:ok, %{"number" => quantity}}},
        %__MODULE__{
          block_fetcher: %Block.Fetcher{} = block_fetcher,
          subscription: %Subscription{} = subscription,
          previous_number: previous_number,
          max_number_seen: max_number_seen,
          timer: timer
        } = state
      )
      when is_binary(quantity) do
    number = quantity_to_integer(quantity)
    # Subscriptions don't support getting all the blocks and transactions data,
    # so we need to go back and get the full block
    {new_previous_number, new_max_number} =
      case start_fetch_and_import(number, block_fetcher, previous_number, max_number_seen) do
        # The number may have not been inserted if it was part of a small skip
        :skip ->
<<<<<<< HEAD
=======
          Logger.debug(["#{inspect(number)} was skipped"])
>>>>>>> c0d43a6e
          {previous_number, max_number_seen}

        _ ->
          {number, new_max_number(number, max_number_seen)}
      end

    Process.cancel_timer(timer)
    new_timer = schedule_polling()

    {:noreply,
     %{
       state
       | previous_number: new_previous_number,
         max_number_seen: new_max_number,
         timer: new_timer
     }}
  end

  @impl GenServer
  def handle_info(
        :poll_latest_block_number,
        %__MODULE__{
          block_fetcher: %Block.Fetcher{json_rpc_named_arguments: json_rpc_named_arguments} = block_fetcher,
          previous_number: previous_number,
          max_number_seen: max_number_seen
        } = state
      ) do
    {number, new_max_number} =
      case EthereumJSONRPC.fetch_block_number_by_tag("latest", json_rpc_named_arguments) do
        {:ok, number} when is_nil(max_number_seen) or number > max_number_seen ->
          # in case of polling the realtime fetcher should take care of all the
          # blocks in the skipping window, because the cathup fetcher wont
          max_skipping_distance = Application.get_env(:indexer, :max_skipping_distance)

          last_catchup_number = max(0, 10 - max_skipping_distance - 1)
          starting_number = max(previous_number, last_catchup_number) || last_catchup_number

          start_fetch_and_import(number, block_fetcher, starting_number, nil)

          {max_number_seen, number}

        _ ->
          {previous_number, max_number_seen}
      end

    timer = schedule_polling()

    {:noreply,
     %{
       state
       | previous_number: number,
         max_number_seen: new_max_number,
         timer: timer
     }}
  end

  defp subscribe_to_new_heads(%__MODULE__{subscription: nil} = state, subscribe_named_arguments)
       when is_list(subscribe_named_arguments) do
    case EthereumJSONRPC.subscribe("newHeads", subscribe_named_arguments) do
      {:ok, subscription} ->
        %__MODULE__{state | subscription: subscription}

      {:error, reason} ->
        Logger.debug(fn -> ["Could not connect to websocket: #{inspect(reason)}. Continuing with polling."] end)
        state
    end
  end

  defp subscribe_to_new_heads(state, _), do: state

  defp new_max_number(number, nil), do: number

  defp new_max_number(number, max_number_seen), do: max(number, max_number_seen)

  defp schedule_polling do
    polling_period =
      case AverageBlockTime.average_block_time() do
        {:error, :disabled} -> 2_000
        block_time -> round(Duration.to_milliseconds(block_time) * 2)
      end

    safe_polling_period = max(polling_period, @minimum_safe_polling_period)

    Process.send_after(self(), :poll_latest_block_number, safe_polling_period)
  end

  @import_options ~w(address_hash_to_fetched_balance_block_number)a

  @impl Block.Fetcher
  def import(
        %Block.Fetcher{json_rpc_named_arguments: json_rpc_named_arguments} = block_fetcher,
        %{
          address_coin_balances: %{params: address_coin_balances_params},
          address_hash_to_fetched_balance_block_number: address_hash_to_block_number,
          addresses: %{params: addresses_params},
          block_rewards: block_rewards
        } = options
      ) do
    with {:balances, {:ok, %{addresses_params: balances_addresses_params, balances_params: balances_params}}} <-
           {:balances,
            balances(block_fetcher, %{
              address_hash_to_block_number: address_hash_to_block_number,
              addresses_params: addresses_params,
              balances_params: address_coin_balances_params
            })},
         {block_reward_errors, chain_import_block_rewards} = Map.pop(block_rewards, :errors),
         chain_import_options =
           options
           |> Map.drop(@import_options)
           |> put_in([:addresses, :params], balances_addresses_params)
           |> put_in([:blocks, :params, Access.all(), :consensus], true)
           |> put_in([:block_rewards], chain_import_block_rewards)
           |> put_in([Access.key(:address_coin_balances, %{}), :params], balances_params),
         {:import, {:ok, imported} = ok} <- {:import, Chain.import(chain_import_options)} do
      async_import_remaining_block_data(
        imported,
        %{block_rewards: %{errors: block_reward_errors}},
        json_rpc_named_arguments
      )

      Accounts.drop(imported[:addresses])

      ok
    end
  end

  def import(_, _) do
    Logger.warn("Empty parameters were provided for realtime fetcher")

    {:ok, []}
  end

  defp start_fetch_and_import(number, block_fetcher, previous_number, max_number_seen) do
    fetching_action = determine_fetching_action(number, previous_number, max_number_seen)

    if fetching_action != :skip do
      for block_number_to_fetch <- fetching_action do
        args = [block_number_to_fetch, block_fetcher, reorg?(number, max_number_seen)]
        Task.Supervisor.start_child(TaskSupervisor, __MODULE__, :fetch_and_import_block, args)
      end
    end

    fetching_action
  end

  def determine_fetching_action(number, previous_number, max_number_seen) do
    cond do
      reorg?(number, max_number_seen) ->
        [number]

      can_be_skipped?(number, max_number_seen) ->
        :skip

      is_nil(previous_number) ->
        [number]

      true ->
        (previous_number + 1)..number
    end
  end

  defp reorg?(number, max_number_seen) when is_integer(max_number_seen) and number <= max_number_seen do
    true
  end

  defp reorg?(_, _), do: false

  defp can_be_skipped?(number, max_number_seen) when is_integer(max_number_seen) and number > max_number_seen + 1 do
    max_skipping_distance = Application.get_env(:indexer, :max_skipping_distance)

    max_skipping_distance > 1 and number <= max_number_seen + max_skipping_distance
  end

  defp can_be_skipped?(_, _), do: false

  @reorg_delay 5_000

  @decorate trace(name: "fetch", resource: "Indexer.Block.Realtime.Fetcher.fetch_and_import_block/3", tracer: Tracer)
  def fetch_and_import_block(block_number_to_fetch, block_fetcher, reorg?, retry \\ 3) do
    Indexer.Logger.metadata(
      fn ->
        if reorg? do
          # give previous fetch attempt (for same block number) a chance to finish
          # before fetching again, to reduce block consensus mistakes
          :timer.sleep(@reorg_delay)
        end

        do_fetch_and_import_block(block_number_to_fetch, block_fetcher, retry)
      end,
      fetcher: :block_realtime,
      block_number: block_number_to_fetch
    )
  end

  @decorate span(tracer: Tracer)
  defp do_fetch_and_import_block(block_number_to_fetch, block_fetcher, retry) do
    case fetch_and_import_range(block_fetcher, block_number_to_fetch..block_number_to_fetch) do
      {:ok, %{inserted: _, errors: []}} ->
        Logger.debug("Fetched and imported.")

      {:ok, %{inserted: _, errors: [_ | _] = errors}} ->
        Logger.error(fn ->
          [
            "failed to fetch block: ",
            inspect(errors),
            ".  Block will be retried by catchup indexer."
          ]
        end)

      {:error, {:import = step, [%Changeset{} | _] = changesets}} ->
        params = %{
          changesets: changesets,
          block_number_to_fetch: block_number_to_fetch,
          block_fetcher: block_fetcher,
          retry: retry
        }

        if retry_fetch_and_import_block(params) == :ignore do
          Logger.error(
            fn ->
              [
                "failed to validate for block ",
                to_string(block_number_to_fetch),
                ": ",
                inspect(changesets),
                ".  Block will be retried by catchup indexer."
              ]
            end,
            step: step
          )
        end

      {:error, {:import = step, reason}} ->
        Logger.error(fn -> inspect(reason) end, step: step)

      {:error, {step, reason}} ->
        Logger.error(
          fn ->
            [
              "failed to fetch: ",
              inspect(reason),
              ".  Block will be retried by catchup indexer."
            ]
          end,
          step: step
        )

      {:error, {step, failed_value, _changes_so_far}} ->
        Logger.error(
          fn ->
            [
              "failed to insert: ",
              inspect(failed_value),
              ".  Block will be retried by catchup indexer."
            ]
          end,
          step: step
        )
    end
  end

  defp retry_fetch_and_import_block(%{retry: retry}) when retry < 1, do: :ignore

  defp retry_fetch_and_import_block(%{changesets: changesets} = params) do
    if unknown_block_number_error?(changesets) do
      # Wait half a second to give Parity time to sync.
      :timer.sleep(500)

      number = params.block_number_to_fetch
      fetcher = params.block_fetcher
      updated_retry = params.retry - 1

      do_fetch_and_import_block(number, fetcher, updated_retry)
    else
      :ignore
    end
  end

  defp unknown_block_number_error?(changesets) do
    Enum.any?(changesets, &(Map.get(&1, :message) == "Unknown block number"))
  end

  defp async_import_remaining_block_data(
         imported,
         %{block_rewards: %{errors: block_reward_errors}},
         json_rpc_named_arguments
       ) do
    async_import_block_rewards(block_reward_errors)
    async_import_created_contract_codes(imported)
    async_import_internal_transactions(imported, Keyword.get(json_rpc_named_arguments, :variant))
    async_import_tokens(imported)
    async_import_token_balances(imported)
    async_import_token_instances(imported)
    async_import_uncles(imported)
    async_import_replaced_transactions(imported)
    async_import_staking_pools()
  end

  defp balances(
         %Block.Fetcher{json_rpc_named_arguments: json_rpc_named_arguments},
         %{addresses_params: addresses_params} = options
       ) do
    case options
         |> fetch_balances_params_list()
         |> EthereumJSONRPC.fetch_balances(json_rpc_named_arguments) do
      {:ok, %FetchedBalances{params_list: params_list, errors: []}} ->
        merged_addresses_params =
          %{address_coin_balances: params_list}
          |> Addresses.extract_addresses()
          |> Kernel.++(addresses_params)
          |> Addresses.merge_addresses()

        value_fetched_at = DateTime.utc_now()

        importable_balances_params = Enum.map(params_list, &Map.put(&1, :value_fetched_at, value_fetched_at))

        {:ok, %{addresses_params: merged_addresses_params, balances_params: importable_balances_params}}

      {:error, _} = error ->
        error

      {:ok, %FetchedBalances{errors: errors}} ->
        {:error, errors}
    end
  end

  defp fetch_balances_params_list(%{
         addresses_params: addresses_params,
         address_hash_to_block_number: address_hash_to_block_number,
         balances_params: balances_params
       }) do
    addresses_params
    |> addresses_params_to_fetched_balances_params_set(%{address_hash_to_block_number: address_hash_to_block_number})
    |> MapSet.union(balances_params_to_fetch_balances_params_set(balances_params))
    # stable order for easier moxing
    |> Enum.sort_by(fn %{hash_data: hash_data, block_quantity: block_quantity} -> {hash_data, block_quantity} end)
  end

  defp addresses_params_to_fetched_balances_params_set(addresses_params, %{
         address_hash_to_block_number: address_hash_to_block_number
       }) do
    Enum.into(addresses_params, MapSet.new(), fn %{hash: address_hash} = address_params when is_binary(address_hash) ->
      block_number =
        case address_params do
          %{fetched_coin_balance_block_number: block_number} when is_integer(block_number) ->
            block_number

          _ ->
            Map.fetch!(address_hash_to_block_number, address_hash)
        end

      %{hash_data: address_hash, block_quantity: integer_to_quantity(block_number)}
    end)
  end

  defp balances_params_to_fetch_balances_params_set(balances_params) do
    Enum.into(balances_params, MapSet.new(), fn %{address_hash: address_hash, block_number: block_number} ->
      %{hash_data: address_hash, block_quantity: integer_to_quantity(block_number)}
    end)
  end
end<|MERGE_RESOLUTION|>--- conflicted
+++ resolved
@@ -92,10 +92,7 @@
       case start_fetch_and_import(number, block_fetcher, previous_number, max_number_seen) do
         # The number may have not been inserted if it was part of a small skip
         :skip ->
-<<<<<<< HEAD
-=======
           Logger.debug(["#{inspect(number)} was skipped"])
->>>>>>> c0d43a6e
           {previous_number, max_number_seen}
 
         _ ->
