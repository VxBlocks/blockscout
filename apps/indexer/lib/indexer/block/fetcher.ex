--- conflicted
+++ resolved
@@ -424,17 +424,6 @@
   defp reward_with_gas(block_miner_payout_address, beneficiary, transactions_by_block_number) do
     {:ok, beneficiary_address} = Chain.string_to_address_hash(beneficiary.address_hash)
 
-<<<<<<< HEAD
-    if block_miner_payout_address && beneficiary_address.bytes == block_miner_payout_address.bytes do
-      gas_payment = gas_payment(beneficiary, transactions_by_block_number)
-
-      "0x" <> minted_hex = beneficiary.reward
-      {minted, _} = Integer.parse(minted_hex, 16)
-
-      %{beneficiary | reward: minted + gas_payment}
-    else
-      beneficiary
-=======
     "0x" <> minted_hex = beneficiary.reward
     {minted, _} = Integer.parse(minted_hex, 16)
 
@@ -444,7 +433,6 @@
       %{beneficiary | reward: minted + gas_payment}
     else
       %{beneficiary | reward: minted}
->>>>>>> c86de60e
     end
   end
 
