defmodule Indexer.Block.Fetcher do
  @moduledoc """
  Fetches and indexes block ranges.
  """

  use Spandex.Decorators

  require Logger

  import EthereumJSONRPC, only: [quantity_to_integer: 1]

  alias EthereumJSONRPC.{Blocks, FetchedBeneficiaries}
  alias Explorer.Chain
  alias Explorer.Chain.{Address, Block, Hash, Import, Transaction, Wei}
  alias Explorer.Chain.Block.Reward
  alias Explorer.Chain.Cache.Blocks, as: BlocksCache
  alias Explorer.Chain.Cache.{Accounts, BlockNumber, Transactions, Uncles}
  alias Indexer.Block.Fetcher.Receipts
  alias Indexer.Fetcher.TokenInstance.Realtime, as: TokenInstanceRealtime

  alias Indexer.Fetcher.{
    BlockReward,
    CoinBalance,
    ContractCode,
    InternalTransaction,
    ReplacedTransaction,
    Token,
    TokenBalance,
    UncleBlock
  }

  alias Indexer.{Prometheus, TokenBalances, Tracer}

  alias Indexer.Transform.{
    AddressCoinBalances,
    AddressCoinBalancesDaily,
    Addresses,
    AddressTokenBalances,
    MintTransfers,
<<<<<<< HEAD
    OptimismWithdrawals,
=======
    TokenInstances,
>>>>>>> 4369728c
    TokenTransfers,
    TransactionActions
  }

  alias Indexer.Transform.PolygonEdge.{DepositExecutes, Withdrawals}

  alias Indexer.Transform.Blocks, as: TransformBlocks

  @type address_hash_to_fetched_balance_block_number :: %{String.t() => Block.block_number()}

  @type t :: %__MODULE__{}

  @doc """
  Calculates the balances and internal transactions and imports those with the given data.
  """
  @callback import(
              t,
              %{
                address_hash_to_fetched_balance_block_number: address_hash_to_fetched_balance_block_number,
                addresses: Import.Runner.options(),
                address_coin_balances: Import.Runner.options(),
                address_coin_balances_daily: Import.Runner.options(),
                address_token_balances: Import.Runner.options(),
                blocks: Import.Runner.options(),
                block_second_degree_relations: Import.Runner.options(),
                block_rewards: Import.Runner.options(),
                broadcast: term(),
                logs: Import.Runner.options(),
                token_transfers: Import.Runner.options(),
                tokens: Import.Runner.options(),
                transactions: Import.Runner.options()
              }
            ) :: Import.all_result()

  # These are all the *default* values for options.
  # DO NOT use them directly in the code.  Get options from `state`.

  @receipts_batch_size 250
  @receipts_concurrency 10

  @doc false
  def default_receipts_batch_size, do: @receipts_batch_size

  @doc false
  def default_receipts_concurrency, do: @receipts_concurrency

  @enforce_keys ~w(json_rpc_named_arguments)a
  defstruct broadcast: nil,
            callback_module: nil,
            json_rpc_named_arguments: nil,
            receipts_batch_size: @receipts_batch_size,
            receipts_concurrency: @receipts_concurrency

  @doc """
  Required named arguments

    * `:json_rpc_named_arguments` - `t:EthereumJSONRPC.json_rpc_named_arguments/0` passed to
        `EthereumJSONRPC.json_rpc/2`.

  The follow options can be overridden:

    * `:receipts_batch_size` - The number of receipts to request in one call to the JSONRPC.  Defaults to
      `#{@receipts_batch_size}`.  Receipt requests also include the logs for when the transaction was collated into the
      block.  *These logs are not paginated.*
    * `:receipts_concurrency` - The number of concurrent requests of `:receipts_batch_size` to allow against the JSONRPC
      **for each block range**.  Defaults to `#{@receipts_concurrency}`.  *Each transaction only has one receipt.*

  """
  def new(named_arguments) when is_map(named_arguments) do
    struct!(__MODULE__, named_arguments)
  end

  @decorate span(tracer: Tracer)
  @spec fetch_and_import_range(t, Range.t()) ::
          {:ok, %{inserted: %{}, errors: [EthereumJSONRPC.Transport.error()]}}
          | {:error,
             {step :: atom(), reason :: [Ecto.Changeset.t()] | term()}
             | {step :: atom(), failed_value :: term(), changes_so_far :: term()}}
  def fetch_and_import_range(
        %__MODULE__{
          broadcast: _broadcast,
          callback_module: callback_module,
          json_rpc_named_arguments: json_rpc_named_arguments
        } = state,
        _.._ = range
      )
      when callback_module != nil do
    {fetch_time, fetched_blocks} =
      :timer.tc(fn -> EthereumJSONRPC.fetch_blocks_by_range(range, json_rpc_named_arguments) end)

    with {:blocks,
          {:ok,
           %Blocks{
             blocks_params: blocks_params,
             transactions_params: transactions_params_without_receipts,
             withdrawals_params: withdrawals_params,
             block_second_degree_relations_params: block_second_degree_relations_params,
             errors: blocks_errors
           }}} <- {:blocks, fetched_blocks},
         blocks = TransformBlocks.transform_blocks(blocks_params),
         {:receipts, {:ok, receipt_params}} <- {:receipts, Receipts.fetch(state, transactions_params_without_receipts)},
         %{logs: logs, receipts: receipts} = receipt_params,
         transactions_with_receipts = Receipts.put(transactions_params_without_receipts, receipts),
         %{token_transfers: token_transfers, tokens: tokens} = TokenTransfers.parse(logs),
         %{transaction_actions: transaction_actions} = TransactionActions.parse(logs),
         %{mint_transfers: mint_transfers} = MintTransfers.parse(logs),
<<<<<<< HEAD
         optimism_withdrawals =
           if(callback_module == Indexer.Block.Realtime.Fetcher, do: OptimismWithdrawals.parse(logs), else: []),
=======
         polygon_edge_withdrawals =
           if(callback_module == Indexer.Block.Realtime.Fetcher, do: Withdrawals.parse(logs), else: []),
         polygon_edge_deposit_executes =
           if(callback_module == Indexer.Block.Realtime.Fetcher,
             do: DepositExecutes.parse(logs),
             else: []
           ),
>>>>>>> 4369728c
         %FetchedBeneficiaries{params_set: beneficiary_params_set, errors: beneficiaries_errors} =
           fetch_beneficiaries(blocks, transactions_with_receipts, json_rpc_named_arguments),
         addresses =
           Addresses.extract_addresses(%{
             block_reward_contract_beneficiaries: MapSet.to_list(beneficiary_params_set),
             blocks: blocks,
             logs: logs,
             mint_transfers: mint_transfers,
             token_transfers: token_transfers,
             transactions: transactions_with_receipts,
             transaction_actions: transaction_actions,
             withdrawals: withdrawals_params
           }),
         coin_balances_params_set =
           %{
             beneficiary_params: MapSet.to_list(beneficiary_params_set),
             blocks_params: blocks,
             logs_params: logs,
             transactions_params: transactions_with_receipts,
             withdrawals: withdrawals_params
           }
           |> AddressCoinBalances.params_set(),
         coin_balances_params_daily_set =
           %{
             coin_balances_params: coin_balances_params_set,
             blocks: blocks
           }
           |> AddressCoinBalancesDaily.params_set(),
         beneficiaries_with_gas_payment =
           beneficiaries_with_gas_payment(blocks, beneficiary_params_set, transactions_with_receipts),
         address_token_balances = AddressTokenBalances.params_set(%{token_transfers_params: token_transfers}),
         transaction_actions =
           Enum.map(transaction_actions, fn action -> Map.put(action, :data, Map.delete(action.data, :block_number)) end),
         token_instances = TokenInstances.params_set(%{token_transfers_params: token_transfers}),
         basic_import_options = %{
           addresses: %{params: addresses},
           address_coin_balances: %{params: coin_balances_params_set},
           address_coin_balances_daily: %{params: coin_balances_params_daily_set},
           address_token_balances: %{params: address_token_balances},
           address_current_token_balances: %{
             params: address_token_balances |> MapSet.to_list() |> TokenBalances.to_address_current_token_balances()
           },
           blocks: %{params: blocks},
           block_second_degree_relations: %{params: block_second_degree_relations_params},
           block_rewards: %{errors: beneficiaries_errors, params: beneficiaries_with_gas_payment},
           logs: %{params: logs},
           token_transfers: %{params: token_transfers},
           tokens: %{on_conflict: :nothing, params: tokens},
           transactions: %{params: transactions_with_receipts},
           withdrawals: %{params: withdrawals_params},
           token_instances: %{params: token_instances}
         },
         import_options =
           (if Application.get_env(:explorer, :chain_type) == "polygon_edge" do
              basic_import_options
              |> Map.put_new(:polygon_edge_withdrawals, %{params: polygon_edge_withdrawals})
              |> Map.put_new(:polygon_edge_deposit_executes, %{params: polygon_edge_deposit_executes})
            else
              basic_import_options
            end),
         {:ok, inserted} <-
           __MODULE__.import(
             state,
<<<<<<< HEAD
             %{
               addresses: %{params: addresses},
               address_coin_balances: %{params: coin_balances_params_set},
               address_coin_balances_daily: %{params: coin_balances_params_daily_set},
               address_token_balances: %{params: address_token_balances},
               address_current_token_balances: %{
                 params: address_token_balances |> MapSet.to_list() |> TokenBalances.to_address_current_token_balances()
               },
               blocks: %{params: blocks},
               block_second_degree_relations: %{params: block_second_degree_relations_params},
               block_rewards: %{errors: beneficiaries_errors, params: beneficiaries_with_gas_payment},
               logs: %{params: logs},
               optimism_withdrawals: %{params: optimism_withdrawals},
               token_transfers: %{params: token_transfers},
               tokens: %{on_conflict: :nothing, params: tokens},
               transactions: %{params: transactions_with_receipts},
               withdrawals: %{params: withdrawals_params}
             }
=======
             import_options
>>>>>>> 4369728c
           ),
         {:tx_actions, {:ok, inserted_tx_actions}} <-
           {:tx_actions,
            Chain.import(%{
              transaction_actions: %{params: transaction_actions},
              timeout: :infinity
            })} do
      inserted = Map.merge(inserted, inserted_tx_actions)
      Prometheus.Instrumenter.block_batch_fetch(fetch_time, callback_module)
      result = {:ok, %{inserted: inserted, errors: blocks_errors}}
      update_block_cache(inserted[:blocks])
      update_transactions_cache(inserted[:transactions])
      update_addresses_cache(inserted[:addresses])
      update_uncles_cache(inserted[:block_second_degree_relations])
      update_withdrawals_cache(inserted[:withdrawals])
      result
    else
      {step, {:error, reason}} -> {:error, {step, reason}}
      {:import, {:error, step, failed_value, changes_so_far}} -> {:error, {step, failed_value, changes_so_far}}
    end
  end

  defp update_block_cache([]), do: :ok

  defp update_block_cache(blocks) when is_list(blocks) do
    {min_block, max_block} = Enum.min_max_by(blocks, & &1.number)

    BlockNumber.update_all(max_block.number)
    BlockNumber.update_all(min_block.number)
    BlocksCache.update(blocks)
  end

  defp update_block_cache(_), do: :ok

  defp update_transactions_cache(transactions) do
    Transactions.update(transactions)
  end

  defp update_addresses_cache(addresses), do: Accounts.drop(addresses)

  defp update_uncles_cache(updated_relations) do
    Uncles.update_from_second_degree_relations(updated_relations)
  end

  defp update_withdrawals_cache([_ | _] = withdrawals) do
    %{index: index} = List.last(withdrawals)
    Chain.upsert_count_withdrawals(index)
  end

  defp update_withdrawals_cache(_) do
    :ok
  end

  def import(
        %__MODULE__{broadcast: broadcast, callback_module: callback_module} = state,
        options
      )
      when is_map(options) do
    {address_hash_to_fetched_balance_block_number, import_options} =
      pop_address_hash_to_fetched_balance_block_number(options)

    options_with_broadcast =
      Map.merge(
        import_options,
        %{
          address_hash_to_fetched_balance_block_number: address_hash_to_fetched_balance_block_number,
          broadcast: broadcast
        }
      )

    {import_time, result} = :timer.tc(fn -> callback_module.import(state, options_with_broadcast) end)

    no_blocks_to_import = length(options_with_broadcast.blocks.params)

    if no_blocks_to_import != 0 do
      Prometheus.Instrumenter.block_import(import_time / no_blocks_to_import, callback_module)
    end

    result
  end

  def async_import_token_instances(%{token_transfers: token_transfers}) do
    TokenInstanceRealtime.async_fetch(token_transfers)
  end

  def async_import_token_instances(_), do: :ok

  def async_import_block_rewards([]), do: :ok

  def async_import_block_rewards(errors) when is_list(errors) do
    errors
    |> block_reward_errors_to_block_numbers()
    |> BlockReward.async_fetch()
  end

  def async_import_coin_balances(%{addresses: addresses}, %{
        address_hash_to_fetched_balance_block_number: address_hash_to_block_number
      }) do
    addresses
    |> Enum.map(fn %Address{hash: address_hash} ->
      block_number = Map.fetch!(address_hash_to_block_number, to_string(address_hash))
      %{address_hash: address_hash, block_number: block_number}
    end)
    |> CoinBalance.async_fetch_balances()
  end

  def async_import_coin_balances(_, _), do: :ok

  def async_import_created_contract_codes(%{transactions: transactions}) do
    transactions
    |> Enum.flat_map(fn
      %Transaction{
        block_number: block_number,
        hash: hash,
        created_contract_address_hash: %Hash{} = created_contract_address_hash,
        created_contract_code_indexed_at: nil
      } ->
        [%{block_number: block_number, hash: hash, created_contract_address_hash: created_contract_address_hash}]

      %Transaction{created_contract_address_hash: nil} ->
        []
    end)
    |> ContractCode.async_fetch(10_000)
  end

  def async_import_created_contract_codes(_), do: :ok

  def async_import_internal_transactions(%{blocks: blocks}) do
    blocks
    |> Enum.map(fn %Block{number: block_number} -> block_number end)
    |> InternalTransaction.async_fetch(10_000)
  end

  def async_import_internal_transactions(_), do: :ok

  def async_import_tokens(%{tokens: tokens}) do
    tokens
    |> Enum.map(& &1.contract_address_hash)
    |> Token.async_fetch()
  end

  def async_import_tokens(_), do: :ok

  def async_import_token_balances(%{address_token_balances: token_balances}) do
    TokenBalance.async_fetch(token_balances)
  end

  def async_import_token_balances(_), do: :ok

  def async_import_uncles(%{block_second_degree_relations: block_second_degree_relations}) do
    UncleBlock.async_fetch_blocks(block_second_degree_relations)
  end

  def async_import_uncles(_), do: :ok

  def async_import_replaced_transactions(%{transactions: transactions}) do
    transactions
    |> Enum.flat_map(fn
      %Transaction{block_hash: %Hash{} = block_hash, nonce: nonce, from_address_hash: %Hash{} = from_address_hash} ->
        [%{block_hash: block_hash, nonce: nonce, from_address_hash: from_address_hash}]

      %Transaction{block_hash: nil} ->
        []
    end)
    |> ReplacedTransaction.async_fetch(10_000)
  end

  def async_import_replaced_transactions(_), do: :ok

  defp block_reward_errors_to_block_numbers(block_reward_errors) when is_list(block_reward_errors) do
    Enum.map(block_reward_errors, &block_reward_error_to_block_number/1)
  end

  defp block_reward_error_to_block_number(%{data: %{block_number: block_number}}) when is_integer(block_number) do
    block_number
  end

  defp block_reward_error_to_block_number(%{data: %{block_quantity: block_quantity}}) when is_binary(block_quantity) do
    quantity_to_integer(block_quantity)
  end

  defp fetch_beneficiaries(blocks, all_transactions, json_rpc_named_arguments) do
    case Application.get_env(:indexer, :fetch_rewards_way) do
      "manual" -> fetch_beneficiaries_manual(blocks, all_transactions)
      _ -> fetch_beneficiaries_by_trace_block(blocks, json_rpc_named_arguments)
    end
  end

  def fetch_beneficiaries_manual(blocks, all_transactions) when is_list(blocks) do
    block_transactions_map = Enum.group_by(all_transactions, & &1.block_number)

    blocks
    |> Enum.map(fn block -> fetch_beneficiaries_manual(block, block_transactions_map[block.number] || []) end)
    |> Enum.reduce(%FetchedBeneficiaries{}, fn params_set, %{params_set: acc_params_set} = acc ->
      %FetchedBeneficiaries{acc | params_set: MapSet.union(acc_params_set, params_set)}
    end)
  end

  def fetch_beneficiaries_manual(block, transactions) do
    block
    |> Chain.block_reward_by_parts(transactions)
    |> reward_parts_to_beneficiaries()
  end

  defp reward_parts_to_beneficiaries(reward_parts) do
    reward =
      reward_parts.static_reward
      |> Wei.sum(reward_parts.txn_fees)
      |> Wei.sub(reward_parts.burned_fees)
      |> Wei.sum(reward_parts.uncle_reward)

    MapSet.new([
      %{
        address_hash: reward_parts.miner_hash,
        block_hash: reward_parts.block_hash,
        block_number: reward_parts.block_number,
        reward: reward,
        address_type: :validator
      }
    ])
  end

  defp fetch_beneficiaries_by_trace_block(blocks, json_rpc_named_arguments) do
    hash_string_by_number =
      Enum.into(blocks, %{}, fn %{number: number, hash: hash_string}
                                when is_integer(number) and is_binary(hash_string) ->
        {number, hash_string}
      end)

    hash_string_by_number
    |> Map.keys()
    |> EthereumJSONRPC.fetch_beneficiaries(json_rpc_named_arguments)
    |> case do
      {:ok, %FetchedBeneficiaries{params_set: params_set} = fetched_beneficiaries} ->
        consensus_params_set = consensus_params_set(params_set, hash_string_by_number)

        %FetchedBeneficiaries{fetched_beneficiaries | params_set: consensus_params_set}

      {:error, reason} ->
        Logger.error(fn -> ["Could not fetch beneficiaries: ", inspect(reason)] end)

        error =
          case reason do
            %{code: code, message: message} -> %{code: code, message: message}
            _ -> %{code: -1, message: inspect(reason)}
          end

        errors =
          Enum.map(hash_string_by_number, fn {number, _} when is_integer(number) ->
            Map.put(error, :data, %{block_number: number})
          end)

        %FetchedBeneficiaries{errors: errors}

      :ignore ->
        %FetchedBeneficiaries{}
    end
  end

  defp consensus_params_set(params_set, hash_string_by_number) do
    params_set
    |> Enum.filter(fn %{block_number: block_number, block_hash: block_hash_string}
                      when is_integer(block_number) and is_binary(block_hash_string) ->
      case Map.fetch!(hash_string_by_number, block_number) do
        ^block_hash_string ->
          true

        other_block_hash_string ->
          Logger.debug(fn ->
            [
              "fetch beneficiaries reported block number (",
              to_string(block_number),
              ") maps to different (",
              other_block_hash_string,
              ") block hash than the one from getBlock (",
              block_hash_string,
              "). A reorg has occurred."
            ]
          end)

          false
      end
    end)
    |> Enum.into(MapSet.new())
  end

  defp beneficiaries_with_gas_payment(blocks, beneficiary_params_set, transactions_with_receipts) do
    case Application.get_env(:indexer, :fetch_rewards_way) do
      "manual" ->
        beneficiary_params_set

      _ ->
        beneficiary_params_set
        |> add_gas_payments(transactions_with_receipts, blocks)
        |> BlockReward.reduce_uncle_rewards()
    end
  end

  defp add_gas_payments(beneficiaries, transactions, blocks) do
    transactions_by_block_number = Enum.group_by(transactions, & &1.block_number)

    Enum.map(beneficiaries, fn beneficiary ->
      case beneficiary.address_type do
        :validator ->
          block_hash = beneficiary.block_hash

          block = find_block(blocks, block_hash)

          block_miner_hash = block.miner_hash

          {:ok, block_miner} = Chain.string_to_address_hash(block_miner_hash)
          %{payout_key: block_miner_payout_address} = Reward.get_validator_payout_key_by_mining(block_miner)

          reward_with_gas(block_miner_payout_address, beneficiary, transactions_by_block_number)

        _ ->
          beneficiary
      end
    end)
  end

  defp reward_with_gas(block_miner_payout_address, beneficiary, transactions_by_block_number) do
    {:ok, beneficiary_address} = Chain.string_to_address_hash(beneficiary.address_hash)

    "0x" <> minted_hex = beneficiary.reward
    {minted, _} = if minted_hex == "", do: {0, ""}, else: Integer.parse(minted_hex, 16)

    if block_miner_payout_address && beneficiary_address.bytes == block_miner_payout_address.bytes do
      gas_payment = gas_payment(beneficiary, transactions_by_block_number)

      %{beneficiary | reward: minted + gas_payment}
    else
      %{beneficiary | reward: minted}
    end
  end

  defp find_block(blocks, block_hash) do
    blocks
    |> Enum.filter(fn block -> block.hash == block_hash end)
    |> Enum.at(0)
  end

  defp gas_payment(transactions) when is_list(transactions) do
    transactions
    |> Stream.map(&(&1.gas_used * &1.gas_price))
    |> Enum.sum()
  end

  defp gas_payment(%{block_number: block_number}, transactions_by_block_number)
       when is_map(transactions_by_block_number) do
    case Map.fetch(transactions_by_block_number, block_number) do
      {:ok, transactions} -> gas_payment(transactions)
      :error -> 0
    end
  end

  # `fetched_balance_block_number` is needed for the `CoinBalanceFetcher`, but should not be used for `import` because the
  # balance is not known yet.
  defp pop_address_hash_to_fetched_balance_block_number(options) do
    {address_hash_fetched_balance_block_number_pairs, import_options} =
      get_and_update_in(options, [:addresses, :params, Access.all()], &pop_hash_fetched_balance_block_number/1)

    address_hash_to_fetched_balance_block_number = Map.new(address_hash_fetched_balance_block_number_pairs)

    {address_hash_to_fetched_balance_block_number, import_options}
  end

  defp pop_hash_fetched_balance_block_number(
         %{
           fetched_coin_balance_block_number: fetched_coin_balance_block_number,
           hash: hash
         } = address_params
       ) do
    {{String.downcase(hash), fetched_coin_balance_block_number},
     Map.delete(address_params, :fetched_coin_balance_block_number)}
  end
end<|MERGE_RESOLUTION|>--- conflicted
+++ resolved
@@ -37,11 +37,8 @@
     Addresses,
     AddressTokenBalances,
     MintTransfers,
-<<<<<<< HEAD
     OptimismWithdrawals,
-=======
     TokenInstances,
->>>>>>> 4369728c
     TokenTransfers,
     TransactionActions
   }
@@ -148,10 +145,8 @@
          %{token_transfers: token_transfers, tokens: tokens} = TokenTransfers.parse(logs),
          %{transaction_actions: transaction_actions} = TransactionActions.parse(logs),
          %{mint_transfers: mint_transfers} = MintTransfers.parse(logs),
-<<<<<<< HEAD
          optimism_withdrawals =
            if(callback_module == Indexer.Block.Realtime.Fetcher, do: OptimismWithdrawals.parse(logs), else: []),
-=======
          polygon_edge_withdrawals =
            if(callback_module == Indexer.Block.Realtime.Fetcher, do: Withdrawals.parse(logs), else: []),
          polygon_edge_deposit_executes =
@@ -159,7 +154,6 @@
              do: DepositExecutes.parse(logs),
              else: []
            ),
->>>>>>> 4369728c
          %FetchedBeneficiaries{params_set: beneficiary_params_set, errors: beneficiaries_errors} =
            fetch_beneficiaries(blocks, transactions_with_receipts, json_rpc_named_arguments),
          addresses =
@@ -206,6 +200,7 @@
            block_second_degree_relations: %{params: block_second_degree_relations_params},
            block_rewards: %{errors: beneficiaries_errors, params: beneficiaries_with_gas_payment},
            logs: %{params: logs},
+           optimism_withdrawals: %{params: optimism_withdrawals},
            token_transfers: %{params: token_transfers},
            tokens: %{on_conflict: :nothing, params: tokens},
            transactions: %{params: transactions_with_receipts},
@@ -223,28 +218,7 @@
          {:ok, inserted} <-
            __MODULE__.import(
              state,
-<<<<<<< HEAD
-             %{
-               addresses: %{params: addresses},
-               address_coin_balances: %{params: coin_balances_params_set},
-               address_coin_balances_daily: %{params: coin_balances_params_daily_set},
-               address_token_balances: %{params: address_token_balances},
-               address_current_token_balances: %{
-                 params: address_token_balances |> MapSet.to_list() |> TokenBalances.to_address_current_token_balances()
-               },
-               blocks: %{params: blocks},
-               block_second_degree_relations: %{params: block_second_degree_relations_params},
-               block_rewards: %{errors: beneficiaries_errors, params: beneficiaries_with_gas_payment},
-               logs: %{params: logs},
-               optimism_withdrawals: %{params: optimism_withdrawals},
-               token_transfers: %{params: token_transfers},
-               tokens: %{on_conflict: :nothing, params: tokens},
-               transactions: %{params: transactions_with_receipts},
-               withdrawals: %{params: withdrawals_params}
-             }
-=======
              import_options
->>>>>>> 4369728c
            ),
          {:tx_actions, {:ok, inserted_tx_actions}} <-
            {:tx_actions,
