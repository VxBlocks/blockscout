defmodule Indexer.Transform.TokenTransfers do
  @moduledoc """
  Helper functions for transforming data for ERC-20 and ERC-721 token transfers.
  """

  require Logger

  import Explorer.Chain.SmartContract, only: [burn_address_hash_string: 0]
  import Explorer.Helper, only: [decode_data: 2]

<<<<<<< HEAD
  alias ABI.TypeDecoder
  alias Explorer.{Helper, Repo}
=======
  alias Explorer.Repo
>>>>>>> 4369728c
  alias Explorer.Chain.{Token, TokenTransfer}
  alias Indexer.Fetcher.TokenTotalSupplyUpdater

  @doc """
  Returns a list of token transfers given a list of logs.
  """
  def parse(logs) do
    initial_acc = %{tokens: [], token_transfers: []}

    erc20_and_erc721_token_transfers =
      logs
      |> Enum.filter(&(&1.first_topic == unquote(TokenTransfer.constant())))
      |> Enum.reduce(initial_acc, &do_parse/2)

    weth_transfers =
      logs
      |> Enum.filter(fn log ->
        log.first_topic == TokenTransfer.weth_deposit_signature() ||
          log.first_topic == TokenTransfer.weth_withdrawal_signature()
      end)
      |> Enum.reduce(initial_acc, &do_parse/2)

    erc1155_token_transfers =
      logs
      |> Enum.filter(fn log ->
        log.first_topic == TokenTransfer.erc1155_single_transfer_signature() ||
          log.first_topic == TokenTransfer.erc1155_batch_transfer_signature()
      end)
      |> Enum.reduce(initial_acc, &do_parse(&1, &2, :erc1155))

    rough_tokens =
      erc1155_token_transfers.tokens ++
        erc20_and_erc721_token_transfers.tokens ++ weth_transfers.tokens

    rough_token_transfers =
      erc1155_token_transfers.token_transfers ++
        erc20_and_erc721_token_transfers.token_transfers ++ weth_transfers.token_transfers

    {tokens, token_transfers} = sanitize_token_types(rough_tokens, rough_token_transfers)

    token_transfers
    |> Enum.filter(fn token_transfer ->
      token_transfer.to_address_hash == burn_address_hash_string() ||
        token_transfer.from_address_hash == burn_address_hash_string()
    end)
    |> Enum.map(fn token_transfer ->
      token_transfer.token_contract_address_hash
    end)
    |> Enum.uniq()
    |> TokenTotalSupplyUpdater.add_tokens()

    tokens_uniq = tokens |> Enum.uniq()

    token_transfers_from_logs_uniq = %{
      tokens: tokens_uniq,
      token_transfers: token_transfers
    }

    token_transfers_from_logs_uniq
  end

  defp sanitize_token_types(tokens, token_transfers) do
    existing_token_types_map =
      tokens
      |> Enum.reduce([], fn %{contract_address_hash: address_hash}, acc ->
        case Repo.get_by(Token, contract_address_hash: address_hash) do
          %{type: type} -> [{address_hash, type} | acc]
          _ -> acc
        end
      end)
      |> Map.new()

    existing_tokens =
      existing_token_types_map
      |> Map.keys()
      |> Enum.map(&to_string/1)

    new_tokens_token_transfers = Enum.filter(token_transfers, &(&1.token_contract_address_hash not in existing_tokens))

    new_token_types_map =
      new_tokens_token_transfers
      |> Enum.group_by(& &1.token_contract_address_hash)
      |> Enum.map(fn {contract_address_hash, transfers} ->
        {contract_address_hash, define_token_type(transfers)}
      end)
      |> Map.new()

    actual_token_types_map = Map.merge(new_token_types_map, existing_token_types_map)

    actual_tokens =
      Enum.map(tokens, fn %{contract_address_hash: hash} = token ->
        Map.put(token, :type, actual_token_types_map[hash])
      end)

    actual_token_transfers =
      Enum.map(token_transfers, fn %{token_contract_address_hash: hash} = tt ->
        Map.put(tt, :token_type, actual_token_types_map[hash])
      end)

    {actual_tokens, actual_token_transfers}
  end

  defp define_token_type(token_transfers) do
    Enum.reduce(token_transfers, nil, fn %{token_type: token_type}, acc ->
      if token_type_priority(token_type) > token_type_priority(acc), do: token_type, else: acc
    end)
  end

  defp token_type_priority(nil), do: -1

  @token_types_priority_order ["ERC-20", "ERC-721", "ERC-1155"]
  defp token_type_priority(token_type) do
    Enum.find_index(@token_types_priority_order, &(&1 == token_type))
  end

  defp do_parse(log, %{tokens: tokens, token_transfers: token_transfers} = acc, type \\ :erc20_erc721) do
    parse_result =
      if type != :erc1155 do
        parse_params(log)
      else
        parse_erc1155_params(log)
      end

    case parse_result do
      {token, token_transfer} ->
        %{
          tokens: [token | tokens],
          token_transfers: [token_transfer | token_transfers]
        }

      nil ->
        acc
    end
  rescue
    e in [FunctionClauseError, MatchError] ->
      Logger.error(fn ->
        ["Unknown token transfer format: #{inspect(log)}", Exception.format(:error, e, __STACKTRACE__)]
      end)

      acc
  end

  # ERC-20 token transfer
  defp parse_params(%{second_topic: second_topic, third_topic: third_topic, fourth_topic: nil} = log)
       when not is_nil(second_topic) and not is_nil(third_topic) do
    [amount] = Helper.decode_data(log.data, [{:uint, 256}])

    token_transfer = %{
      amount: Decimal.new(amount || 0),
      block_number: log.block_number,
      block_hash: log.block_hash,
      log_index: log.index,
      from_address_hash: truncate_address_hash(log.second_topic),
      to_address_hash: truncate_address_hash(log.third_topic),
      token_contract_address_hash: log.address_hash,
      transaction_hash: log.transaction_hash,
      token_ids: nil,
      token_type: "ERC-20"
    }

    token = %{
      contract_address_hash: log.address_hash,
      type: "ERC-20"
    }

    {token, token_transfer}
  end

  # ERC-20 token transfer for WETH
  defp parse_params(%{second_topic: second_topic, third_topic: nil, fourth_topic: nil} = log)
       when not is_nil(second_topic) do
    [amount] = Helper.decode_data(log.data, [{:uint, 256}])

    {from_address_hash, to_address_hash} =
      if log.first_topic == TokenTransfer.weth_deposit_signature() do
        {burn_address_hash_string(), truncate_address_hash(log.second_topic)}
      else
        {truncate_address_hash(log.second_topic), burn_address_hash_string()}
      end

    token_transfer = %{
      amount: Decimal.new(amount || 0),
      block_number: log.block_number,
      block_hash: log.block_hash,
      log_index: log.index,
      from_address_hash: from_address_hash,
      to_address_hash: to_address_hash,
      token_contract_address_hash: log.address_hash,
      transaction_hash: log.transaction_hash,
      token_ids: nil,
      token_type: "ERC-20"
    }

    token = %{
      contract_address_hash: log.address_hash,
      type: "ERC-20"
    }

    {token, token_transfer}
  end

  # ERC-721 token transfer with topics as addresses
  defp parse_params(%{second_topic: second_topic, third_topic: third_topic, fourth_topic: fourth_topic} = log)
       when not is_nil(second_topic) and not is_nil(third_topic) and not is_nil(fourth_topic) do
    [token_id] = Helper.decode_data(fourth_topic, [{:uint, 256}])

    token_transfer = %{
      block_number: log.block_number,
      log_index: log.index,
      block_hash: log.block_hash,
      from_address_hash: truncate_address_hash(log.second_topic),
      to_address_hash: truncate_address_hash(log.third_topic),
      token_contract_address_hash: log.address_hash,
      token_ids: [token_id || 0],
      transaction_hash: log.transaction_hash,
      token_type: "ERC-721"
    }

    token = %{
      contract_address_hash: log.address_hash,
      type: "ERC-721"
    }

    {token, token_transfer}
  end

  # ERC-721 token transfer with info in data field instead of in log topics
  defp parse_params(
         %{
           second_topic: nil,
           third_topic: nil,
           fourth_topic: nil,
           data: data
         } = log
       )
       when not is_nil(data) do
    [from_address_hash, to_address_hash, token_id] = Helper.decode_data(data, [:address, :address, {:uint, 256}])

    token_transfer = %{
      block_number: log.block_number,
      block_hash: log.block_hash,
      log_index: log.index,
      from_address_hash: encode_address_hash(from_address_hash),
      to_address_hash: encode_address_hash(to_address_hash),
      token_contract_address_hash: log.address_hash,
      token_ids: [token_id],
      transaction_hash: log.transaction_hash,
      token_type: "ERC-721"
    }

    token = %{
      contract_address_hash: log.address_hash,
      type: "ERC-721"
    }

    {token, token_transfer}
  end

  def parse_erc1155_params(
        %{
          first_topic: unquote(TokenTransfer.erc1155_batch_transfer_signature()),
          third_topic: third_topic,
          fourth_topic: fourth_topic,
          data: data
        } = log
      ) do
    [token_ids, values] = Helper.decode_data(data, [{:array, {:uint, 256}}, {:array, {:uint, 256}}])

    if token_ids == [] || values == [] do
      nil
    else
      token_transfer = %{
        block_number: log.block_number,
        block_hash: log.block_hash,
        log_index: log.index,
        from_address_hash: truncate_address_hash(third_topic),
        to_address_hash: truncate_address_hash(fourth_topic),
        token_contract_address_hash: log.address_hash,
        transaction_hash: log.transaction_hash,
        token_type: "ERC-1155",
        token_ids: token_ids,
        amounts: values
      }

      token = %{
        contract_address_hash: log.address_hash,
        type: "ERC-1155"
      }

      {token, token_transfer}
    end
  end

  def parse_erc1155_params(%{third_topic: third_topic, fourth_topic: fourth_topic, data: data} = log) do
    [token_id, value] = Helper.decode_data(data, [{:uint, 256}, {:uint, 256}])

    token_transfer = %{
      amount: value,
      block_number: log.block_number,
      block_hash: log.block_hash,
      log_index: log.index,
      from_address_hash: truncate_address_hash(third_topic),
      to_address_hash: truncate_address_hash(fourth_topic),
      token_contract_address_hash: log.address_hash,
      transaction_hash: log.transaction_hash,
      token_type: "ERC-1155",
      token_ids: [token_id]
    }

    token = %{
      contract_address_hash: log.address_hash,
      type: "ERC-1155"
    }

    {token, token_transfer}
  end

  defp truncate_address_hash(nil), do: burn_address_hash_string()

  defp truncate_address_hash("0x000000000000000000000000" <> truncated_hash) do
    "0x#{truncated_hash}"
  end

  defp encode_address_hash(binary) do
    "0x" <> Base.encode16(binary, case: :lower)
  end
end<|MERGE_RESOLUTION|>--- conflicted
+++ resolved
@@ -6,14 +6,8 @@
   require Logger
 
   import Explorer.Chain.SmartContract, only: [burn_address_hash_string: 0]
-  import Explorer.Helper, only: [decode_data: 2]
-
-<<<<<<< HEAD
-  alias ABI.TypeDecoder
+
   alias Explorer.{Helper, Repo}
-=======
-  alias Explorer.Repo
->>>>>>> 4369728c
   alias Explorer.Chain.{Token, TokenTransfer}
   alias Indexer.Fetcher.TokenTotalSupplyUpdater
 
