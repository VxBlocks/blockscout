defmodule Indexer.Fetcher.TransactionAction do
  @moduledoc """
  Fetches information about transaction actions.
  """

  use GenServer
  use Indexer.Fetcher

  require Logger

  import Ecto.Query,
    only: [
      from: 2
    ]

  import Explorer.Helper, only: [parse_integer: 1]

  alias Explorer.{Chain, Repo}
<<<<<<< HEAD
  alias Explorer.Chain.{Block, Log, TransactionAction}
=======
  alias Explorer.Helper, as: ExplorerHelper
  alias Explorer.Chain.{Block, BlockNumberHelper, Log, TransactionAction}
>>>>>>> c9a2d143
  alias Indexer.Transform.{Addresses, TransactionActions}

  @stage_first_block "tx_action_first_block"
  @stage_next_block "tx_action_next_block"
  @stage_last_block "tx_action_last_block"

  defstruct first_block: nil, next_block: nil, last_block: nil, protocols: [], task: nil, pid: nil

  def child_spec([init_arguments]) do
    child_spec([init_arguments, []])
  end

  def child_spec([_init_arguments, _gen_server_options] = start_link_arguments) do
    default = %{
      id: __MODULE__,
      start: {__MODULE__, :start_link, start_link_arguments}
    }

    Supervisor.child_spec(default, restart: :transient)
  end

  def start_link(arguments, gen_server_options \\ []) do
    GenServer.start_link(__MODULE__, arguments, gen_server_options)
  end

  @impl GenServer
  def init(opts) when is_list(opts) do
    opts =
      Application.get_all_env(:indexer)[__MODULE__]
      |> Keyword.merge(opts)

    first_block = Keyword.get(opts, :reindex_first_block)
    last_block = Keyword.get(opts, :reindex_last_block)

    cond do
      !is_nil(first_block) and !is_nil(last_block) ->
        init_fetching(opts, first_block, last_block)

      is_nil(first_block) and !is_nil(last_block) ->
        {:stop, "Please, specify the first block of the block range for #{__MODULE__}."}

      !is_nil(first_block) and is_nil(last_block) ->
        {:stop, "Please, specify the last block of the block range for #{__MODULE__}."}

      true ->
        :ignore
    end
  end

  @impl GenServer
  def handle_info(:fetch, %__MODULE__{} = state) do
    task = Task.Supervisor.async_nolink(Indexer.Fetcher.TransactionAction.TaskSupervisor, fn -> task(state) end)
    {:noreply, %__MODULE__{state | task: task}}
  end

  def handle_info(:stop_server, %__MODULE__{} = state) do
    {:stop, :normal, state}
  end

  def handle_info({ref, _result}, %__MODULE__{task: %Task{ref: ref}} = state) do
    Process.demonitor(ref, [:flush])
    {:noreply, %__MODULE__{state | task: nil}}
  end

  def handle_info(
        {:DOWN, ref, :process, pid, reason},
        %__MODULE__{task: %Task{pid: pid, ref: ref}} = state
      ) do
    if reason === :normal do
      {:noreply, %__MODULE__{state | task: nil}}
    else
      logger_metadata = Logger.metadata()
      Logger.metadata(fetcher: :transaction_action)
      Logger.error(fn -> "Transaction action fetcher task exited due to #{inspect(reason)}. Rerunning..." end)
      Logger.reset_metadata(logger_metadata)
      {:noreply, run_fetch(%__MODULE__{state | next_block: get_stage_block(@stage_next_block)})}
    end
  end

  defp run_fetch(state) do
    pid = self()
    Process.send_after(pid, :fetch, 3000, [])
    %__MODULE__{state | task: nil, pid: pid}
  end

  defp task(
         %__MODULE__{
           first_block: first_block,
           next_block: next_block,
           last_block: last_block,
           protocols: protocols,
           pid: pid
         } = _state
       ) do
    logger_metadata = Logger.metadata()
    Logger.metadata(fetcher: :transaction_action)

    block_range = Range.new(next_block, first_block, -1)
    block_range_init_length = last_block - first_block + 1

    for block_number <- block_range do
      query =
        from(
          log in Log,
          inner_join: b in Block,
          on: b.hash == log.block_hash and b.consensus == true,
          where: log.block_number == ^block_number,
          select: log
        )

      %{transaction_actions: transaction_actions} =
        query
        |> Repo.all(timeout: :infinity)
        |> TransactionActions.parse(protocols)

      addresses =
        Addresses.extract_addresses(%{
          transaction_actions: transaction_actions
        })

      tx_actions =
        Enum.map(transaction_actions, fn action ->
          Map.put(action, :data, Map.delete(action.data, :block_number))
        end)

      {:ok, _} =
        Chain.import(%{
          addresses: %{params: addresses, on_conflict: :nothing},
          transaction_actions: %{params: tx_actions},
          timeout: :infinity
        })

      blocks_processed = last_block - block_number + 1

      progress_percentage =
        blocks_processed
        |> Decimal.div(block_range_init_length)
        |> Decimal.mult(100)
        |> Decimal.round(2)
        |> Decimal.to_string()

      next_block_new = BlockNumberHelper.previous_block_number(block_number)

      Logger.info(
        "Block #{block_number} handled successfully. Progress: #{progress_percentage}%. Initial block range: #{first_block}..#{last_block}." <>
          " Actions found: #{Enum.count(tx_actions)}." <>
          if(next_block_new >= first_block, do: " Remaining block range: #{first_block}..#{next_block_new}", else: "")
      )

      if block_number == next_block do
        {:ok, _} =
          Chain.upsert_last_fetched_counter(%{
            counter_type: @stage_first_block,
            value: first_block
          })

        {:ok, _} =
          Chain.upsert_last_fetched_counter(%{
            counter_type: @stage_last_block,
            value: last_block
          })
      end

      {:ok, _} =
        Chain.upsert_last_fetched_counter(%{
          counter_type: @stage_next_block,
          value: next_block_new
        })
    end

    Process.send(pid, :stop_server, [])

    Logger.reset_metadata(logger_metadata)

    :ok
  end

  defp init_fetching(opts, first_block, last_block) do
    logger_metadata = Logger.metadata()
    Logger.metadata(fetcher: :transaction_action)

    first_block = parse_integer(first_block)
    last_block = parse_integer(last_block)

    return =
      if is_nil(first_block) or is_nil(last_block) or first_block <= 0 or last_block <= 0 or first_block > last_block do
        {:stop, "Correct block range must be provided to #{__MODULE__}."}
      else
        max_block_number = Chain.fetch_max_block_number()

        if last_block > max_block_number do
          Logger.warning(
            "Note, that the last block number (#{last_block}) provided to #{__MODULE__} exceeds max block number available in DB (#{max_block_number})."
          )
        end

        supported_protocols =
          TransactionAction.supported_protocols()
          |> Enum.map(&Atom.to_string(&1))

        protocols =
          opts
          |> Keyword.get(:reindex_protocols, "")
          |> String.trim()
          |> String.split(",")
          |> Enum.map(&String.trim(&1))
          |> Enum.filter(&Enum.member?(supported_protocols, &1))

        next_block = get_next_block(first_block, last_block, protocols)

        state =
          %__MODULE__{
            first_block: first_block,
            next_block: next_block,
            last_block: last_block,
            protocols: protocols
          }
          |> run_fetch()

        {:ok, state}
      end

    Logger.reset_metadata(logger_metadata)

    return
  end

  defp get_next_block(first_block, last_block, protocols) do
    first_block_from_stage = get_stage_block(@stage_first_block)
    last_block_from_stage = get_stage_block(@stage_last_block)

    {stage_first_block, stage_next_block, stage_last_block} =
      if first_block_from_stage == 0 or last_block_from_stage == 0 do
        {first_block, last_block, last_block}
      else
        {first_block_from_stage, get_stage_block(@stage_next_block), last_block_from_stage}
      end

    next_block =
      if Decimal.eq?(stage_first_block, first_block) and Decimal.eq?(stage_last_block, last_block) do
        stage_next_block
      else
        last_block
      end

    if next_block < first_block do
      Logger.warn(
        "It seems #{__MODULE__} already finished work for the block range #{first_block}..#{last_block} and " <>
          if(Enum.empty?(protocols),
            do: "all supported protocols.",
            else: "the following protocols: #{Enum.join(protocols, ", ")}."
          ) <>
          " To run it again for a different block range, please change the range through environment variables."
      )
    else
      Logger.info(
        "Running #{__MODULE__} for the block range #{first_block}..#{next_block} and " <>
          if(Enum.empty?(protocols),
            do: "all supported protocols.",
            else: "the following protocols: #{Enum.join(protocols, ", ")}."
          ) <> if(next_block < last_block, do: " Initial block range: #{first_block}..#{last_block}.", else: "")
      )
    end

    next_block
  end

  defp get_stage_block(type) do
    type
    |> Chain.get_last_fetched_counter()
    |> Decimal.to_integer()
  rescue
    _e in Ecto.NoResultsError -> 0
  end
end<|MERGE_RESOLUTION|>--- conflicted
+++ resolved
@@ -16,12 +16,7 @@
   import Explorer.Helper, only: [parse_integer: 1]
 
   alias Explorer.{Chain, Repo}
-<<<<<<< HEAD
-  alias Explorer.Chain.{Block, Log, TransactionAction}
-=======
-  alias Explorer.Helper, as: ExplorerHelper
   alias Explorer.Chain.{Block, BlockNumberHelper, Log, TransactionAction}
->>>>>>> c9a2d143
   alias Indexer.Transform.{Addresses, TransactionActions}
 
   @stage_first_block "tx_action_first_block"
