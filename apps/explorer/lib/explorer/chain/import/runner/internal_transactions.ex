defmodule Explorer.Chain.Import.Runner.InternalTransactions do
  @moduledoc """
  Bulk imports `t:Explorer.Chain.InternalTransactions.t/0`.
  """

  require Ecto.Query
  require Logger

  alias Ecto.Adapters.SQL
  alias Ecto.{Changeset, Multi, Repo}
  alias Explorer.Chain.{Block, Hash, Import, InternalTransaction, PendingBlockOperation, Transaction}
  alias Explorer.Chain.Import.Runner
  alias Explorer.Repo, as: ExplorerRepo

  import Ecto.Query, only: [from: 2, or_where: 3]

  @behaviour Runner

  # milliseconds
  @timeout 60_000

  @type imported :: [InternalTransaction.t()]

  @impl Runner
  def ecto_schema_module, do: InternalTransaction

  @impl Runner
  def option_key, do: :internal_transactions

  @impl Runner
  def imported_table_row do
    %{
      value_type: "[%{index: non_neg_integer(), transaction_hash: Explorer.Chain.Hash.t()}]",
      value_description: "List of maps of the `t:Explorer.Chain.InternalTransaction.t/0` `index` and `transaction_hash`"
    }
  end

  @impl Runner
  def run(multi, changes_list, %{timestamps: timestamps} = options) when is_map(options) do
    insert_options =
      options
      |> Map.get(option_key(), %{})
      |> Map.take(~w(on_conflict timeout)a)
      |> Map.put_new(:timeout, @timeout)
      |> Map.put(:timestamps, timestamps)

    transactions_timeout = options[Runner.Transactions.option_key()][:timeout] || Runner.Transactions.timeout()

    update_transactions_options = %{timeout: transactions_timeout, timestamps: timestamps}

    # filter out params with just `block_number` (indicating blocks without internal transactions)
    internal_transactions_params = Enum.filter(changes_list, &Map.has_key?(&1, :type))

    # Enforce ShareLocks tables order (see docs: sharelocks.md)
    multi
    |> Multi.run(:acquire_blocks, fn repo, _ ->
      acquire_blocks(repo, changes_list)
    end)
    |> Multi.run(:acquire_pending_internal_txs, fn repo, %{acquire_blocks: block_hashes} ->
      acquire_pending_internal_txs(repo, block_hashes)
    end)
    |> Multi.run(:acquire_transactions, fn repo, %{acquire_pending_internal_txs: pending_block_hashes} ->
      acquire_transactions(repo, pending_block_hashes)
    end)
    |> Multi.run(:invalid_block_numbers, fn _, %{acquire_transactions: transactions} ->
      invalid_block_numbers(transactions, internal_transactions_params)
    end)
    |> Multi.run(:valid_internal_transactions, fn _,
                                                  %{
                                                    acquire_transactions: transactions,
                                                    invalid_block_numbers: invalid_block_numbers
                                                  } ->
      valid_internal_transactions(
        transactions,
        internal_transactions_params,
        invalid_block_numbers
      )
    end)
    |> Multi.run(:valid_internal_transactions_without_first_traces_of_trivial_transactions, fn _,
                                                                                               %{
                                                                                                 valid_internal_transactions:
                                                                                                   valid_internal_transactions
                                                                                               } ->
      valid_internal_transactions_without_first_trace(valid_internal_transactions)
    end)
    |> Multi.run(:remove_left_over_internal_transactions, fn repo,
                                                             %{valid_internal_transactions: valid_internal_transactions} ->
      remove_left_over_internal_transactions(repo, valid_internal_transactions)
    end)
    |> Multi.run(:internal_transactions, fn repo,
                                            %{
                                              valid_internal_transactions_without_first_traces_of_trivial_transactions:
                                                valid_internal_transactions_without_first_traces_of_trivial_transactions
                                            } ->
      insert(repo, valid_internal_transactions_without_first_traces_of_trivial_transactions, insert_options)
    end)
    |> Multi.run(:update_transactions, fn repo,
                                          %{
                                            valid_internal_transactions: valid_internal_transactions,
                                            acquire_transactions: transactions
                                          } ->
      update_transactions(repo, valid_internal_transactions, transactions, update_transactions_options)
    end)
    |> Multi.run(:remove_consensus_of_invalid_blocks, fn repo, %{invalid_block_numbers: invalid_block_numbers} ->
      remove_consensus_of_invalid_blocks(repo, invalid_block_numbers)
    end)
    |> Multi.run(:update_pending_blocks_status, fn repo,
                                                   %{
                                                     acquire_pending_internal_txs: pending_block_hashes,
                                                     remove_consensus_of_invalid_blocks: invalid_block_hashes
                                                   } ->
      update_pending_blocks_status(repo, pending_block_hashes, invalid_block_hashes)
    end)
  end

  def run_insert_only(changes_list, %{timestamps: timestamps} = options) when is_map(options) do
    insert_options =
      options
      |> Map.get(option_key(), %{})
      |> Map.take(~w(on_conflict timeout)a)
      |> Map.put_new(:timeout, @timeout)
      |> Map.put(:timestamps, timestamps)

    # filter out params with just `block_number` (indicating blocks without internal transactions)
    internal_transactions_params = Enum.filter(changes_list, &Map.has_key?(&1, :type))

    # Enforce ShareLocks tables order (see docs: sharelocks.md)
    Multi.new()
    |> Multi.run(:internal_transactions, fn repo, _ ->
      insert(repo, internal_transactions_params, insert_options)
    end)
    |> ExplorerRepo.transaction()
  end

  @impl Runner
  def timeout, do: @timeout

  @spec insert(Repo.t(), [map], %{
          optional(:on_conflict) => Runner.on_conflict(),
          required(:timeout) => timeout,
          required(:timestamps) => Import.timestamps()
        }) ::
          {:ok, [%{index: non_neg_integer, transaction_hash: Hash.t()}]}
          | {:error, [Changeset.t()]}
  defp insert(repo, valid_internal_transactions, %{timeout: timeout, timestamps: timestamps} = options)
       when is_list(valid_internal_transactions) do
    on_conflict = Map.get_lazy(options, :on_conflict, &default_on_conflict/0)

    ordered_changes_list = Enum.sort_by(valid_internal_transactions, &{&1.transaction_hash, &1.index})

    {:ok, internal_transactions} =
      Import.insert_changes_list(
        repo,
        ordered_changes_list,
        conflict_target: [:block_hash, :block_index],
        for: InternalTransaction,
        on_conflict: on_conflict,
        returning: true,
        timeout: timeout,
        timestamps: timestamps
      )

    {:ok, internal_transactions}
  end

  defp default_on_conflict do
    from(
      internal_transaction in InternalTransaction,
      update: [
        set: [
          block_number: fragment("EXCLUDED.block_number"),
          call_type: fragment("EXCLUDED.call_type"),
          created_contract_address_hash: fragment("EXCLUDED.created_contract_address_hash"),
          created_contract_code: fragment("EXCLUDED.created_contract_code"),
          error: fragment("EXCLUDED.error"),
          from_address_hash: fragment("EXCLUDED.from_address_hash"),
          gas: fragment("EXCLUDED.gas"),
          gas_used: fragment("EXCLUDED.gas_used"),
          index: fragment("EXCLUDED.index"),
          init: fragment("EXCLUDED.init"),
          input: fragment("EXCLUDED.input"),
          output: fragment("EXCLUDED.output"),
          to_address_hash: fragment("EXCLUDED.to_address_hash"),
          trace_address: fragment("EXCLUDED.trace_address"),
          transaction_hash: fragment("EXCLUDED.transaction_hash"),
          transaction_index: fragment("EXCLUDED.transaction_index"),
          type: fragment("EXCLUDED.type"),
          value: fragment("EXCLUDED.value"),
          inserted_at: fragment("LEAST(?, EXCLUDED.inserted_at)", internal_transaction.inserted_at),
          updated_at: fragment("GREATEST(?, EXCLUDED.updated_at)", internal_transaction.updated_at)
          # Don't update `block_hash` as it is used for the conflict target
          # Don't update `block_index` as it is used for the conflict target
        ]
      ],
      # `IS DISTINCT FROM` is used because it allows `NULL` to be equal to itself
      where:
        fragment(
          "(EXCLUDED.transaction_hash, EXCLUDED.index, EXCLUDED.call_type, EXCLUDED.created_contract_address_hash, EXCLUDED.created_contract_code, EXCLUDED.error, EXCLUDED.from_address_hash, EXCLUDED.gas, EXCLUDED.gas_used, EXCLUDED.init, EXCLUDED.input, EXCLUDED.output, EXCLUDED.to_address_hash, EXCLUDED.trace_address, EXCLUDED.transaction_index, EXCLUDED.type, EXCLUDED.value) IS DISTINCT FROM (?, ?, ?, ?, ?, ?, ?, ?, ?, ?, ?, ?, ?, ?, ?, ?, ?)",
          internal_transaction.transaction_hash,
          internal_transaction.index,
          internal_transaction.call_type,
          internal_transaction.created_contract_address_hash,
          internal_transaction.created_contract_code,
          internal_transaction.error,
          internal_transaction.from_address_hash,
          internal_transaction.gas,
          internal_transaction.gas_used,
          internal_transaction.init,
          internal_transaction.input,
          internal_transaction.output,
          internal_transaction.to_address_hash,
          internal_transaction.trace_address,
          internal_transaction.transaction_index,
          internal_transaction.type,
          internal_transaction.value
        )
    )
  end

  defp acquire_blocks(repo, changes_list) do
    block_numbers =
      changes_list
      |> Enum.map(& &1.block_number)
      |> Enum.dedup()

    query =
      from(
        b in Block,
        where: b.number in ^block_numbers and b.consensus,
        select: b.hash,
        # Enforce Block ShareLocks order (see docs: sharelocks.md)
        order_by: [asc: b.hash],
        lock: "FOR UPDATE"
      )

    {:ok, repo.all(query)}
  end

  defp acquire_pending_internal_txs(repo, block_hashes) do
    query =
      from(
        pending_ops in PendingBlockOperation,
        where: pending_ops.block_hash in ^block_hashes,
        where: pending_ops.fetch_internal_transactions,
        select: pending_ops.block_hash,
        # Enforce PendingBlockOperation ShareLocks order (see docs: sharelocks.md)
        order_by: [asc: pending_ops.block_hash],
        lock: "FOR UPDATE"
      )

    {:ok, repo.all(query)}
  end

  defp acquire_transactions(repo, pending_block_hashes) do
    query =
      from(
        t in Transaction,
        where: t.block_hash in ^pending_block_hashes,
        select: map(t, [:hash, :block_hash, :block_number, :cumulative_gas_used]),
        # Enforce Transaction ShareLocks order (see docs: sharelocks.md)
        order_by: t.hash,
        lock: "FOR UPDATE"
      )

    {:ok, repo.all(query)}
  end

  defp invalid_block_numbers(transactions, internal_transactions_params) do
    # Finds all mistmatches between transactions and internal transactions
    # for a block number:
    # - there are no internal txs for some transactions
    # - there are internal txs with a different block number than their transactions
    # Returns block numbers where any of these issues is found

    # Note: the case "# - there are no transactions for some internal transactions" was removed because it caused the issue https://github.com/blockscout/blockscout/issues/3367
    # when the last block with transactions loses consensus in endless loop. In order to return this case:
    # common_tuples = MapSet.intersection(required_tuples, candidate_tuples) #should be added
    # |> MapSet.difference(internal_transactions_tuples) should be replaced with |> MapSet.difference(common_tuples)

    transactions_tuples = MapSet.new(transactions, &{&1.hash, &1.block_number})

    internal_transactions_tuples = MapSet.new(internal_transactions_params, &{&1.transaction_hash, &1.block_number})

    all_tuples = MapSet.union(transactions_tuples, internal_transactions_tuples)

    invalid_block_numbers =
      all_tuples
      |> MapSet.difference(internal_transactions_tuples)
      |> MapSet.new(fn {_hash, block_number} -> block_number end)
      |> MapSet.to_list()

    {:ok, invalid_block_numbers}
  end

  defp valid_internal_transactions(transactions, internal_transactions_params, invalid_block_numbers) do
    if Enum.count(transactions) > 0 do
      blocks_map = Map.new(transactions, &{&1.block_number, &1.block_hash})

      valid_internal_txs =
        internal_transactions_params
        |> Enum.group_by(& &1.block_number)
        |> Map.drop(invalid_block_numbers)
        |> Enum.flat_map(fn item ->
          case item do
            {block_number, entries} ->
              if Map.has_key?(blocks_map, block_number) do
                block_hash = Map.fetch!(blocks_map, block_number)

                entries
                |> Enum.sort_by(&{&1.transaction_hash, &1.index})
                |> Enum.with_index()
                |> Enum.map(fn {entry, index} ->
                  entry
                  |> Map.put(:block_hash, block_hash)
                  |> Map.put(:block_index, index)
                end)
              else
                []
              end

            _ ->
              []
          end
        end)

      {:ok, valid_internal_txs}
    else
      {:ok, []}
    end
  end

  defp valid_internal_transactions_without_first_trace(valid_internal_transactions) do
    json_rpc_named_arguments = Application.fetch_env!(:indexer, :json_rpc_named_arguments)
    variant = Keyword.fetch!(json_rpc_named_arguments, :variant)

    # we exclude first traces from storing in the DB only in case of Parity variant (Parity/Nethermind). Todo: implement the same for Geth
    if variant == EthereumJSONRPC.Parity do
      valid_internal_transactions_without_first_trace =
        valid_internal_transactions
        |> Enum.reject(fn trace ->
          trace[:index] == 0
        end)

      {:ok, valid_internal_transactions_without_first_trace}
    else
      {:ok, valid_internal_transactions}
    end
  end

  def defer_internal_transactions_primary_key(repo) do
    # Allows internal_transactions primary key to not be checked during the
    # DB transactions and instead be checked only at the end of it.
    # This allows us to use a more efficient upserting logic, while keeping the
    # uniqueness valid.
    SQL.query(repo, "SET CONSTRAINTS internal_transactions_pkey DEFERRED")
  end

  def remove_left_over_internal_transactions(repo, valid_internal_transactions) do
    # Removes internal transactions that were part of a block before a refetch
    # and have not been upserted with new ones (if any exist).

    case valid_internal_transactions do
      [] ->
        {:ok, []}

      _ ->
        try do
          delete_query_for_block_hash_block_index =
            valid_internal_transactions
            |> Enum.group_by(& &1.block_hash, & &1.block_index)
            |> Enum.map(fn {block_hash, indexes} -> {block_hash, Enum.max(indexes)} end)
            |> Enum.reduce(InternalTransaction, fn {block_hash, max_index}, acc ->
              or_where(acc, [it], it.block_hash == ^block_hash and it.block_index > ^max_index)
            end)

          # removes old records with the same primary key (transaction hash, transaction index)
          delete_query =
            valid_internal_transactions
            |> Enum.map(fn params -> {params.transaction_hash, params.index} end)
            |> Enum.reduce(delete_query_for_block_hash_block_index, fn {transaction_hash, index}, acc ->
              or_where(acc, [it], it.transaction_hash == ^transaction_hash and it.index == ^index)
            end)

          # ShareLocks order already enforced by `acquire_pending_internal_txs` (see docs: sharelocks.md)
          {count, result} = repo.delete_all(delete_query, [])

          {:ok, {count, result}}
        rescue
          postgrex_error in Postgrex.Error -> {:error, %{exception: postgrex_error}}
        end
    end
  end

  defp update_transactions(repo, valid_internal_transactions, transactions, %{
         timeout: timeout,
         timestamps: timestamps
       }) do
    valid_internal_transactions_count = Enum.count(valid_internal_transactions)

    if valid_internal_transactions_count == 0 do
      {:ok, nil}
    else
      params =
        valid_internal_transactions
        |> Enum.filter(fn internal_tx ->
          internal_tx[:index] == 0
        end)
        |> Enum.map(fn trace ->
          %{
            block_hash: Map.get(trace, :block_hash),
            block_number: Map.get(trace, :block_number),
            gas_used: Map.get(trace, :gas_used),
            transaction_hash: Map.get(trace, :transaction_hash),
            created_contract_address_hash: Map.get(trace, :created_contract_address_hash),
            error: Map.get(trace, :error),
            status: if(is_nil(Map.get(trace, :error)), do: :ok, else: :error)
          }
        end)
        |> Enum.filter(fn transaction_hash -> transaction_hash != nil end)

      transaction_hashes =
        valid_internal_transactions
        |> MapSet.new(& &1.transaction_hash)
        |> MapSet.to_list()

      json_rpc_named_arguments = Application.fetch_env!(:indexer, :json_rpc_named_arguments)

      result =
        Enum.reduce_while(params, 0, fn first_trace, transaction_hashes_iterator ->
<<<<<<< HEAD
          target_transaction =
            transactions
            |> Enum.find(fn transaction ->
              transaction.hash == Map.get(first_trace, :transaction_hash)
            end)

          cond do
            !target_transaction ->
              transaction_receipt = fetch_transaction_receipt_from_node(Map.get(first_trace, :transaction_hash), json_rpc_named_arguments)
=======
          transaction_hash = Map.get(first_trace, :transaction_hash)

          transaction_from_db =
            transactions
            |> Enum.find(fn transaction ->
              transaction.hash == transaction_hash
            end)

          cond do
            !transaction_from_db ->
              transaction_receipt_from_node =
                fetch_transaction_receipt_from_node(transaction_hash, json_rpc_named_arguments)
>>>>>>> a22d1286

              update_transactions_inner(
                repo,
                valid_internal_transactions_count,
                transaction_hashes,
                transaction_hashes_iterator,
                timeout,
                timestamps,
                first_trace,
<<<<<<< HEAD
                transaction_receipt.cumulative_gas_used
              )

            target_transaction && Map.get(target_transaction, :cumulative_gas_used) ->
=======
                transaction_receipt_from_node
              )

            transaction_from_db && Map.get(transaction_from_db, :cumulative_gas_used) ->
>>>>>>> a22d1286
              update_transactions_inner(
                repo,
                valid_internal_transactions_count,
                transaction_hashes,
                transaction_hashes_iterator,
                timeout,
                timestamps,
<<<<<<< HEAD
                first_trace,
                Map.get(target_transaction, :cumulative_gas_used)
              )

            true ->
              transaction_receipt = fetch_transaction_receipt_from_node(target_transaction.hash, json_rpc_named_arguments)
=======
                first_trace
              )

            true ->
              transaction_receipt_from_node =
                fetch_transaction_receipt_from_node(transaction_hash, json_rpc_named_arguments)
>>>>>>> a22d1286

              update_transactions_inner(
                repo,
                valid_internal_transactions_count,
                transaction_hashes,
                transaction_hashes_iterator,
                timeout,
                timestamps,
                first_trace,
<<<<<<< HEAD
                transaction_receipt.cumulative_gas_used
=======
                transaction_receipt_from_node
>>>>>>> a22d1286
              )
          end
        end)

      case result do
        %{exception: _} ->
          {:error, result}

        _ ->
          {:ok, result}
      end
    end
  end

  defp fetch_transaction_receipt_from_node(transaction_hash, json_rpc_named_arguments) do
<<<<<<< HEAD
    case EthereumJSONRPC.fetch_transaction_receipts(
      [
        %{
          :hash => to_string(transaction_hash),
          :gas => "0x0"
        }
      ],
      json_rpc_named_arguments
    ) do
      {:ok,
        %{
          :receipts => [
            receipt
          ]
        }} ->
=======
    receipt_response =
      EthereumJSONRPC.fetch_transaction_receipts(
        [
          %{
            :hash => to_string(transaction_hash),
            :gas => 0
          }
        ],
        json_rpc_named_arguments
      )

    case receipt_response do
      {:ok,
       %{
         :receipts => [
           receipt
         ]
       }} ->
>>>>>>> a22d1286
        receipt

      _ ->
        %{:cumulative_gas_used => nil}
    end
  end

  defp update_transactions_inner(
         repo,
         valid_internal_transactions_count,
         transaction_hashes,
         transaction_hashes_iterator,
         timeout,
         timestamps,
         first_trace,
<<<<<<< HEAD
         cumulative_gas_used
       ) do
    set = [
      created_contract_address_hash: first_trace.created_contract_address_hash,
      error: first_trace.error,
      status: first_trace.status,
      updated_at: timestamps.updated_at
    ]

    set = if first_trace.block_hash, do: Keyword.put_new(set, :block_hash, first_trace.block_hash), else: set
    set = if first_trace.block_number, do: Keyword.put_new(set, :block_number, first_trace.block_number), else: set
    set = if first_trace.gas_used, do: Keyword.put_new(set, :gas_used, first_trace.gas_used), else: set

    set =
      if cumulative_gas_used,
        do: Keyword.put_new(set, :cumulative_gas_used, cumulative_gas_used),
        else: set
=======
         transaction_receipt_from_node \\ nil
       ) do
    set = generate_transaction_set_to_update(first_trace, transaction_receipt_from_node, timestamps)
>>>>>>> a22d1286

    update_query =
      from(
        t in Transaction,
        where: t.hash == ^first_trace.transaction_hash,
        # ShareLocks order already enforced by `acquire_transactions` (see docs: sharelocks.md)
        update: [
          set: ^set
        ]
      )

    transaction_hashes_iterator = transaction_hashes_iterator + 1

    try do
      {_transaction_count, result} = repo.update_all(update_query, [], timeout: timeout)

      if valid_internal_transactions_count == transaction_hashes_iterator do
        {:halt, result}
      else
        {:cont, transaction_hashes_iterator}
      end
    rescue
      postgrex_error in Postgrex.Error ->
        {:halt, %{exception: postgrex_error, transaction_hashes: transaction_hashes}}
    end
  end

<<<<<<< HEAD
=======
  def generate_transaction_set_to_update(first_trace, transaction_receipt_from_node, timestamps) do
    default_set = [
      created_contract_address_hash: first_trace.created_contract_address_hash,
      error: first_trace.error,
      status: first_trace.status,
      updated_at: timestamps.updated_at
    ]

    set =
      default_set
      |> Keyword.put_new(:block_hash, first_trace.block_hash)
      |> Keyword.put_new(:block_number, first_trace.block_number)
      |> Keyword.put_new(:index, transaction_receipt_from_node && transaction_receipt_from_node.transaction_index)
      |> Keyword.put_new(
        :cumulative_gas_used,
        transaction_receipt_from_node && transaction_receipt_from_node.cumulative_gas_used
      )

    set_with_gas_used =
      if first_trace.gas_used do
        Keyword.put_new(set, :gas_used, first_trace.gas_used)
      else
        if transaction_receipt_from_node && transaction_receipt_from_node.gas_used do
          Keyword.put_new(set, :gas_used, transaction_receipt_from_node.gas_used)
        else
          set
        end
      end

    filtered_set = Enum.reject(set_with_gas_used, fn {_key, value} -> is_nil(value) end)

    filtered_set
  end

>>>>>>> a22d1286
  defp remove_consensus_of_invalid_blocks(repo, invalid_block_numbers) do
    if Enum.count(invalid_block_numbers) > 0 do
      update_query =
        from(
          b in Block,
          where: b.number in ^invalid_block_numbers and b.consensus,
          select: b.hash,
          # ShareLocks order already enforced by `acquire_blocks` (see docs: sharelocks.md)
          update: [set: [consensus: false]]
        )

      try do
        {_num, result} = repo.update_all(update_query, [])

        Logger.debug(fn ->
          [
            "consensus removed from blocks with numbers: ",
            inspect(invalid_block_numbers),
            " because of mismatching transactions"
          ]
        end)

        {:ok, result}
      rescue
        postgrex_error in Postgrex.Error ->
          {:error, %{exception: postgrex_error, invalid_block_numbers: invalid_block_numbers}}
      end
    else
      {:ok, []}
    end
  end

  def update_pending_blocks_status(repo, pending_hashes, invalid_block_hashes) do
    valid_block_hashes =
      pending_hashes
      |> MapSet.new()
      |> MapSet.difference(MapSet.new(invalid_block_hashes))
      |> MapSet.to_list()

    delete_query =
      from(
        pending_ops in PendingBlockOperation,
        where: pending_ops.block_hash in ^valid_block_hashes
      )

    try do
      # ShreLocks order already enforced by `acquire_pending_internal_txs` (see docs: sharelocks.md)
      {_count, deleted} = repo.delete_all(delete_query, [])

      {:ok, deleted}
    rescue
      postgrex_error in Postgrex.Error ->
        {:error, %{exception: postgrex_error, pending_hashes: valid_block_hashes}}
    end
  end
end<|MERGE_RESOLUTION|>--- conflicted
+++ resolved
@@ -427,17 +427,6 @@
 
       result =
         Enum.reduce_while(params, 0, fn first_trace, transaction_hashes_iterator ->
-<<<<<<< HEAD
-          target_transaction =
-            transactions
-            |> Enum.find(fn transaction ->
-              transaction.hash == Map.get(first_trace, :transaction_hash)
-            end)
-
-          cond do
-            !target_transaction ->
-              transaction_receipt = fetch_transaction_receipt_from_node(Map.get(first_trace, :transaction_hash), json_rpc_named_arguments)
-=======
           transaction_hash = Map.get(first_trace, :transaction_hash)
 
           transaction_from_db =
@@ -450,7 +439,6 @@
             !transaction_from_db ->
               transaction_receipt_from_node =
                 fetch_transaction_receipt_from_node(transaction_hash, json_rpc_named_arguments)
->>>>>>> a22d1286
 
               update_transactions_inner(
                 repo,
@@ -460,17 +448,10 @@
                 timeout,
                 timestamps,
                 first_trace,
-<<<<<<< HEAD
-                transaction_receipt.cumulative_gas_used
-              )
-
-            target_transaction && Map.get(target_transaction, :cumulative_gas_used) ->
-=======
                 transaction_receipt_from_node
               )
 
             transaction_from_db && Map.get(transaction_from_db, :cumulative_gas_used) ->
->>>>>>> a22d1286
               update_transactions_inner(
                 repo,
                 valid_internal_transactions_count,
@@ -478,21 +459,12 @@
                 transaction_hashes_iterator,
                 timeout,
                 timestamps,
-<<<<<<< HEAD
-                first_trace,
-                Map.get(target_transaction, :cumulative_gas_used)
-              )
-
-            true ->
-              transaction_receipt = fetch_transaction_receipt_from_node(target_transaction.hash, json_rpc_named_arguments)
-=======
                 first_trace
               )
 
             true ->
               transaction_receipt_from_node =
                 fetch_transaction_receipt_from_node(transaction_hash, json_rpc_named_arguments)
->>>>>>> a22d1286
 
               update_transactions_inner(
                 repo,
@@ -502,11 +474,7 @@
                 timeout,
                 timestamps,
                 first_trace,
-<<<<<<< HEAD
-                transaction_receipt.cumulative_gas_used
-=======
                 transaction_receipt_from_node
->>>>>>> a22d1286
               )
           end
         end)
@@ -522,23 +490,6 @@
   end
 
   defp fetch_transaction_receipt_from_node(transaction_hash, json_rpc_named_arguments) do
-<<<<<<< HEAD
-    case EthereumJSONRPC.fetch_transaction_receipts(
-      [
-        %{
-          :hash => to_string(transaction_hash),
-          :gas => "0x0"
-        }
-      ],
-      json_rpc_named_arguments
-    ) do
-      {:ok,
-        %{
-          :receipts => [
-            receipt
-          ]
-        }} ->
-=======
     receipt_response =
       EthereumJSONRPC.fetch_transaction_receipts(
         [
@@ -557,7 +508,6 @@
            receipt
          ]
        }} ->
->>>>>>> a22d1286
         receipt
 
       _ ->
@@ -573,29 +523,9 @@
          timeout,
          timestamps,
          first_trace,
-<<<<<<< HEAD
-         cumulative_gas_used
-       ) do
-    set = [
-      created_contract_address_hash: first_trace.created_contract_address_hash,
-      error: first_trace.error,
-      status: first_trace.status,
-      updated_at: timestamps.updated_at
-    ]
-
-    set = if first_trace.block_hash, do: Keyword.put_new(set, :block_hash, first_trace.block_hash), else: set
-    set = if first_trace.block_number, do: Keyword.put_new(set, :block_number, first_trace.block_number), else: set
-    set = if first_trace.gas_used, do: Keyword.put_new(set, :gas_used, first_trace.gas_used), else: set
-
-    set =
-      if cumulative_gas_used,
-        do: Keyword.put_new(set, :cumulative_gas_used, cumulative_gas_used),
-        else: set
-=======
          transaction_receipt_from_node \\ nil
        ) do
     set = generate_transaction_set_to_update(first_trace, transaction_receipt_from_node, timestamps)
->>>>>>> a22d1286
 
     update_query =
       from(
@@ -623,8 +553,6 @@
     end
   end
 
-<<<<<<< HEAD
-=======
   def generate_transaction_set_to_update(first_trace, transaction_receipt_from_node, timestamps) do
     default_set = [
       created_contract_address_hash: first_trace.created_contract_address_hash,
@@ -659,7 +587,6 @@
     filtered_set
   end
 
->>>>>>> a22d1286
   defp remove_consensus_of_invalid_blocks(repo, invalid_block_numbers) do
     if Enum.count(invalid_block_numbers) > 0 do
       update_query =
