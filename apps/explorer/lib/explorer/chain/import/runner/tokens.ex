--- conflicted
+++ resolved
@@ -137,38 +137,6 @@
     {:ok, tokens}
   end
 
-<<<<<<< HEAD
-  def default_on_conflict do
-    from(
-      token in Token,
-      update: [
-        set: [
-          name: fragment("COALESCE(EXCLUDED.name, ?)", token.name),
-          symbol: fragment("COALESCE(EXCLUDED.symbol, ?)", token.symbol),
-          total_supply: fragment("COALESCE(EXCLUDED.total_supply, ?)", token.total_supply),
-          decimals: fragment("COALESCE(EXCLUDED.decimals, ?)", token.decimals),
-          type: fragment("COALESCE(EXCLUDED.type, ?)", token.type),
-          cataloged: fragment("COALESCE(EXCLUDED.cataloged, ?)", token.cataloged),
-          skip_metadata: fragment("COALESCE(EXCLUDED.skip_metadata, ?)", token.skip_metadata),
-          # `holder_count` is not updated as a pre-existing token means the `holder_count` is already initialized OR
-          #   need to be migrated with `priv/repo/migrations/scripts/update_new_tokens_holder_count_in_batches.sql.exs`
-          inserted_at: fragment("LEAST(?, EXCLUDED.inserted_at)", token.inserted_at),
-          updated_at: fragment("GREATEST(?, EXCLUDED.updated_at)", token.updated_at)
-        ]
-      ],
-      where:
-        fragment(
-          "(EXCLUDED.name, EXCLUDED.symbol, EXCLUDED.total_supply, EXCLUDED.decimals, EXCLUDED.type, EXCLUDED.cataloged, EXCLUDED.skip_metadata) IS DISTINCT FROM (?, ?, ?, ?, ?, ?, ?)",
-          token.name,
-          token.symbol,
-          token.total_supply,
-          token.decimals,
-          token.type,
-          token.cataloged,
-          token.skip_metadata
-        )
-    )
-=======
   if Application.compile_env(:explorer, Explorer.Chain.BridgedToken)[:enabled] do
     def default_on_conflict do
       from(
@@ -237,6 +205,5 @@
           )
       )
     end
->>>>>>> 77d984d9
   end
 end