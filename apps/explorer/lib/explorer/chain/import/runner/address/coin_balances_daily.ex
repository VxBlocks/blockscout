defmodule Explorer.Chain.Import.Runner.Address.CoinBalancesDaily do
  @moduledoc """
  Bulk imports `t:Explorer.Chain.Address.CoinBalancesDaily.t/0`.
  """

  require Ecto.Query
  require Logger

  import Ecto.Query, only: [from: 2]

  alias Ecto.{Changeset, Multi, Repo}
  alias Explorer.Chain.Address.CoinBalanceDaily
  alias Explorer.Chain.{Hash, Import, Wei}
  alias Explorer.Prometheus.Instrumenter

  @behaviour Import.Runner

  # milliseconds
  @timeout 60_000

  @type imported :: [
          %{required(:address_hash) => Hash.Address.t(), required(:day) => Date.t()}
        ]

  @impl Import.Runner
  def ecto_schema_module, do: CoinBalanceDaily

  @impl Import.Runner
  def option_key, do: :address_coin_balances_daily

  @impl Import.Runner
  def imported_table_row do
    %{
      value_type: "[%{address_hash: Explorer.Chain.Hash.t(), day: Date.t()}]",
      value_description: "List of  maps of the `t:#{ecto_schema_module()}.t/0` `address_hash` and `day`"
    }
  end

  @impl Import.Runner
  def run(multi, changes_list, %{timestamps: timestamps} = options) do
    Logger.info("### Address_coin_balances_daily run STARTED changes_list length #{Enum.count(changes_list)} ###")

    insert_options =
      options
      |> Map.get(option_key(), %{})
      |> Map.take(~w(on_conflict timeout)a)
      |> Map.put_new(:timeout, @timeout)
      |> Map.put(:timestamps, timestamps)

    Multi.run(multi, :address_coin_balances_daily, fn repo, _ ->
      Instrumenter.block_import_stage_runner(
        fn -> insert(repo, changes_list, insert_options) end,
        :address_referencing,
        :coin_balances_daily,
        :address_coin_balances_daily
      )
    end)
  end

  @impl Import.Runner
  def timeout, do: @timeout

  @spec insert(
          Repo.t(),
          [
            %{
              required(:address_hash) => Hash.Address.t(),
              required(:day) => Date.t(),
              required(:value) => Wei.t()
            }
          ],
          %{
            optional(:on_conflict) => Import.Runner.on_conflict(),
            required(:timeout) => timeout,
            required(:timestamps) => Import.timestamps()
          }
        ) ::
          {:ok, [%{required(:address_hash) => Hash.Address.t(), required(:day) => Date.t()}]}
          | {:error, [Changeset.t()]}
  defp insert(repo, changes_list, %{timeout: timeout, timestamps: timestamps} = options) when is_list(changes_list) do
    Logger.info("### Address_coin_balances_daily insert STARTED length #{Enum.count(changes_list)} ###")
    on_conflict = Map.get_lazy(options, :on_conflict, &default_on_conflict/0)

<<<<<<< HEAD
    # Logger.info("Address_coin_balances_daily changes_list #{inspect(changes_list)}")

    ## todo: refactor?
    combined_changes_list =
      changes_list
      |> Enum.reduce([], fn change, acc ->
        if Enum.empty?(acc) do
          [change | acc]
        else
          compose_change(acc, change)
        end
      end)

    # Enforce CoinBalanceDaily ShareLocks order (see docs: sharelocks.md)
    ordered_changes_list = Enum.sort_by(combined_changes_list, &{&1.address_hash, &1.day})
    Logger.info("Address_coin_balances_daily ordered_changes_list #{inspect(ordered_changes_list)}")
=======
    combined_changes = changes_list |> Enum.reduce(%{}, &compose_change/2)

    # Enforce CoinBalanceDaily ShareLocks order (see docs: sharelocks.md)
    ordered_changes_list = combined_changes |> Map.values() |> Enum.sort_by(&{&1.address_hash, &1.day})
>>>>>>> 025c26e4

    {:ok, _} =
      Import.insert_changes_list(
        repo,
        ordered_changes_list,
        conflict_target: [:address_hash, :day],
        on_conflict: on_conflict,
        for: CoinBalanceDaily,
        timeout: timeout,
        timestamps: timestamps
      )

    Logger.info("### Address_coin_balances_daily insert FINISHED ###")

    {:ok, Enum.map(ordered_changes_list, &Map.take(&1, ~w(address_hash day)a))}
  end

  defp compose_change(change, acc) do
    Map.update(acc, {change.address_hash, change.day}, change, fn existing_change ->
      if Map.has_key?(change, :value) && Map.has_key?(existing_change, :value) &&
           change.value > existing_change.value do
        change
      else
        existing_change
      end
    end)
  end

  def default_on_conflict do
    from(
      balance in CoinBalanceDaily,
      update: [
        set: [
          value:
            fragment(
              """
              CASE WHEN EXCLUDED.value IS NOT NULL AND (? IS NULL OR EXCLUDED.value > ?) THEN
                     EXCLUDED.value
                   ELSE
                     ?
              END
              """,
              balance.value,
              balance.value,
              balance.value
            ),
          inserted_at: fragment("LEAST(EXCLUDED.inserted_at, ?)", balance.inserted_at),
          updated_at: fragment("GREATEST(EXCLUDED.updated_at, ?)", balance.updated_at)
        ]
      ],
      where: fragment("EXCLUDED.value IS NOT NULL")
    )
  end
end<|MERGE_RESOLUTION|>--- conflicted
+++ resolved
@@ -81,29 +81,11 @@
     Logger.info("### Address_coin_balances_daily insert STARTED length #{Enum.count(changes_list)} ###")
     on_conflict = Map.get_lazy(options, :on_conflict, &default_on_conflict/0)
 
-<<<<<<< HEAD
-    # Logger.info("Address_coin_balances_daily changes_list #{inspect(changes_list)}")
-
-    ## todo: refactor?
-    combined_changes_list =
-      changes_list
-      |> Enum.reduce([], fn change, acc ->
-        if Enum.empty?(acc) do
-          [change | acc]
-        else
-          compose_change(acc, change)
-        end
-      end)
-
-    # Enforce CoinBalanceDaily ShareLocks order (see docs: sharelocks.md)
-    ordered_changes_list = Enum.sort_by(combined_changes_list, &{&1.address_hash, &1.day})
-    Logger.info("Address_coin_balances_daily ordered_changes_list #{inspect(ordered_changes_list)}")
-=======
     combined_changes = changes_list |> Enum.reduce(%{}, &compose_change/2)
 
     # Enforce CoinBalanceDaily ShareLocks order (see docs: sharelocks.md)
     ordered_changes_list = combined_changes |> Map.values() |> Enum.sort_by(&{&1.address_hash, &1.day})
->>>>>>> 025c26e4
+    Logger.info("Address_coin_balances_daily ordered_changes_list #{inspect(ordered_changes_list)}")
 
     {:ok, _} =
       Import.insert_changes_list(
