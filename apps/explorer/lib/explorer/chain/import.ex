defmodule Explorer.Chain.Import do
  @moduledoc """
  Bulk importing of data into `Explorer.Repo`
  """

  require Logger

  alias Ecto.Changeset
  alias Explorer.Chain.Events.Publisher
  alias Explorer.Chain.Import
  alias Explorer.Repo

  @stages [
    Import.Stage.Addresses,
    Import.Stage.AddressReferencing,
    Import.Stage.BlockReferencing,
    Import.Stage.BlockTransactionTokenReferencing,
    Import.Stage.BlockFollowing,
    Import.Stage.BlockPending
  ]

  # in order so that foreign keys are inserted before being referenced
  @runners Enum.flat_map(@stages, fn stage -> stage.runners() end)

  quoted_runner_option_value =
    quote do
      Import.Runner.options()
    end

  quoted_runner_options =
    for runner <- @runners do
      quoted_key =
        quote do
          optional(unquote(runner.option_key()))
        end

      {quoted_key, quoted_runner_option_value}
    end

  @type all_options :: %{
          optional(:broadcast) => atom,
          optional(:timeout) => timeout,
          unquote_splicing(quoted_runner_options)
        }

  quoted_runner_imported =
    for runner <- @runners do
      quoted_key =
        quote do
          optional(unquote(runner.option_key()))
        end

      quoted_value =
        quote do
          unquote(runner).imported()
        end

      {quoted_key, quoted_value}
    end

  @type all_result ::
          {:ok, %{unquote_splicing(quoted_runner_imported)}}
          | {:error, [Changeset.t()] | :timeout}
          | {:error, step :: Ecto.Multi.name(), failed_value :: any(),
             changes_so_far :: %{optional(Ecto.Multi.name()) => any()}}

  @type timestamps :: %{inserted_at: DateTime.t(), updated_at: DateTime.t()}

  # milliseconds
  @transaction_timeout :timer.minutes(4)

  @imported_table_rows @runners
                       |> Stream.map(&Map.put(&1.imported_table_row(), :key, &1.option_key()))
                       |> Enum.map_join("\n", fn %{
                                                   key: key,
                                                   value_type: value_type,
                                                   value_description: value_description
                                                 } ->
                         "| `#{inspect(key)}` | `#{value_type}` | #{value_description} |"
                       end)
  @runner_options_doc Enum.map_join(@runners, fn runner ->
                        ecto_schema_module = runner.ecto_schema_module()

                        """
                          * `#{runner.option_key() |> inspect()}`
                            * `:on_conflict` - what to do if a conflict occurs with a pre-existing row: `:nothing`, `:replace_all`, or an
                              `t:Ecto.Query.t/0` to update specific columns.
                            * `:params` - `list` of params for changeset function in `#{ecto_schema_module}`.
                            * `:with` - changeset function to use in `#{ecto_schema_module}`.  Default to `:changeset`.
                            * `:timeout` - the timeout for inserting each batch of changes from `:params`.
                              Defaults to `#{runner.timeout()}` milliseconds.
                        """
                      end)

  @doc """
  Bulk insert all data stored in the `Explorer`.

  The import returns the unique key(s) for each type of record inserted.

  | Key | Value Type | Value Description |
  |-----|------------|-------------------|
  #{@imported_table_rows}

  The params for each key are validated using the corresponding `Ecto.Schema` module's `changeset/2` function.  If there
  are errors, they are returned in `Ecto.Changeset.t`s, so that the original, invalid value can be reconstructed for any
  error messages.

  Because there are multiple processes potentially writing to the same tables at the same time,
  `c:Ecto.Repo.insert_all/2`'s
  [`:conflict_target` and `:on_conflict` options](https://hexdocs.pm/ecto/Ecto.Repo.html#c:insert_all/3-options) are
  used to perform [upserts](https://hexdocs.pm/ecto/Ecto.Repo.html#c:insert_all/3-upserts) on all tables, so that
  a pre-existing unique key will not trigger a failure, but instead replace or otherwise update the row.

  ## Data Notifications

  On successful inserts, processes interested in certain domains of data will be notified
  that new data has been inserted. See `Explorer.Chain.Events.Subscriber.to_events/2` for more information.

  ## Options

    * `:broadcast` - Boolean flag indicating whether or not to broadcast the event.
    * `:timeout` - the timeout for the whole `c:Ecto.Repo.transaction/0` call.  Defaults to `#{@transaction_timeout}`
      milliseconds.
  #{@runner_options_doc}
  """
  @spec all(all_options()) :: all_result()
  def all(options) when is_map(options) do
    Logger.info("### Import all started ###")

    with {:ok, runner_options_pairs} <- validate_options(options),
         {:ok, valid_runner_option_pairs} <- validate_runner_options_pairs(runner_options_pairs),
         {:ok, runner_to_changes_list} <- runner_to_changes_list(valid_runner_option_pairs),
         {:ok, data} <- insert_runner_to_changes_list(runner_to_changes_list, options) do
      Publisher.broadcast(data, Map.get(options, :broadcast, false))
      {:ok, data}
    end
  end

  defp runner_to_changes_list(runner_options_pairs) when is_list(runner_options_pairs) do
    runner_options_pairs
    |> Stream.map(fn {runner, options} -> runner_changes_list(runner, options) end)
    |> Enum.reduce({:ok, %{}}, fn
      {:ok, {runner, changes_list}}, {:ok, acc_runner_to_changes_list} ->
        {:ok, Map.put(acc_runner_to_changes_list, runner, changes_list)}

      {:ok, _}, {:error, _} = error ->
        error

      {:error, _} = error, {:ok, _} ->
        error

      {:error, runner_changesets}, {:error, acc_changesets} ->
        {:error, acc_changesets ++ runner_changesets}
    end)
  end

  defp runner_changes_list(runner, %{params: params} = options) do
    ecto_schema_module = runner.ecto_schema_module()
    changeset_function_name = Map.get(options, :with, :changeset)
    struct = ecto_schema_module.__struct__()

    params
    |> Stream.map(&apply(ecto_schema_module, changeset_function_name, [struct, &1]))
    |> Enum.reduce({:ok, []}, fn
      changeset = %Changeset{valid?: false}, {:ok, _} ->
        {:error, [changeset]}

      changeset = %Changeset{valid?: false}, {:error, acc_changesets} ->
        {:error, [changeset | acc_changesets]}

      %Changeset{changes: changes, valid?: true}, {:ok, acc_changes} ->
        {:ok, [changes | acc_changes]}

      %Changeset{valid?: true}, {:error, _} = error ->
        error

      :ignore, error ->
        {:error, error}
    end)
    |> case do
      {:ok, changes} -> {:ok, {runner, changes}}
      {:error, _} = error -> error
    end
  end

  @global_options ~w(broadcast timeout)a

  defp validate_options(options) when is_map(options) do
    local_options = Map.drop(options, @global_options)

    {reverse_runner_options_pairs, unknown_options} =
      Enum.reduce(@runners, {[], local_options}, fn runner, {acc_runner_options_pairs, unknown_options} = acc ->
        option_key = runner.option_key()

        case local_options do
          %{^option_key => option_value} ->
            {[{runner, option_value} | acc_runner_options_pairs], Map.delete(unknown_options, option_key)}

          _ ->
            acc
        end
      end)

    case Enum.empty?(unknown_options) do
      true -> {:ok, Enum.reverse(reverse_runner_options_pairs)}
      false -> {:error, {:unknown_options, unknown_options}}
    end
  end

  defp validate_runner_options_pairs(runner_options_pairs) when is_list(runner_options_pairs) do
    {status, reversed} =
      runner_options_pairs
      |> Stream.map(fn {runner, options} -> validate_runner_options(runner, options) end)
      |> Enum.reduce({:ok, []}, fn
        :ignore, acc ->
          acc

        {:ok, valid_runner_option_pair}, {:ok, valid_runner_options_pairs} ->
          {:ok, [valid_runner_option_pair | valid_runner_options_pairs]}

        {:ok, _}, {:error, _} = error ->
          error

        {:error, reason}, {:ok, _} ->
          {:error, [reason]}

        {:error, reason}, {:error, reasons} ->
          {:error, [reason | reasons]}
      end)

    {status, Enum.reverse(reversed)}
  end

  defp validate_runner_options(runner, options) when is_map(options) do
    option_key = runner.option_key()

    runner_specific_options =
      if Map.has_key?(Enum.into(runner.__info__(:functions), %{}), :runner_specific_options) do
        runner.runner_specific_options()
      else
        []
      end

    case {validate_runner_option_params_required(option_key, options),
          validate_runner_options_known(option_key, options, runner_specific_options)} do
      {:ignore, :ok} -> :ignore
      {:ignore, {:error, _} = error} -> error
      {:ok, :ok} -> {:ok, {runner, options}}
      {:ok, {:error, _} = error} -> error
      {{:error, reason}, :ok} -> {:error, [reason]}
      {{:error, reason}, {:error, reasons}} -> {:error, [reason | reasons]}
    end
  end

  defp validate_runner_option_params_required(_, %{params: params}) do
    case Enum.empty?(params) do
      false -> :ok
      true -> :ignore
    end
  end

  defp validate_runner_option_params_required(runner_option_key, _),
    do: {:error, {:required, [runner_option_key, :params]}}

  @local_options ~w(on_conflict params with timeout)a

  defp validate_runner_options_known(runner_option_key, options, runner_specific_options) do
    base_unknown_option_keys = Map.keys(options) -- @local_options
    unknown_option_keys = base_unknown_option_keys -- runner_specific_options

    if Enum.empty?(unknown_option_keys) do
      :ok
    else
      reasons = Enum.map(unknown_option_keys, &{:unknown, [runner_option_key, &1]})

      {:error, reasons}
    end
  end

  defp runner_to_changes_list_to_multis(runner_to_changes_list, options)
       when is_map(runner_to_changes_list) and is_map(options) do
    timestamps = timestamps()
    full_options = Map.put(options, :timestamps, timestamps)

    {multis_batches, final_runner_to_changes_list} =
      Enum.map_reduce(@stages, runner_to_changes_list, fn stage, remaining_runner_to_changes_list ->
        stage.multis(remaining_runner_to_changes_list, full_options)
      end)

    unless Enum.empty?(final_runner_to_changes_list) do
      raise ArgumentError,
            "No stages consumed the following runners: #{final_runner_to_changes_list |> Map.keys() |> inspect()}"
    end

    multis_batches
  end

  def insert_changes_list(repo, changes_list, options) when is_atom(repo) and is_list(changes_list) do
    ecto_schema_module = Keyword.fetch!(options, :for)

    timestamped_changes_list = timestamp_changes_list(changes_list, Keyword.fetch!(options, :timestamps))

    {_, inserted} =
      repo.safe_insert_all(
        ecto_schema_module,
        timestamped_changes_list,
        Keyword.delete(options, :for)
      )

    {:ok, inserted}
  end

  defp timestamp_changes_list(changes_list, timestamps) when is_list(changes_list) do
    Enum.map(changes_list, &timestamp_params(&1, timestamps))
  end

  defp timestamp_params(changes, timestamps) when is_map(changes) do
    Map.merge(changes, timestamps)
  end

  defp insert_runner_to_changes_list(runner_to_changes_list, options) when is_map(runner_to_changes_list) do
    runner_to_changes_list
    |> runner_to_changes_list_to_multis(options)
    |> logged_import(options)
  end

<<<<<<< HEAD
  defp logged_import(multis, options) when is_list(multis) and is_map(options) do
    # Logger.info("### logged_import ###")
=======
  defp logged_import(multis_batches, options) when is_list(multis_batches) and is_map(options) do
>>>>>>> 1d9fad8f
    import_id = :erlang.unique_integer([:positive])

    Explorer.Logger.metadata(fn -> import_batch_transactions(multis_batches, options) end, import_id: import_id)
  end

<<<<<<< HEAD
  defp import_transactions(multis, options) when is_list(multis) and is_map(options) do
    # Logger.info("### import_transactions with options keys #{inspect(Map.keys(options))} ###")
    # Logger.info("### multis length #{Enum.count(multis)} ###")
    # Logger.info("### multis #{inspect(multis)} ###")

    Enum.reduce_while(multis, {:ok, %{}}, fn multi, {:ok, acc_changes} ->
      Logger.info("### import_transaction ###")

      [multi, acc_changes] =
        case multi do
          %Ecto.Multi{} ->
            [multi, acc_changes]

          _ ->
            [Enum.at(multi, 0), Map.merge(acc_changes, Enum.at(multi, 1))]
        end

      case import_transaction(multi, options) do
=======
  defp import_batch_transactions(multis_batches, options) when is_list(multis_batches) and is_map(options) do
    Enum.reduce_while(multis_batches, {:ok, %{}}, fn multis, {:ok, acc_changes} ->
      case import_batch_transaction(multis, options) do
>>>>>>> 1d9fad8f
        {:ok, changes} -> {:cont, {:ok, Map.merge(acc_changes, changes)}}
        {:error, _} = error -> {:halt, error}
      end
    end)
  rescue
    exception in DBConnection.ConnectionError ->
      case Exception.message(exception) do
        "tcp recv: closed" <> _ -> {:error, :timeout}
        _ -> reraise exception, __STACKTRACE__
      end
  end

  defp import_batch_transaction(multis, options) do
    Repo.logged_batch_transaction(multis, timeout: Map.get(options, :timeout, @transaction_timeout))
  end

  @spec timestamps() :: timestamps
  def timestamps do
    now = DateTime.utc_now()
    %{inserted_at: now, updated_at: now}
  end
end<|MERGE_RESOLUTION|>--- conflicted
+++ resolved
@@ -324,41 +324,15 @@
     |> logged_import(options)
   end
 
-<<<<<<< HEAD
-  defp logged_import(multis, options) when is_list(multis) and is_map(options) do
-    # Logger.info("### logged_import ###")
-=======
   defp logged_import(multis_batches, options) when is_list(multis_batches) and is_map(options) do
->>>>>>> 1d9fad8f
     import_id = :erlang.unique_integer([:positive])
 
     Explorer.Logger.metadata(fn -> import_batch_transactions(multis_batches, options) end, import_id: import_id)
   end
 
-<<<<<<< HEAD
-  defp import_transactions(multis, options) when is_list(multis) and is_map(options) do
-    # Logger.info("### import_transactions with options keys #{inspect(Map.keys(options))} ###")
-    # Logger.info("### multis length #{Enum.count(multis)} ###")
-    # Logger.info("### multis #{inspect(multis)} ###")
-
-    Enum.reduce_while(multis, {:ok, %{}}, fn multi, {:ok, acc_changes} ->
-      Logger.info("### import_transaction ###")
-
-      [multi, acc_changes] =
-        case multi do
-          %Ecto.Multi{} ->
-            [multi, acc_changes]
-
-          _ ->
-            [Enum.at(multi, 0), Map.merge(acc_changes, Enum.at(multi, 1))]
-        end
-
-      case import_transaction(multi, options) do
-=======
   defp import_batch_transactions(multis_batches, options) when is_list(multis_batches) and is_map(options) do
     Enum.reduce_while(multis_batches, {:ok, %{}}, fn multis, {:ok, acc_changes} ->
       case import_batch_transaction(multis, options) do
->>>>>>> 1d9fad8f
         {:ok, changes} -> {:cont, {:ok, Map.merge(acc_changes, changes)}}
         {:error, _} = error -> {:halt, error}
       end
