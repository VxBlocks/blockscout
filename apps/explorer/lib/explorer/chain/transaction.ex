defmodule Explorer.Chain.Transaction do
  @moduledoc "Models a Web3 transaction."

  use Explorer.Schema

  require Logger

  import Ecto.Query, only: [from: 2, preload: 3, subquery: 1, where: 3]

  alias ABI.FunctionSelector

  alias Ecto.Changeset

  alias Explorer.{Chain, Repo}

  alias Explorer.Chain.{
    Address,
    Block,
    ContractMethod,
    Data,
    Gas,
    Hash,
    InternalTransaction,
    Log,
    TokenTransfer,
    Transaction,
    Wei
  }

  alias Explorer.Chain.Transaction.{Fork, Status}

  @optional_attrs ~w(block_hash block_number created_contract_address_hash cumulative_gas_used earliest_processing_start
                     error gas_used index created_contract_code_indexed_at status
                     to_address_hash revert_reason)a

  @required_attrs ~w(from_address_hash gas gas_price hash input nonce r s v value)a

  @typedoc """
  X coordinate module n in
  [Elliptic Curve Digital Signature Algorithm](https://en.wikipedia.org/wiki/Elliptic_Curve_Digital_Signature_Algorithm)
  (EDCSA)
  """
  @type r :: Decimal.t()

  @typedoc """
  Y coordinate module n in
  [Elliptic Curve Digital Signature Algorithm](https://en.wikipedia.org/wiki/Elliptic_Curve_Digital_Signature_Algorithm)
  (EDCSA)
  """
  @type s :: Decimal.t()

  @typedoc """
  The index of the transaction in its block.
  """
  @type transaction_index :: non_neg_integer()

  @typedoc """
  `t:standard_v/0` + `27`

  | `v`  | X      | Y    |
  |------|--------|------|
  | `27` | lower  | even |
  | `28` | lower  | odd  |
  | `29` | higher | even |
  | `30` | higher | odd  |

  **Note: that `29` and `30` are exceedingly rarely, and will in practice only ever be seen in specifically generated
  examples.**
  """
  @type v :: 27..30

  @typedoc """
  How much the sender is willing to pay in wei per unit of gas.
  """
  @type wei_per_gas :: Wei.t()

  @typedoc """
   * `block` - the block in which this transaction was mined/validated.  `nil` when transaction is pending or has only
     been collated into one of the `uncles` in one of the `forks`.
   * `block_hash` - `block` foreign key. `nil` when transaction is pending or has only been collated into one of the
     `uncles` in one of the `forks`.
   * `block_number` - Denormalized `block` `number`. `nil` when transaction is pending or has only been collated into
     one of the `uncles` in one of the `forks`.
   * `created_contract_address` - belongs_to association to `address` corresponding to `created_contract_address_hash`.
   * `created_contract_address_hash` - Denormalized `internal_transaction` `created_contract_address_hash`
     populated only when `to_address_hash` is nil.
   * `cumulative_gas_used` - the cumulative gas used in `transaction`'s `t:Explorer.Chain.Block.t/0` before
     `transaction`'s `index`.  `nil` when transaction is pending
   * `earliest_processing_start` - If the pending transaction fetcher was alive and received this transaction, we can
      be sure that this transaction did not start processing until after the last time we fetched pending transactions,
      so we annotate that with this field. If it is `nil`, that means we don't have a lower bound for when it started
      processing.
   * `error` - the `error` from the last `t:Explorer.Chain.InternalTransaction.t/0` in `internal_transactions` that
     caused `status` to be `:error`.  Only set after `internal_transactions_index_at` is set AND if there was an error.
     Also, `error` is set if transaction is replaced/dropped
   * `forks` - copies of this transactions that were collated into `uncles` not on the primary consensus of the chain.
   * `from_address` - the source of `value`
   * `from_address_hash` - foreign key of `from_address`
   * `gas` - Gas provided by the sender
   * `gas_price` - How much the sender is willing to pay for `gas`
   * `gas_used` - the gas used for just `transaction`.  `nil` when transaction is pending or has only been collated into
     one of the `uncles` in one of the `forks`.
   * `hash` - hash of contents of this transaction
   * `index` - index of this transaction in `block`.  `nil` when transaction is pending or has only been collated into
     one of the `uncles` in one of the `forks`.
   * `input`- data sent along with the transaction
   * `internal_transactions` - transactions (value transfers) created while executing contract used for this
     transaction
   * `created_contract_code_indexed_at` - when created `address` code was fetched by `Indexer`
   * `revert_reason` - revert reason of transaction

     | `status` | `contract_creation_address_hash` | `input`    | Token Transfer? | `internal_transactions_indexed_at`        | `internal_transactions` | Description                                                                                         |
     |----------|----------------------------------|------------|-----------------|-------------------------------------------|-------------------------|-----------------------------------------------------------------------------------------------------|
     | `:ok`    | `nil`                            | Empty      | Don't Care      | `inserted_at`                             | Unfetched               | Simple `value` transfer transaction succeeded.  Internal transactions would be same value transfer. |
     | `:ok`    | `nil`                            | Don't Care | `true`          | `inserted_at`                             | Unfetched               | Token transfer (from `logs`) that didn't happen during a contract creation.                         |
     | `:ok`    | Don't Care                       | Non-Empty  | Don't Care      | When `internal_transactions` are indexed. | Fetched                 | A contract call that succeeded.                                                                     |
     | `:error` | nil                              | Empty      | Don't Care      | When `internal_transactions` are indexed. | Fetched                 | Simple `value` transfer transaction failed. Internal transactions fetched for `error`.              |
     | `:error` | Don't Care                       | Non-Empty  | Don't Care      | When `internal_transactions` are indexed. | Fetched                 | A contract call that failed.                                                                        |
     | `nil`    | Don't Care                       | Don't Care | Don't Care      | When `internal_transactions` are indexed. | Depends                 | A pending post-Byzantium transaction will only know its status from receipt.                        |
     | `nil`    | Don't Care                       | Don't Care | Don't Care      | When `internal_transactions` are indexed. | Fetched                 | A pre-Byzantium transaction requires internal transactions to determine status.                     |
   * `logs` - events that occurred while mining the `transaction`.
   * `nonce` - the number of transaction made by the sender prior to this one
   * `r` - the R field of the signature. The (r, s) is the normal output of an ECDSA signature, where r is computed as
       the X coordinate of a point R, modulo the curve order n.
   * `s` - The S field of the signature.  The (r, s) is the normal output of an ECDSA signature, where r is computed as
       the X coordinate of a point R, modulo the curve order n.
   * `status` - whether the transaction was successfully mined or failed.  `nil` when transaction is pending or has only
     been collated into one of the `uncles` in one of the `forks`.
   * `to_address` - sink of `value`
   * `to_address_hash` - `to_address` foreign key
   * `uncles` - uncle blocks where `forks` were collated
   * `v` - The V field of the signature.
   * `value` - wei transferred from `from_address` to `to_address`
   * `revert_reason` - revert reason of transaction
  """
  @type t :: %__MODULE__{
          block: %Ecto.Association.NotLoaded{} | Block.t() | nil,
          block_hash: Hash.t() | nil,
          block_number: Block.block_number() | nil,
          created_contract_address: %Ecto.Association.NotLoaded{} | Address.t() | nil,
          created_contract_address_hash: Hash.Address.t() | nil,
          created_contract_code_indexed_at: DateTime.t() | nil,
          cumulative_gas_used: Gas.t() | nil,
          earliest_processing_start: DateTime.t() | nil,
          error: String.t() | nil,
          forks: %Ecto.Association.NotLoaded{} | [Fork.t()],
          from_address: %Ecto.Association.NotLoaded{} | Address.t(),
          from_address_hash: Hash.Address.t(),
          gas: Gas.t(),
          gas_price: wei_per_gas,
          gas_used: Gas.t() | nil,
          hash: Hash.t(),
          index: transaction_index | nil,
          input: Data.t(),
          internal_transactions: %Ecto.Association.NotLoaded{} | [InternalTransaction.t()],
          logs: %Ecto.Association.NotLoaded{} | [Log.t()],
          nonce: non_neg_integer(),
          r: r(),
          s: s(),
          status: Status.t() | nil,
          to_address: %Ecto.Association.NotLoaded{} | Address.t() | nil,
          to_address_hash: Hash.Address.t() | nil,
          uncles: %Ecto.Association.NotLoaded{} | [Block.t()],
          v: v(),
          value: Wei.t(),
          revert_reason: String.t()
        }

  @derive {Poison.Encoder,
           only: [
             :block_number,
             :cumulative_gas_used,
             :error,
             :gas,
             :gas_price,
             :gas_used,
             :index,
             :created_contract_code_indexed_at,
             :input,
             :nonce,
             :r,
             :s,
             :v,
             :status,
             :value,
             :revert_reason
           ]}

  @derive {Jason.Encoder,
           only: [
             :block_number,
             :cumulative_gas_used,
             :error,
             :gas,
             :gas_price,
             :gas_used,
             :index,
             :created_contract_code_indexed_at,
             :input,
             :nonce,
             :r,
             :s,
             :v,
             :status,
             :value,
             :revert_reason
           ]}

  @primary_key {:hash, Hash.Full, autogenerate: false}
  schema "transactions" do
    field(:block_number, :integer)
    field(:cumulative_gas_used, :decimal)
    field(:earliest_processing_start, :utc_datetime_usec)
    field(:error, :string)
    field(:gas, :decimal)
    field(:gas_price, Wei)
    field(:gas_used, :decimal)
    field(:index, :integer)
    field(:created_contract_code_indexed_at, :utc_datetime_usec)
    field(:input, Data)
    field(:nonce, :integer)
    field(:r, :decimal)
    field(:s, :decimal)
    field(:status, Status)
    field(:v, :decimal)
    field(:value, Wei)
    field(:revert_reason, :string)

    # A transient field for deriving old block hash during transaction upserts.
    # Used to force refetch of a block in case a transaction is re-collated
    # in a different block. See: https://github.com/blockscout/blockscout/issues/1911
    field(:old_block_hash, Hash.Full)

    timestamps()

    belongs_to(:block, Block, foreign_key: :block_hash, references: :hash, type: Hash.Full)
    has_many(:forks, Fork, foreign_key: :hash)

    belongs_to(
      :from_address,
      Address,
      foreign_key: :from_address_hash,
      references: :hash,
      type: Hash.Address
    )

    has_many(:internal_transactions, InternalTransaction, foreign_key: :transaction_hash)
    has_many(:logs, Log, foreign_key: :transaction_hash)
    has_many(:token_transfers, TokenTransfer, foreign_key: :transaction_hash)

    belongs_to(
      :to_address,
      Address,
      foreign_key: :to_address_hash,
      references: :hash,
      type: Hash.Address
    )

    has_many(:uncles, through: [:forks, :uncle])

    belongs_to(
      :created_contract_address,
      Address,
      foreign_key: :created_contract_address_hash,
      references: :hash,
      type: Hash.Address
    )
  end

  @doc """
  A pending transaction does not have a `block_hash`

      iex> changeset = Explorer.Chain.Transaction.changeset(
      ...>   %Transaction{},
      ...>   %{
      ...>     from_address_hash: "0xe8ddc5c7a2d2f0d7a9798459c0104fdf5e987aca",
      ...>     gas: 4700000,
      ...>     gas_price: 100000000000,
      ...>     hash: "0x3a3eb134e6792ce9403ea4188e5e79693de9e4c94e499db132be086400da79e6",
      ...>     input: "0x6060604052341561000f57600080fd5b336000806101000a81548173ffffffffffffffffffffffffffffffffffffffff021916908373ffffffffffffffffffffffffffffffffffffffff1602179055506102db8061005e6000396000f300606060405260043610610062576000357c0100000000000000000000000000000000000000000000000000000000900463ffffffff1680630900f01014610067578063445df0ac146100a05780638da5cb5b146100c9578063fdacd5761461011e575b600080fd5b341561007257600080fd5b61009e600480803573ffffffffffffffffffffffffffffffffffffffff16906020019091905050610141565b005b34156100ab57600080fd5b6100b3610224565b6040518082815260200191505060405180910390f35b34156100d457600080fd5b6100dc61022a565b604051808273ffffffffffffffffffffffffffffffffffffffff1673ffffffffffffffffffffffffffffffffffffffff16815260200191505060405180910390f35b341561012957600080fd5b61013f600480803590602001909190505061024f565b005b60008060009054906101000a900473ffffffffffffffffffffffffffffffffffffffff1673ffffffffffffffffffffffffffffffffffffffff163373ffffffffffffffffffffffffffffffffffffffff161415610220578190508073ffffffffffffffffffffffffffffffffffffffff1663fdacd5766001546040518263ffffffff167c010000000000000000000000000000000000000000000000000000000002815260040180828152602001915050600060405180830381600087803b151561020b57600080fd5b6102c65a03f1151561021c57600080fd5b5050505b5050565b60015481565b6000809054906101000a900473ffffffffffffffffffffffffffffffffffffffff1681565b6000809054906101000a900473ffffffffffffffffffffffffffffffffffffffff1673ffffffffffffffffffffffffffffffffffffffff163373ffffffffffffffffffffffffffffffffffffffff1614156102ac57806001819055505b505600a165627a7a72305820a9c628775efbfbc17477a472413c01ee9b33881f550c59d21bee9928835c854b0029",
      ...>     nonce: 0,
      ...>     r: 0xAD3733DF250C87556335FFE46C23E34DBAFFDE93097EF92F52C88632A40F0C75,
      ...>     s: 0x72caddc0371451a58de2ca6ab64e0f586ccdb9465ff54e1c82564940e89291e3,
      ...>     v: 0x8d,
      ...>     value: 0
      ...>   }
      ...> )
      iex> changeset.valid?
      true

  A collated transaction MUST have an `index` so its position in the `block` is known and the `cumulative_gas_used` ane
  `gas_used` to know its fees.

  Post-Byzantium, the status must be present when a block is collated.

      iex> changeset = Explorer.Chain.Transaction.changeset(
      ...>   %Transaction{},
      ...>   %{
      ...>     block_hash: "0xe52d77084cab13a4e724162bcd8c6028e5ecfaa04d091ee476e96b9958ed6b47",
      ...>     block_number: 34,
      ...>     cumulative_gas_used: 0,
      ...>     from_address_hash: "0xe8ddc5c7a2d2f0d7a9798459c0104fdf5e987aca",
      ...>     gas: 4700000,
      ...>     gas_price: 100000000000,
      ...>     gas_used: 4600000,
      ...>     hash: "0x3a3eb134e6792ce9403ea4188e5e79693de9e4c94e499db132be086400da79e6",
      ...>     index: 0,
      ...>     input: "0x6060604052341561000f57600080fd5b336000806101000a81548173ffffffffffffffffffffffffffffffffffffffff021916908373ffffffffffffffffffffffffffffffffffffffff1602179055506102db8061005e6000396000f300606060405260043610610062576000357c0100000000000000000000000000000000000000000000000000000000900463ffffffff1680630900f01014610067578063445df0ac146100a05780638da5cb5b146100c9578063fdacd5761461011e575b600080fd5b341561007257600080fd5b61009e600480803573ffffffffffffffffffffffffffffffffffffffff16906020019091905050610141565b005b34156100ab57600080fd5b6100b3610224565b6040518082815260200191505060405180910390f35b34156100d457600080fd5b6100dc61022a565b604051808273ffffffffffffffffffffffffffffffffffffffff1673ffffffffffffffffffffffffffffffffffffffff16815260200191505060405180910390f35b341561012957600080fd5b61013f600480803590602001909190505061024f565b005b60008060009054906101000a900473ffffffffffffffffffffffffffffffffffffffff1673ffffffffffffffffffffffffffffffffffffffff163373ffffffffffffffffffffffffffffffffffffffff161415610220578190508073ffffffffffffffffffffffffffffffffffffffff1663fdacd5766001546040518263ffffffff167c010000000000000000000000000000000000000000000000000000000002815260040180828152602001915050600060405180830381600087803b151561020b57600080fd5b6102c65a03f1151561021c57600080fd5b5050505b5050565b60015481565b6000809054906101000a900473ffffffffffffffffffffffffffffffffffffffff1681565b6000809054906101000a900473ffffffffffffffffffffffffffffffffffffffff1673ffffffffffffffffffffffffffffffffffffffff163373ffffffffffffffffffffffffffffffffffffffff1614156102ac57806001819055505b505600a165627a7a72305820a9c628775efbfbc17477a472413c01ee9b33881f550c59d21bee9928835c854b0029",
      ...>     nonce: 0,
      ...>     r: 0xAD3733DF250C87556335FFE46C23E34DBAFFDE93097EF92F52C88632A40F0C75,
      ...>     s: 0x72caddc0371451a58de2ca6ab64e0f586ccdb9465ff54e1c82564940e89291e3,
      ...>     status: :ok,
      ...>     v: 0x8d,
      ...>     value: 0
      ...>   }
      ...> )
      iex> changeset.valid?
      true

  But, pre-Byzantium the status cannot be known until the `Explorer.Chain.InternalTransaction` are checked for an
  `error`, so `status` is not required since we can't from the transaction data alone check if the chain is pre- or
  post-Byzantium.

      iex> changeset = Explorer.Chain.Transaction.changeset(
      ...>   %Transaction{},
      ...>   %{
      ...>     block_hash: "0xe52d77084cab13a4e724162bcd8c6028e5ecfaa04d091ee476e96b9958ed6b47",
      ...>     block_number: 34,
      ...>     cumulative_gas_used: 0,
      ...>     from_address_hash: "0xe8ddc5c7a2d2f0d7a9798459c0104fdf5e987aca",
      ...>     gas: 4700000,
      ...>     gas_price: 100000000000,
      ...>     gas_used: 4600000,
      ...>     hash: "0x3a3eb134e6792ce9403ea4188e5e79693de9e4c94e499db132be086400da79e6",
      ...>     index: 0,
      ...>     input: "0x6060604052341561000f57600080fd5b336000806101000a81548173ffffffffffffffffffffffffffffffffffffffff021916908373ffffffffffffffffffffffffffffffffffffffff1602179055506102db8061005e6000396000f300606060405260043610610062576000357c0100000000000000000000000000000000000000000000000000000000900463ffffffff1680630900f01014610067578063445df0ac146100a05780638da5cb5b146100c9578063fdacd5761461011e575b600080fd5b341561007257600080fd5b61009e600480803573ffffffffffffffffffffffffffffffffffffffff16906020019091905050610141565b005b34156100ab57600080fd5b6100b3610224565b6040518082815260200191505060405180910390f35b34156100d457600080fd5b6100dc61022a565b604051808273ffffffffffffffffffffffffffffffffffffffff1673ffffffffffffffffffffffffffffffffffffffff16815260200191505060405180910390f35b341561012957600080fd5b61013f600480803590602001909190505061024f565b005b60008060009054906101000a900473ffffffffffffffffffffffffffffffffffffffff1673ffffffffffffffffffffffffffffffffffffffff163373ffffffffffffffffffffffffffffffffffffffff161415610220578190508073ffffffffffffffffffffffffffffffffffffffff1663fdacd5766001546040518263ffffffff167c010000000000000000000000000000000000000000000000000000000002815260040180828152602001915050600060405180830381600087803b151561020b57600080fd5b6102c65a03f1151561021c57600080fd5b5050505b5050565b60015481565b6000809054906101000a900473ffffffffffffffffffffffffffffffffffffffff1681565b6000809054906101000a900473ffffffffffffffffffffffffffffffffffffffff1673ffffffffffffffffffffffffffffffffffffffff163373ffffffffffffffffffffffffffffffffffffffff1614156102ac57806001819055505b505600a165627a7a72305820a9c628775efbfbc17477a472413c01ee9b33881f550c59d21bee9928835c854b0029",
      ...>     nonce: 0,
      ...>     r: 0xAD3733DF250C87556335FFE46C23E34DBAFFDE93097EF92F52C88632A40F0C75,
      ...>     s: 0x72caddc0371451a58de2ca6ab64e0f586ccdb9465ff54e1c82564940e89291e3,
      ...>     v: 0x8d,
      ...>     value: 0
      ...>   }
      ...> )
      iex> changeset.valid?
      true

  The `error` can only be set with a specific error message when `status` is `:error`

      iex> changeset = Explorer.Chain.Transaction.changeset(
      ...>   %Transaction{},
      ...>   %{
      ...>     block_hash: "0xe52d77084cab13a4e724162bcd8c6028e5ecfaa04d091ee476e96b9958ed6b47",
      ...>     block_number: 34,
      ...>     cumulative_gas_used: 0,
      ...>     error: "Out of gas",
      ...>     gas: 4700000,
      ...>     gas_price: 100000000000,
      ...>     gas_used: 4600000,
      ...>     hash: "0x3a3eb134e6792ce9403ea4188e5e79693de9e4c94e499db132be086400da79e6",
      ...>     index: 0,
      ...>     input: "0x6060604052341561000f57600080fd5b336000806101000a81548173ffffffffffffffffffffffffffffffffffffffff021916908373ffffffffffffffffffffffffffffffffffffffff1602179055506102db8061005e6000396000f300606060405260043610610062576000357c0100000000000000000000000000000000000000000000000000000000900463ffffffff1680630900f01014610067578063445df0ac146100a05780638da5cb5b146100c9578063fdacd5761461011e575b600080fd5b341561007257600080fd5b61009e600480803573ffffffffffffffffffffffffffffffffffffffff16906020019091905050610141565b005b34156100ab57600080fd5b6100b3610224565b6040518082815260200191505060405180910390f35b34156100d457600080fd5b6100dc61022a565b604051808273ffffffffffffffffffffffffffffffffffffffff1673ffffffffffffffffffffffffffffffffffffffff16815260200191505060405180910390f35b341561012957600080fd5b61013f600480803590602001909190505061024f565b005b60008060009054906101000a900473ffffffffffffffffffffffffffffffffffffffff1673ffffffffffffffffffffffffffffffffffffffff163373ffffffffffffffffffffffffffffffffffffffff161415610220578190508073ffffffffffffffffffffffffffffffffffffffff1663fdacd5766001546040518263ffffffff167c010000000000000000000000000000000000000000000000000000000002815260040180828152602001915050600060405180830381600087803b151561020b57600080fd5b6102c65a03f1151561021c57600080fd5b5050505b5050565b60015481565b6000809054906101000a900473ffffffffffffffffffffffffffffffffffffffff1681565b6000809054906101000a900473ffffffffffffffffffffffffffffffffffffffff1673ffffffffffffffffffffffffffffffffffffffff163373ffffffffffffffffffffffffffffffffffffffff1614156102ac57806001819055505b505600a165627a7a72305820a9c628775efbfbc17477a472413c01ee9b33881f550c59d21bee9928835c854b0029",
      ...>     nonce: 0,
      ...>     r: 0xAD3733DF250C87556335FFE46C23E34DBAFFDE93097EF92F52C88632A40F0C75,
      ...>     s: 0x72caddc0371451a58de2ca6ab64e0f586ccdb9465ff54e1c82564940e89291e3,
      ...>     v: 0x8d,
      ...>     value: 0
      ...>   }
      ...> )
      iex> changeset.valid?
      false
      iex> Keyword.get_values(changeset.errors, :error)
      [{"can't be set when status is not :error", []}]

      iex> changeset = Explorer.Chain.Transaction.changeset(
      ...>   %Transaction{},
      ...>   %{
      ...>     block_hash: "0xe52d77084cab13a4e724162bcd8c6028e5ecfaa04d091ee476e96b9958ed6b47",
      ...>     block_number: 34,
      ...>     cumulative_gas_used: 0,
      ...>     error: "Out of gas",
      ...>     from_address_hash: "0xe8ddc5c7a2d2f0d7a9798459c0104fdf5e987aca",
      ...>     gas: 4700000,
      ...>     gas_price: 100000000000,
      ...>     gas_used: 4600000,
      ...>     hash: "0x3a3eb134e6792ce9403ea4188e5e79693de9e4c94e499db132be086400da79e6",
      ...>     index: 0,
      ...>     input: "0x6060604052341561000f57600080fd5b336000806101000a81548173ffffffffffffffffffffffffffffffffffffffff021916908373ffffffffffffffffffffffffffffffffffffffff1602179055506102db8061005e6000396000f300606060405260043610610062576000357c0100000000000000000000000000000000000000000000000000000000900463ffffffff1680630900f01014610067578063445df0ac146100a05780638da5cb5b146100c9578063fdacd5761461011e575b600080fd5b341561007257600080fd5b61009e600480803573ffffffffffffffffffffffffffffffffffffffff16906020019091905050610141565b005b34156100ab57600080fd5b6100b3610224565b6040518082815260200191505060405180910390f35b34156100d457600080fd5b6100dc61022a565b604051808273ffffffffffffffffffffffffffffffffffffffff1673ffffffffffffffffffffffffffffffffffffffff16815260200191505060405180910390f35b341561012957600080fd5b61013f600480803590602001909190505061024f565b005b60008060009054906101000a900473ffffffffffffffffffffffffffffffffffffffff1673ffffffffffffffffffffffffffffffffffffffff163373ffffffffffffffffffffffffffffffffffffffff161415610220578190508073ffffffffffffffffffffffffffffffffffffffff1663fdacd5766001546040518263ffffffff167c010000000000000000000000000000000000000000000000000000000002815260040180828152602001915050600060405180830381600087803b151561020b57600080fd5b6102c65a03f1151561021c57600080fd5b5050505b5050565b60015481565b6000809054906101000a900473ffffffffffffffffffffffffffffffffffffffff1681565b6000809054906101000a900473ffffffffffffffffffffffffffffffffffffffff1673ffffffffffffffffffffffffffffffffffffffff163373ffffffffffffffffffffffffffffffffffffffff1614156102ac57806001819055505b505600a165627a7a72305820a9c628775efbfbc17477a472413c01ee9b33881f550c59d21bee9928835c854b0029",
      ...>     nonce: 0,
      ...>     r: 0xAD3733DF250C87556335FFE46C23E34DBAFFDE93097EF92F52C88632A40F0C75,
      ...>     s: 0x72caddc0371451a58de2ca6ab64e0f586ccdb9465ff54e1c82564940e89291e3,
      ...>     status: :error,
      ...>     v: 0x8d,
      ...>     value: 0
      ...>   }
      ...> )
      iex> changeset.valid?
      true

  """
  def changeset(%__MODULE__{} = transaction, attrs \\ %{}) do
    transaction
    |> cast(attrs, @required_attrs ++ @optional_attrs)
    |> validate_required(@required_attrs)
    |> validate_collated()
    |> validate_error()
    |> validate_status()
    |> check_collated()
    |> check_error()
    |> check_status()
    |> foreign_key_constraint(:block_hash)
    |> unique_constraint(:hash)
  end

  def preload_token_transfers(query, address_hash) do
    token_transfers_query =
      from(
        tt in TokenTransfer,
        where:
          tt.token_contract_address_hash == ^address_hash or tt.to_address_hash == ^address_hash or
            tt.from_address_hash == ^address_hash,
        preload: [:token, [from_address: :names], [to_address: :names]]
      )

    preload(query, [tt], token_transfers: ^token_transfers_query)
  end

  # Because there is no contract association, we know the contract was not verified
  def decoded_input_data(%__MODULE__{to_address: nil}), do: {:error, :no_to_address}
  def decoded_input_data(%__MODULE__{input: %{bytes: bytes}}) when bytes in [nil, <<>>], do: {:error, :no_input_data}
  def decoded_input_data(%__MODULE__{to_address: %{contract_code: nil}}), do: {:error, :not_a_contract_call}

  def decoded_input_data(%__MODULE__{
        to_address: %{smart_contract: nil},
        input: %{bytes: <<method_id::binary-size(4), _::binary>> = data},
        hash: hash
      }) do
    candidates_query =
      from(
        contract_method in ContractMethod,
        where: contract_method.identifier == ^method_id,
        limit: 1
      )

    candidates =
      candidates_query
      |> Repo.all()
      |> Enum.flat_map(fn candidate ->
        case do_decoded_input_data(data, [candidate.abi], nil, hash) do
          {:ok, _, _, _} = decoded -> [decoded]
          _ -> []
        end
      end)

    {:error, :contract_not_verified, candidates}
  end

  def decoded_input_data(%__MODULE__{to_address: %{smart_contract: nil}}) do
    {:error, :contract_not_verified, []}
  end

  def decoded_input_data(%__MODULE__{
        input: %{bytes: data},
        to_address: %{smart_contract: %{abi: abi, address_hash: address_hash}},
        hash: hash
      }) do
    do_decoded_input_data(data, abi, address_hash, hash)
  end

  defp do_decoded_input_data(data, abi, address_hash, hash) do
    full_abi = Chain.combine_proxy_implementation_abi(address_hash, abi)

    with {:ok, {selector, values}} <- find_and_decode(full_abi, data, hash),
         {:ok, mapping} <- selector_mapping(selector, values, hash),
         identifier <- Base.encode16(selector.method_id, case: :lower),
         text <- function_call(selector.function, mapping),
         do: {:ok, identifier, text, mapping}
  end

  def get_method_name(
        %__MODULE__{
          input: %{bytes: <<method_id::binary-size(4), _::binary>>}
        } = transaction
      ) do
    case Transaction.decoded_input_data(%__MODULE__{
           to_address: %{smart_contract: nil},
           input: transaction.input,
           hash: transaction.hash
         }) do
      {:error, :contract_not_verified, [{:ok, _method_id, decoded_func, _}]} ->
        parse_method_name(decoded_func)

      {:error, :contract_not_verified, []} ->
<<<<<<< HEAD
        "Transfer"

      _ ->
        "0x" <> Base.encode16(method_id)
    end
  end

  def get_method_name(_), do: nil
=======
        "0x" <> Base.encode16(method_id, case: :lower)

      _ ->
        "Transfer"
    end
  end

  def get_method_name(_), do: "Transfer"
>>>>>>> f4ce189e

  defp parse_method_name(method_desc) do
    method_desc
    |> String.split("(")
    |> Enum.at(0)
    |> upcase_first
    |> String.split(~r/(?<=[A-Z])|(?=[A-Z])/)
    |> Enum.reduce("", fn string, acc ->
      if acc == "" do
        string
      else
        if string =~ ~r/^\p{Lu}$/u do
          acc <> " " <> string
        else
          acc <> string
        end
      end
    end)
  end

  defp upcase_first(<<first::utf8, rest::binary>>), do: String.upcase(<<first::utf8>>) <> rest

  defp function_call(name, mapping) do
    text =
      mapping
      |> Stream.map(fn {name, type, _} -> [type, " ", name] end)
      |> Enum.intersperse(", ")

    IO.iodata_to_binary([name, "(", text, ")"])
  end

  defp find_and_decode(abi, data, hash) do
    result =
      abi
      |> ABI.parse_specification()
      |> ABI.find_and_decode(data)

    {:ok, result}
  rescue
    _ ->
      Logger.warn(fn -> ["Could not decode input data for transaction: ", Hash.to_iodata(hash)] end)
      {:error, :could_not_decode}
  end

  defp selector_mapping(selector, values, hash) do
    types = Enum.map(selector.types, &FunctionSelector.encode_type/1)

    mapping = Enum.zip([selector.input_names, types, values])

    {:ok, mapping}
  rescue
    _ ->
      Logger.warn(fn -> ["Could not decode input data for transaction: ", Hash.to_iodata(hash)] end)
      {:error, :could_not_decode}
  end

  @doc """
  Produces a list of queries starting from the given one and adding filters for
  transactions that are linked to the given address_hash through a direction.
  """
  def matching_address_queries_list(query, :from, address_hash) do
    [where(query, [t], t.from_address_hash == ^address_hash)]
  end

  def matching_address_queries_list(query, :to, address_hash) do
    [
      where(query, [t], t.to_address_hash == ^address_hash),
      where(query, [t], t.created_contract_address_hash == ^address_hash)
    ]
  end

  def matching_address_queries_list(query, _direction, address_hash) do
    [
      where(query, [t], t.from_address_hash == ^address_hash),
      where(query, [t], t.to_address_hash == ^address_hash),
      where(query, [t], t.created_contract_address_hash == ^address_hash)
    ]
  end

  def not_pending_transactions(query) do
    where(query, [t], not is_nil(t.block_number))
  end

  @collated_fields ~w(block_number cumulative_gas_used gas_used index)a

  @collated_message "can't be blank when the transaction is collated into a block"
  @collated_field_to_check Enum.into(@collated_fields, %{}, fn collated_field ->
                             {collated_field, :"collated_#{collated_field}}"}
                           end)

  defp check_collated(%Changeset{} = changeset) do
    check_constraints(changeset, @collated_field_to_check, @collated_message)
  end

  @error_message "can't be set when status is not :error"

  defp check_error(%Changeset{} = changeset) do
    check_constraint(changeset, :error, message: @error_message, name: :error)
  end

  @status_message "can't be set when the block_hash is unknown"

  defp check_status(%Changeset{} = changeset) do
    check_constraint(changeset, :status, message: @status_message, name: :status)
  end

  defp check_constraints(%Changeset{} = changeset, field_to_name, message)
       when is_map(field_to_name) and is_binary(message) do
    Enum.reduce(field_to_name, changeset, fn {field, name}, acc_changeset ->
      check_constraint(
        acc_changeset,
        field,
        message: message,
        name: name
      )
    end)
  end

  defp validate_collated(%Changeset{} = changeset) do
    case Changeset.get_field(changeset, :block_hash) do
      %Hash{} -> Enum.reduce(@collated_fields, changeset, &validate_collated/2)
      nil -> changeset
    end
  end

  defp validate_collated(field, %Changeset{} = changeset) when is_atom(field) do
    case Changeset.get_field(changeset, field) do
      nil -> Changeset.add_error(changeset, field, @collated_message)
      _ -> changeset
    end
  end

  defp validate_error(%Changeset{} = changeset) do
    if Changeset.get_field(changeset, :status) != :error and Changeset.get_field(changeset, :error) != nil do
      Changeset.add_error(changeset, :error, @error_message)
    else
      changeset
    end
  end

  defp validate_status(%Changeset{} = changeset) do
    if Changeset.get_field(changeset, :block_hash) == nil and
         Changeset.get_field(changeset, :status) != nil do
      Changeset.add_error(changeset, :status, @status_message)
    else
      changeset
    end
  end

  @doc """
  Builds an `Ecto.Query` to fetch transactions with token transfers from the give address hash.

  The results will be ordered by block number and index DESC.
  """
  def transactions_with_token_transfers(address_hash, token_hash) do
    query = transactions_with_token_transfers_query(address_hash, token_hash)

    from(
      t in subquery(query),
      order_by: [desc: t.block_number, desc: t.index],
      preload: [:from_address, :to_address, :created_contract_address, :block]
    )
  end

  defp transactions_with_token_transfers_query(address_hash, token_hash) do
    from(
      t in Transaction,
      inner_join: tt in TokenTransfer,
      on: t.hash == tt.transaction_hash,
      where: tt.token_contract_address_hash == ^token_hash,
      where: tt.from_address_hash == ^address_hash or tt.to_address_hash == ^address_hash,
      distinct: :hash
    )
  end

  def transactions_with_token_transfers_direction(direction, address_hash) do
    query = transactions_with_token_transfers_query_direction(direction, address_hash)

    from(
      t in subquery(query),
      order_by: [desc: t.block_number, desc: t.index],
      preload: [:from_address, :to_address, :created_contract_address, :block]
    )
  end

  defp transactions_with_token_transfers_query_direction(:from, address_hash) do
    from(
      t in Transaction,
      inner_join: tt in TokenTransfer,
      on: t.hash == tt.transaction_hash,
      where: tt.from_address_hash == ^address_hash,
      distinct: :hash
    )
  end

  defp transactions_with_token_transfers_query_direction(:to, address_hash) do
    from(
      t in Transaction,
      inner_join: tt in TokenTransfer,
      on: t.hash == tt.transaction_hash,
      where: tt.to_address_hash == ^address_hash,
      distinct: :hash
    )
  end

  defp transactions_with_token_transfers_query_direction(_, address_hash) do
    from(
      t in Transaction,
      inner_join: tt in TokenTransfer,
      on: t.hash == tt.transaction_hash,
      where: tt.from_address_hash == ^address_hash or tt.to_address_hash == ^address_hash,
      distinct: :hash
    )
  end

  @doc """
  Builds an `Ecto.Query` to fetch transactions with the specified block_number
  """
  def transactions_with_block_number(block_number) do
    from(
      t in Transaction,
      where: t.block_number == ^block_number
    )
  end

  @doc """
  Builds an `Ecto.Query` to fetch the last nonce from the given address hash.

  The last nonce value means the total of transactions that the given address has sent through the
  chain. Also, the query uses the last `block_number` to get the last nonce because this column is
  indexed in DB, then the query is faster than ordering by last nonce.
  """
  def last_nonce_by_address_query(address_hash) do
    from(
      t in Transaction,
      select: t.nonce,
      where: t.from_address_hash == ^address_hash,
      order_by: [desc: :block_number],
      limit: 1
    )
  end
end<|MERGE_RESOLUTION|>--- conflicted
+++ resolved
@@ -490,16 +490,6 @@
         parse_method_name(decoded_func)
 
       {:error, :contract_not_verified, []} ->
-<<<<<<< HEAD
-        "Transfer"
-
-      _ ->
-        "0x" <> Base.encode16(method_id)
-    end
-  end
-
-  def get_method_name(_), do: nil
-=======
         "0x" <> Base.encode16(method_id, case: :lower)
 
       _ ->
@@ -508,7 +498,6 @@
   end
 
   def get_method_name(_), do: "Transfer"
->>>>>>> f4ce189e
 
   defp parse_method_name(method_desc) do
     method_desc
