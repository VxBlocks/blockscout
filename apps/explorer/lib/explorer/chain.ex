defmodule Explorer.Chain do
  @moduledoc """
  The chain context.
  """

  require Logger

  import Ecto.Query,
    only: [
      from: 2,
      join: 4,
      limit: 2,
      lock: 2,
      order_by: 2,
      order_by: 3,
      offset: 2,
      preload: 2,
      select: 2,
      subquery: 1,
      union: 2,
      union_all: 2,
      where: 2,
      where: 3
    ]

  import EthereumJSONRPC, only: [integer_to_quantity: 1, fetch_block_internal_transactions: 2]

  alias ABI.TypeDecoder
  alias Ecto.Adapters.SQL
  alias Ecto.{Changeset, Multi}

  alias Explorer.Chain

  alias Explorer.Chain.{
    Address,
    Address.CoinBalance,
    Address.CurrentTokenBalance,
    Address.TokenBalance,
    Block,
    Data,
    DecompiledSmartContract,
    Hash,
    Import,
    InternalTransaction,
    Log,
    PendingBlockOperation,
    SmartContract,
    StakingPool,
    Token,
    Token.Instance,
    TokenTransfer,
    Transaction,
    Wei
  }

  alias Explorer.Chain.Block.{EmissionReward, Reward}

  alias Explorer.Chain.Cache.{
    Accounts,
    BlockCount,
    BlockNumber,
    Blocks,
    PendingTransactions,
    TransactionCount,
    Transactions,
    Uncles
  }

  alias Explorer.Chain.Import.Runner
  alias Explorer.Chain.InternalTransaction.{CallType, Type}
  alias Explorer.Counters.{AddressesCounter, AddressesWithBalanceCounter}
  alias Explorer.Market.MarketHistoryCache
  alias Explorer.{PagingOptions, Repo}

  alias Dataloader.Ecto, as: DataloaderEcto

  @default_paging_options %PagingOptions{page_size: 50}

  @max_incoming_transactions_count 10_000

  @typedoc """
  The name of an association on the `t:Ecto.Schema.t/0`
  """
  @type association :: atom()

  @typedoc """
  The max `t:Explorer.Chain.Block.block_number/0` for `consensus` `true` `t:Explorer.Chain.Block.t/0`s.
  """
  @type block_height :: Block.block_number()

  @typedoc """
  Event type where data is broadcasted whenever data is inserted from chain indexing.
  """
  @type chain_event ::
          :addresses
          | :address_coin_balances
          | :blocks
          | :block_rewards
          | :exchange_rate
          | :internal_transactions
          | :logs
          | :transactions
          | :token_transfers

  @type direction :: :from | :to

  @typedoc """
   * `:optional` - the association is optional and only needs to be loaded if available
   * `:required` - the association is required and MUST be loaded.  If it is not available, then the parent struct
     SHOULD NOT be returned.
  """
  @type necessity :: :optional | :required

  @typedoc """
  The `t:necessity/0` of each association that should be loaded
  """
  @type necessity_by_association :: %{association => necessity}

  @typep necessity_by_association_option :: {:necessity_by_association, necessity_by_association}
  @typep paging_options :: {:paging_options, PagingOptions.t()}
  @typep balance_by_day :: %{date: String.t(), value: Wei.t()}

  @doc """
  Gets from the cache the count of `t:Explorer.Chain.Address.t/0`'s where the `fetched_coin_balance` is > 0
  """
  @spec count_addresses_with_balance_from_cache :: non_neg_integer()
  def count_addresses_with_balance_from_cache do
    AddressesWithBalanceCounter.fetch()
  end

  @doc """
  Estimated count of `t:Explorer.Chain.Address.t/0`.

  Estimated count of addresses.
  """
  @spec address_estimated_count() :: non_neg_integer()
  def address_estimated_count do
    cached_value = AddressesCounter.fetch()

    if is_nil(cached_value) do
      %Postgrex.Result{rows: [[count]]} = Repo.query!("SELECT reltuples FROM pg_class WHERE relname = 'addresses';")

      count
    else
      cached_value
    end
  end

  @doc """
  Counts the number of addresses with fetched coin balance > 0.

  This function should be used with caution. In larger databases, it may take a
  while to have the return back.
  """
  def count_addresses_with_balance do
    Repo.one(
      Address.count_with_fetched_coin_balance(),
      timeout: :infinity
    )
  end

  @doc """
  Counts the number of all addresses.

  This function should be used with caution. In larger databases, it may take a
  while to have the return back.
  """
  def count_addresses do
    Repo.one(
      Address.count(),
      timeout: :infinity
    )
  end

  @doc """
  `t:Explorer.Chain.InternalTransaction/0`s from the address with the given `hash`.

  This function excludes any internal transactions in the results where the
  internal transaction has no siblings within the parent transaction.

  ## Options

    * `:direction` - if specified, will filter internal transactions by address type. If `:to` is specified, only
      internal transactions where the "to" address matches will be returned. Likewise, if `:from` is specified, only
      internal transactions where the "from" address matches will be returned. If `:direction` is omitted, internal
      transactions either to or from the address will be returned.
    * `:necessity_by_association` - use to load `t:association/0` as `:required` or `:optional`. If an association is
      `:required`, and the `t:Explorer.Chain.InternalTransaction.t/0` has no associated record for that association,
      then the `t:Explorer.Chain.InternalTransaction.t/0` will not be included in the page `entries`.
    * `:paging_options` - a `t:Explorer.PagingOptions.t/0` used to specify the `:page_size` and
      `:key` (a tuple of the lowest/oldest `{block_number, transaction_index, index}`) and. Results will be the internal
      transactions older than the `block_number`, `transaction index`, and `index` that are passed.

  """
  @spec address_to_internal_transactions(Hash.Address.t(), [paging_options | necessity_by_association_option]) :: [
          InternalTransaction.t()
        ]
  def address_to_internal_transactions(hash, options \\ []) do
    necessity_by_association = Keyword.get(options, :necessity_by_association, %{})
    direction = Keyword.get(options, :direction)
    paging_options = Keyword.get(options, :paging_options, @default_paging_options)

    if direction == nil do
      query_to_address_hash_wrapped =
        InternalTransaction
        |> InternalTransaction.where_address_fields_match(hash, :to_address_hash)
        |> common_where_limit_order(paging_options)
        |> wrapped_union_subquery()

      query_from_address_hash_wrapped =
        InternalTransaction
        |> InternalTransaction.where_address_fields_match(hash, :from_address_hash)
        |> common_where_limit_order(paging_options)
        |> wrapped_union_subquery()

      query_created_contract_address_hash_wrapped =
        InternalTransaction
        |> InternalTransaction.where_address_fields_match(hash, :created_contract_address_hash)
        |> common_where_limit_order(paging_options)
        |> wrapped_union_subquery()

      full_query =
        query_to_address_hash_wrapped
        |> union(^query_from_address_hash_wrapped)
        |> union(^query_created_contract_address_hash_wrapped)

      full_wrapped_query =
        from(
          q in subquery(full_query),
          select: q
        )

      full_wrapped_query
      |> order_by(
        [q],
        desc: q.block_number,
        desc: q.transaction_index,
        desc: q.index
      )
      |> preload(transaction: :block)
      |> join_associations(necessity_by_association)
      |> Repo.all()
    else
      InternalTransaction
      |> InternalTransaction.where_nonpending_block()
      |> InternalTransaction.where_address_fields_match(hash, direction)
      |> common_where_limit_order(paging_options)
      |> preload(transaction: :block)
      |> join_associations(necessity_by_association)
      |> Repo.all()
    end
  end

  def wrapped_union_subquery(query) do
    from(
      q in subquery(query),
      select: q
    )
  end

  defp common_where_limit_order(query, paging_options) do
    query
    |> InternalTransaction.where_is_different_from_parent_transaction()
    |> InternalTransaction.where_block_number_is_not_null()
    |> page_internal_transaction(paging_options)
    |> limit(^paging_options.page_size)
    |> order_by(
      [it],
      desc: it.block_number,
      desc: it.transaction_index,
      desc: it.index
    )
  end

  @doc """
  Get the total number of transactions sent by the address with the given hash according to the last block indexed.

  We have to increment +1 in the last nonce result because it works like an array position, the first
  nonce has the value 0. When last nonce is nil, it considers that the given address has 0 transactions.
  """
  @spec total_transactions_sent_by_address(Hash.Address.t()) :: non_neg_integer()
  def total_transactions_sent_by_address(address_hash) do
    last_nonce =
      address_hash
      |> Transaction.last_nonce_by_address_query()
      |> Repo.one(timeout: :infinity)

    case last_nonce do
      nil -> 0
      value -> value + 1
    end
  end

  @doc """
  Fetches the transactions related to the address with the given hash, including
  transactions that only have the address in the `token_transfers` related table
  and rewards for block validation.

  This query is divided into multiple subqueries intentionally in order to
  improve the listing performance.

  The `token_trasfers` table tends to grow exponentially, and the query results
  with a `transactions` `join` statement takes too long.

  To solve this the `transaction_hashes` are fetched in a separate query, and
  paginated through the `block_number` already present in the `token_transfers`
  table.

  ## Options

    * `:necessity_by_association` - use to load `t:association/0` as `:required` or `:optional`.  If an association is
      `:required`, and the `t:Explorer.Chain.Transaction.t/0` has no associated record for that association, then the
      `t:Explorer.Chain.Transaction.t/0` will not be included in the page `entries`.
    * `:paging_options` - a `t:Explorer.PagingOptions.t/0` used to specify the `:page_size` and
      `:key` (a tuple of the lowest/oldest `{block_number, index}`) and. Results will be the transactions older than
      the `block_number` and `index` that are passed.

  """
  @spec address_to_transactions_with_rewards(Hash.Address.t(), [paging_options | necessity_by_association_option]) :: [
          Transaction.t()
        ]
  def address_to_transactions_with_rewards(address_hash, options \\ []) when is_list(options) do
    paging_options = Keyword.get(options, :paging_options, @default_paging_options)

    if Application.get_env(:block_scout_web, BlockScoutWeb.Chain)[:has_emission_funds] do
      blocks_range = address_to_transactions_tasks_range_of_blocks(address_hash, options)

      rewards_task =
        Task.async(fn -> Reward.fetch_emission_rewards_tuples(address_hash, paging_options, blocks_range) end)

      [rewards_task | address_to_transactions_tasks(address_hash, options)]
      |> wait_for_address_transactions()
      |> Enum.sort_by(fn item ->
        case item do
          {%Reward{} = emission_reward, _} ->
            {-emission_reward.block.number, 1}

          item ->
            {-item.block_number, -item.index}
        end
      end)
      |> Enum.dedup_by(fn item ->
        case item do
          {%Reward{} = emission_reward, _} ->
            {emission_reward.block_hash, emission_reward.address_hash, emission_reward.address_type}

          transaction ->
            transaction.hash
        end
      end)
      |> Enum.take(paging_options.page_size)
    else
      address_to_transactions_without_rewards(address_hash, options)
    end
  end

  def address_to_transactions_without_rewards(address_hash, options) do
    paging_options = Keyword.get(options, :paging_options, @default_paging_options)

    address_hash
    |> address_to_transactions_tasks(options)
    |> wait_for_address_transactions()
    |> Enum.sort_by(&{&1.block_number, &1.index}, &>=/2)
    |> Enum.dedup_by(& &1.hash)
    |> Enum.take(paging_options.page_size)
  end

  defp address_to_transactions_tasks_query(options) do
    options
    |> Keyword.get(:paging_options, @default_paging_options)
    |> fetch_transactions()
  end

  defp address_to_transactions_tasks(address_hash, options) do
    direction = Keyword.get(options, :direction)
    necessity_by_association = Keyword.get(options, :necessity_by_association, %{})

    options
    |> address_to_transactions_tasks_query()
    |> join_associations(necessity_by_association)
    |> Transaction.matching_address_queries_list(direction, address_hash)
    |> Enum.map(fn query -> Task.async(fn -> Repo.all(query) end) end)
  end

  defp address_to_transactions_tasks_range_of_blocks(address_hash, options) do
    direction = Keyword.get(options, :direction)

    extremums_list =
      options
      |> address_to_transactions_tasks_query()
      |> Transaction.matching_address_queries_list(direction, address_hash)
      |> Enum.map(fn query ->
        max_query =
          from(
            q in subquery(query),
            select: %{min_block_number: min(q.block_number), max_block_number: max(q.block_number)}
          )

        max_query
        |> Repo.one!()
      end)

    extremums_list
    |> Enum.reduce(%{min_block_number: nil, max_block_number: 0}, fn %{
                                                                       min_block_number: min_number,
                                                                       max_block_number: max_number
                                                                     },
                                                                     extremums_result ->
      current_min_number = Map.get(extremums_result, :min_block_number)
      current_max_number = Map.get(extremums_result, :max_block_number)

      extremums_result =
        if is_number(current_min_number) do
          if is_number(min_number) and min_number > 0 and min_number < current_min_number do
            extremums_result
            |> Map.put(:min_block_number, min_number)
          else
            extremums_result
          end
        else
          extremums_result
          |> Map.put(:min_block_number, min_number)
        end

      if is_number(max_number) and max_number > 0 and max_number > current_max_number do
        extremums_result
        |> Map.put(:max_block_number, max_number)
      else
        extremums_result
      end
    end)
  end

  defp wait_for_address_transactions(tasks) do
    tasks
    |> Task.yield_many(:timer.seconds(20))
    |> Enum.flat_map(fn {_task, res} ->
      case res do
        {:ok, result} ->
          result

        {:exit, reason} ->
          raise "Query fetching address transactions terminated: #{inspect(reason)}"

        nil ->
          raise "Query fetching address transactions timed out."
      end
    end)
  end

  @spec address_hash_to_token_transfers(Hash.Address.t(), Keyword.t()) :: [Transaction.t()]
  def address_hash_to_token_transfers(address_hash, options \\ []) do
    paging_options = Keyword.get(options, :paging_options, @default_paging_options)
    direction = Keyword.get(options, :direction)

    direction
    |> Transaction.transactions_with_token_transfers_direction(address_hash)
    |> Transaction.preload_token_transfers(address_hash)
    |> handle_paging_options(paging_options)
    |> Repo.all()
  end

  @spec address_to_logs(Hash.Address.t(), Keyword.t()) :: [Log.t()]
  def address_to_logs(address_hash, options \\ []) when is_list(options) do
    paging_options = Keyword.get(options, :paging_options) || %PagingOptions{page_size: 50}

    {block_number, transaction_index, log_index} = paging_options.key || {BlockNumber.get_max(), 0, 0}

    base_query =
      from(log in Log,
        inner_join: transaction in Transaction,
        on: transaction.hash == log.transaction_hash,
        order_by: [desc: log.block_number, desc: log.index],
        where: transaction.block_number < ^block_number,
        or_where: transaction.block_number == ^block_number and transaction.index > ^transaction_index,
        or_where:
          transaction.block_number == ^block_number and transaction.index == ^transaction_index and
            log.index > ^log_index,
        where: log.address_hash == ^address_hash,
        limit: ^paging_options.page_size,
        select: log
      )

    wrapped_query =
      from(
        log in subquery(base_query),
        inner_join: transaction in Transaction,
        preload: [:transaction, transaction: [to_address: :smart_contract]],
        where:
          log.block_hash == transaction.block_hash and
            log.block_number == transaction.block_number and
            log.transaction_hash == transaction.hash,
        select: log
      )

    wrapped_query
    |> filter_topic(options)
    |> Repo.all()
    |> Enum.take(paging_options.page_size)
  end

  defp filter_topic(base_query, topic: topic) do
    from(log in base_query,
      where:
        log.first_topic == ^topic or log.second_topic == ^topic or log.third_topic == ^topic or
          log.fourth_topic == ^topic
    )
  end

  defp filter_topic(base_query, _), do: base_query

  @doc """
  Finds all `t:Explorer.Chain.Transaction.t/0`s given the address_hash and the token contract
  address hash.

  ## Options

    * `:paging_options` - a `t:Explorer.PagingOptions.t/0` used to specify the `:page_size` and
      `:key` (in the form of `%{"inserted_at" => inserted_at}`). Results will be the transactions
      older than the `index` that are passed.
  """
  @spec address_to_transactions_with_token_transfers(Hash.t(), Hash.t(), [paging_options]) :: [Transaction.t()]
  def address_to_transactions_with_token_transfers(address_hash, token_hash, options \\ []) do
    paging_options = Keyword.get(options, :paging_options, @default_paging_options)

    address_hash
    |> Transaction.transactions_with_token_transfers(token_hash)
    |> Transaction.preload_token_transfers(address_hash)
    |> handle_paging_options(paging_options)
    |> Repo.all()
  end

  @doc """
  The `t:Explorer.Chain.Address.t/0` `balance` in `unit`.
  """
  @spec balance(Address.t(), :wei) :: Wei.wei() | nil
  @spec balance(Address.t(), :gwei) :: Wei.gwei() | nil
  @spec balance(Address.t(), :ether) :: Wei.ether() | nil
  def balance(%Address{fetched_coin_balance: balance}, unit) do
    case balance do
      nil -> nil
      _ -> Wei.to(balance, unit)
    end
  end

  @doc """
  The number of `t:Explorer.Chain.Block.t/0`.

      iex> insert_list(2, :block)
      iex> Explorer.Chain.block_count()
      2

  When there are no `t:Explorer.Chain.Block.t/0`.

      iex> Explorer.Chain.block_count()
      0

  """
  def block_count do
    Repo.aggregate(Block, :count, :hash)
  end

  @doc """
  Reward for mining a block.

  The block reward is the sum of the following:

  * Sum of the transaction fees (gas_used * gas_price) for the block
  * A static reward for miner (this value may change during the life of the chain)
  * The reward for uncle blocks (1/32 * static_reward * number_of_uncles)

  *NOTE*

  Uncles are not currently accounted for.
  """
  @spec block_reward(Block.block_number()) :: Wei.t()
  def block_reward(block_number) do
    query =
      from(
        block in Block,
        left_join: transaction in assoc(block, :transactions),
        inner_join: emission_reward in EmissionReward,
        on: fragment("? <@ ?", block.number, emission_reward.block_range),
        where: block.number == ^block_number,
        group_by: emission_reward.reward,
        select: %Wei{
          value: coalesce(sum(transaction.gas_used * transaction.gas_price), 0) + emission_reward.reward
        }
      )

    Repo.one!(query)
  end

  @doc """
  The `t:Explorer.Chain.Wei.t/0` paid to the miners of the `t:Explorer.Chain.Block.t/0`s with `hash`
  `Explorer.Chain.Hash.Full.t/0` by the signers of the transactions in those blocks to cover the gas fee
  (`gas_used * gas_price`).
  """
  @spec gas_payment_by_block_hash([Hash.Full.t()]) :: %{Hash.Full.t() => Wei.t()}
  def gas_payment_by_block_hash(block_hashes) when is_list(block_hashes) do
    query =
      from(
        block in Block,
        left_join: transaction in assoc(block, :transactions),
        where: block.hash in ^block_hashes and block.consensus == true,
        group_by: block.hash,
        select: {block.hash, %Wei{value: coalesce(sum(transaction.gas_used * transaction.gas_price), 0)}}
      )

    query
    |> Repo.all()
    |> Enum.into(%{})
  end

  @doc """
  Finds all `t:Explorer.Chain.Transaction.t/0`s in the `t:Explorer.Chain.Block.t/0`.

  ## Options

    * `:necessity_by_association` - use to load `t:association/0` as `:required` or `:optional`.  If an association is
      `:required`, and the `t:Explorer.Chain.Transaction.t/0` has no associated record for that association, then the
      `t:Explorer.Chain.Transaction.t/0` will not be included in the page `entries`.
    * `:paging_options` - a `t:Explorer.PagingOptions.t/0` used to specify the `:page_size` and
      `:key` (a tuple of the lowest/oldest `{index}`) and. Results will be the transactions older than
      the `index` that are passed.
  """
  @spec block_to_transactions(Hash.Full.t(), [paging_options | necessity_by_association_option]) :: [Transaction.t()]
  def block_to_transactions(block_hash, options \\ []) when is_list(options) do
    necessity_by_association = Keyword.get(options, :necessity_by_association, %{})

    options
    |> Keyword.get(:paging_options, @default_paging_options)
    |> fetch_transactions()
    |> join(:inner, [transaction], block in assoc(transaction, :block))
    |> where([_, block], block.hash == ^block_hash)
    |> join_associations(necessity_by_association)
    |> preload([{:token_transfers, [:token, :from_address, :to_address]}])
    |> Repo.all()
  end

  @doc """
  Counts the number of `t:Explorer.Chain.Transaction.t/0` in the `block`.
  """
  @spec block_to_transaction_count(Hash.Full.t()) :: non_neg_integer()
  def block_to_transaction_count(block_hash) do
    query =
      from(
        transaction in Transaction,
        where: transaction.block_hash == ^block_hash
      )

    Repo.aggregate(query, :count, :hash)
  end

  @spec address_to_incoming_transaction_count(Hash.Address.t()) :: non_neg_integer()
  def address_to_incoming_transaction_count(address_hash) do
    paging_options = %PagingOptions{page_size: @max_incoming_transactions_count}

    base_query =
      paging_options
      |> fetch_transactions()

    to_address_query =
      base_query
      |> where([t], t.to_address_hash == ^address_hash)

    Repo.aggregate(to_address_query, :count, :hash, timeout: :infinity)
  end

  @spec max_incoming_transactions_count() :: non_neg_integer()
  def max_incoming_transactions_count, do: @max_incoming_transactions_count

  @doc """
  How many blocks have confirmed `block` based on the current `max_block_number`

  A consensus block's number of confirmations is the difference between its number and the current block height.

      iex> block = insert(:block, number: 1)
      iex> Explorer.Chain.confirmations(block, block_height: 2)
      {:ok, 1}

  The newest block at the block height has no confirmations.

      iex> block = insert(:block, number: 1)
      iex> Explorer.Chain.confirmations(block, block_height: 1)
      {:ok, 0}

  A non-consensus block has no confirmations and is orphaned even if there are child blocks of it on an orphaned chain.

      iex> parent_block = insert(:block, consensus: false, number: 1)
      iex> insert(
      ...>   :block,
      ...>   parent_hash: parent_block.hash,
      ...>   consensus: false,
      ...>   number: parent_block.number + 1
      ...> )
      iex> Explorer.Chain.confirmations(parent_block, block_height: 3)
      {:error, :non_consensus}

  If you calculate the block height and then get a newer block, the confirmations will be `0` instead of negative.

      iex> block = insert(:block, number: 1)
      iex> Explorer.Chain.confirmations(block, block_height: 0)
      {:ok, 0}
  """
  @spec confirmations(Block.t(), [{:block_height, block_height()}]) ::
          {:ok, non_neg_integer()} | {:error, :non_consensus}

  def confirmations(%Block{consensus: true, number: number}, named_arguments) when is_list(named_arguments) do
    max_consensus_block_number = Keyword.fetch!(named_arguments, :block_height)

    {:ok, max(max_consensus_block_number - number, 0)}
  end

  def confirmations(%Block{consensus: false}, _), do: {:error, :non_consensus}

  @doc """
  Creates an address.

      iex> {:ok, %Explorer.Chain.Address{hash: hash}} = Explorer.Chain.create_address(
      ...>   %{hash: "0xa94f5374fce5edbc8e2a8697c15331677e6ebf0b"}
      ...> )
      ...> to_string(hash)
      "0xa94f5374fce5edbc8e2a8697c15331677e6ebf0b"

  A `String.t/0` value for `Explorer.Chain.Address.t/0` `hash` must have 40 hexadecimal characters after the `0x` prefix
  to prevent short- and long-hash transcription errors.

      iex> {:error, %Ecto.Changeset{errors: errors}} = Explorer.Chain.create_address(
      ...>   %{hash: "0xa94f5374fce5edbc8e2a8697c15331677e6ebf0"}
      ...> )
      ...> errors
      [hash: {"is invalid", [type: Explorer.Chain.Hash.Address, validation: :cast]}]
      iex> {:error, %Ecto.Changeset{errors: errors}} = Explorer.Chain.create_address(
      ...>   %{hash: "0xa94f5374fce5edbc8e2a8697c15331677e6ebf0ba"}
      ...> )
      ...> errors
      [hash: {"is invalid", [type: Explorer.Chain.Hash.Address, validation: :cast]}]

  """
  @spec create_address(map()) :: {:ok, Address.t()} | {:error, Ecto.Changeset.t()}
  def create_address(attrs \\ %{}) do
    %Address{}
    |> Address.changeset(attrs)
    |> Repo.insert()
  end

  @doc """
  Creates a decompiled smart contract.
  """

  @spec create_decompiled_smart_contract(map()) :: {:ok, Address.t()} | {:error, Ecto.Changeset.t()}
  def create_decompiled_smart_contract(attrs) do
    changeset = DecompiledSmartContract.changeset(%DecompiledSmartContract{}, attrs)

    # Enforce ShareLocks tables order (see docs: sharelocks.md)
    Multi.new()
    |> Multi.run(:set_address_decompiled, fn repo, _ ->
      set_address_decompiled(repo, Changeset.get_field(changeset, :address_hash))
    end)
    |> Multi.insert(:decompiled_smart_contract, changeset,
      on_conflict: :replace_all,
      conflict_target: [:decompiler_version, :address_hash]
    )
    |> Repo.transaction()
    |> case do
      {:ok, %{decompiled_smart_contract: decompiled_smart_contract}} -> {:ok, decompiled_smart_contract}
      {:error, _, error_value, _} -> {:error, error_value}
    end
  end

  @doc """
  Converts the `Explorer.Chain.Data.t:t/0` to `iodata` representation that can be written to users efficiently.

      iex> %Explorer.Chain.Data{
      ...>   bytes: <<>>
      ...> } |>
      ...> Explorer.Chain.data_to_iodata() |>
      ...> IO.iodata_to_binary()
      "0x"
      iex> %Explorer.Chain.Data{
      ...>   bytes: <<0, 0, 0, 0, 0, 0, 0, 0, 0, 0, 0, 0, 134, 45, 103, 203, 7,
      ...>     115, 238, 63, 140, 231, 234, 137, 179, 40, 255, 234, 134, 26,
      ...>     179, 239>>
      ...> } |>
      ...> Explorer.Chain.data_to_iodata() |>
      ...> IO.iodata_to_binary()
      "0x000000000000000000000000862d67cb0773ee3f8ce7ea89b328ffea861ab3ef"

  """
  @spec data_to_iodata(Data.t()) :: iodata()
  def data_to_iodata(data) do
    Data.to_iodata(data)
  end

  @doc """
  The fee a `transaction` paid for the `t:Explorer.Transaction.t/0` `gas`

  If the transaction is pending, then the fee will be a range of `unit`

      iex> Explorer.Chain.fee(
      ...>   %Explorer.Chain.Transaction{
      ...>     gas: Decimal.new(3),
      ...>     gas_price: %Explorer.Chain.Wei{value: Decimal.new(2)},
      ...>     gas_used: nil
      ...>   },
      ...>   :wei
      ...> )
      {:maximum, Decimal.new(6)}

  If the transaction has been confirmed in block, then the fee will be the actual fee paid in `unit` for the `gas_used`
  in the `transaction`.

      iex> Explorer.Chain.fee(
      ...>   %Explorer.Chain.Transaction{
      ...>     gas: Decimal.new(3),
      ...>     gas_price: %Explorer.Chain.Wei{value: Decimal.new(2)},
      ...>     gas_used: Decimal.new(2)
      ...>   },
      ...>   :wei
      ...> )
      {:actual, Decimal.new(4)}

  """
  @spec fee(%Transaction{gas_used: nil}, :ether | :gwei | :wei) :: {:maximum, Decimal.t()}
  def fee(%Transaction{gas: gas, gas_price: gas_price, gas_used: nil}, unit) do
    fee =
      gas_price
      |> Wei.to(unit)
      |> Decimal.mult(gas)

    {:maximum, fee}
  end

  @spec fee(%Transaction{gas_used: Decimal.t()}, :ether | :gwei | :wei) :: {:actual, Decimal.t()}
  def fee(%Transaction{gas_price: gas_price, gas_used: gas_used}, unit) do
    fee =
      gas_price
      |> Wei.to(unit)
      |> Decimal.mult(gas_used)

    {:actual, fee}
  end

  @doc """
  Checks to see if the chain is down indexing based on the transaction from the
  oldest block and the `fetch_internal_transactions` pending operation
  """
  @spec finished_indexing?() :: boolean()
  def finished_indexing? do
    json_rpc_named_arguments = Application.fetch_env!(:indexer, :json_rpc_named_arguments)
    variant = Keyword.fetch!(json_rpc_named_arguments, :variant)

    if variant == EthereumJSONRPC.Ganache do
      true
    else
      with {:transactions_exist, true} <- {:transactions_exist, Repo.exists?(Transaction)},
           min_block_number when not is_nil(min_block_number) <- Repo.aggregate(Transaction, :min, :block_number) do
        query =
          from(
            b in Block,
            join: pending_ops in assoc(b, :pending_operations),
            where: pending_ops.fetch_internal_transactions,
            where: b.consensus and b.number == ^min_block_number
          )

        !Repo.exists?(query)
      else
        {:transactions_exist, false} -> true
        nil -> false
      end
    end
  end

  @doc """
  The `t:Explorer.Chain.Transaction.t/0` `gas_price` of the `transaction` in `unit`.
  """
  def gas_price(%Transaction{gas_price: gas_price}, unit) do
    Wei.to(gas_price, unit)
  end

  @doc """
  Converts `t:Explorer.Chain.Address.t/0` `hash` to the `t:Explorer.Chain.Address.t/0` with that `hash`.

  Returns `{:ok, %Explorer.Chain.Address{}}` if found

      iex> {:ok, %Explorer.Chain.Address{hash: hash}} = Explorer.Chain.create_address(
      ...>   %{hash: "0x5aaeb6053f3e94c9b9a09f33669435e7ef1beaed"}
      ...> )
      iex> {:ok, %Explorer.Chain.Address{hash: found_hash}} = Explorer.Chain.hash_to_address(hash)
      iex> found_hash == hash
      true

  Returns `{:error, :not_found}` if not found

      iex> {:ok, hash} = Explorer.Chain.string_to_address_hash("0x5aaeb6053f3e94c9b9a09f33669435e7ef1beaed")
      iex> Explorer.Chain.hash_to_address(hash)
      {:error, :not_found}

  ## Options

    * `:necessity_by_association` - use to load `t:association/0` as `:required` or `:optional`.  If an association is
      `:required`, and the `t:Explorer.Chain.Address.t/0` has no associated record for that association,
      then the `t:Explorer.Chain.Address.t/0` will not be included in the list.

  Optionally it also accepts a boolean to fetch the `has_decompiled_code?` virtual field or not

  """
  @spec hash_to_address(Hash.Address.t(), [necessity_by_association_option], boolean()) ::
          {:ok, Address.t()} | {:error, :not_found}
  def hash_to_address(
        %Hash{byte_count: unquote(Hash.Address.byte_count())} = hash,
        options \\ [
          necessity_by_association: %{
            :contracts_creation_internal_transaction => :optional,
            :names => :optional,
            :smart_contract => :optional,
            :token => :optional,
            :contracts_creation_transaction => :optional
          }
        ],
        query_decompiled_code_flag \\ true
      ) do
    necessity_by_association = Keyword.get(options, :necessity_by_association, %{})

    query =
      from(
        address in Address,
        where: address.hash == ^hash
      )

    query
    |> join_associations(necessity_by_association)
    |> with_decompiled_code_flag(hash, query_decompiled_code_flag)
    |> Repo.one()
    |> case do
      nil -> {:error, :not_found}
      address -> {:ok, address}
    end
  end

  def decompiled_code(address_hash, version) do
    query =
      from(contract in DecompiledSmartContract,
        where: contract.address_hash == ^address_hash and contract.decompiler_version == ^version
      )

    query
    |> Repo.one()
    |> case do
      nil -> {:error, :not_found}
      contract -> {:ok, contract.decompiled_source_code}
    end
  end

  @spec token_contract_address_from_token_name(String.t()) :: {:ok, Hash.Address.t()} | {:error, :not_found}
  def token_contract_address_from_token_name(name) when is_binary(name) do
    query =
      from(token in Token,
        where: ilike(token.symbol, ^name),
        select: token.contract_address_hash
      )

    query
    |> Repo.all()
    |> case do
      [] -> {:error, :not_found}
      hashes -> {:ok, List.first(hashes)}
    end
  end

  @spec search_token(String.t()) :: [Token.t()]
  def search_token(word) do
    term = String.replace(word, ~r/\W/u, "") <> ":*"

    query =
      from(token in Token,
        where: fragment("to_tsvector('english', symbol || ' ' || name ) @@ to_tsquery(?)", ^term),
        limit: 5
      )

    Repo.all(query)
  end

  @doc """
  Converts `t:Explorer.Chain.Address.t/0` `hash` to the `t:Explorer.Chain.Address.t/0` with that `hash`.

  Returns `{:ok, %Explorer.Chain.Address{}}` if found

      iex> {:ok, %Explorer.Chain.Address{hash: hash}} = Explorer.Chain.create_address(
      ...>   %{hash: "0x5aaeb6053f3e94c9b9a09f33669435e7ef1beaed"}
      ...> )
      iex> {:ok, %Explorer.Chain.Address{hash: found_hash}} = Explorer.Chain.hash_to_address(hash)
      iex> found_hash == hash
      true

  Returns `{:error, address}` if not found but created an address

      iex> {:ok, %Explorer.Chain.Address{hash: hash}} = Explorer.Chain.create_address(
      ...>   %{hash: "0x5aaeb6053f3e94c9b9a09f33669435e7ef1beaed"}
      ...> )
      iex> {:ok, %Explorer.Chain.Address{hash: found_hash}} = Explorer.Chain.hash_to_address(hash)
      iex> found_hash == hash
      true


  ## Options

    * `:necessity_by_association` - use to load `t:association/0` as `:required` or `:optional`.  If an association is
      `:required`, and the `t:Explorer.Chain.Address.t/0` has no associated record for that association,
      then the `t:Explorer.Chain.Address.t/0` will not be included in the list.

  Optionally it also accepts a boolean to fetch the `has_decompiled_code?` virtual field or not

  """
  @spec find_or_insert_address_from_hash(Hash.Address.t(), [necessity_by_association_option], boolean()) ::
          {:ok, Address.t()}
  def find_or_insert_address_from_hash(
        %Hash{byte_count: unquote(Hash.Address.byte_count())} = hash,
        options \\ [
          necessity_by_association: %{
            :contracts_creation_internal_transaction => :optional,
            :names => :optional,
            :smart_contract => :optional,
            :token => :optional,
            :contracts_creation_transaction => :optional
          }
        ],
        query_decompiled_code_flag \\ true
      ) do
    case hash_to_address(hash, options, query_decompiled_code_flag) do
      {:ok, address} ->
        {:ok, address}

      {:error, :not_found} ->
        create_address(%{hash: to_string(hash)})
        hash_to_address(hash, options, query_decompiled_code_flag)
    end
  end

  @doc """
  Converts list of `t:Explorer.Chain.Address.t/0` `hash` to the `t:Explorer.Chain.Address.t/0` with that `hash`.

  Returns `[%Explorer.Chain.Address{}]}` if found

  """
  @spec hashes_to_addresses([Hash.Address.t()]) :: [Address.t()]
  def hashes_to_addresses(hashes) when is_list(hashes) do
    query =
      from(
        address in Address,
        where: address.hash in ^hashes,
        # https://stackoverflow.com/a/29598910/470451
        order_by: fragment("array_position(?, ?)", type(^hashes, {:array, Hash.Address}), address.hash)
      )

    Repo.all(query)
  end

  @doc """
  Returns the balance of the given address and block combination.

  Returns `{:error, :not_found}` if there is no address by that hash present.
  Returns `{:error, :no_balance}` if there is no balance for that address at that block.
  """
  @spec get_balance_as_of_block(Hash.Address.t(), Block.block_number() | :earliest | :latest | :pending) ::
          {:ok, Wei.t()} | {:error, :no_balance} | {:error, :not_found}
  def get_balance_as_of_block(address, block) when is_integer(block) do
    coin_balance_query =
      from(coin_balance in CoinBalance,
        where: coin_balance.address_hash == ^address,
        where: not is_nil(coin_balance.value),
        where: coin_balance.block_number <= ^block,
        order_by: [desc: coin_balance.block_number],
        limit: 1,
        select: coin_balance.value
      )

    case Repo.one(coin_balance_query) do
      nil -> {:error, :not_found}
      coin_balance -> {:ok, coin_balance}
    end
  end

  def get_balance_as_of_block(address, :latest) do
    case max_consensus_block_number() do
      {:ok, latest_block_number} ->
        get_balance_as_of_block(address, latest_block_number)

      {:error, :not_found} ->
        {:error, :not_found}
    end
  end

  def get_balance_as_of_block(address, :earliest) do
    query =
      from(coin_balance in CoinBalance,
        where: coin_balance.address_hash == ^address,
        where: not is_nil(coin_balance.value),
        where: coin_balance.block_number == 0,
        limit: 1,
        select: coin_balance.value
      )

    case Repo.one(query) do
      nil -> {:error, :not_found}
      coin_balance -> {:ok, coin_balance}
    end
  end

  def get_balance_as_of_block(address, :pending) do
    query =
      case max_consensus_block_number() do
        {:ok, latest_block_number} ->
          from(coin_balance in CoinBalance,
            where: coin_balance.address_hash == ^address,
            where: not is_nil(coin_balance.value),
            where: coin_balance.block_number > ^latest_block_number,
            order_by: [desc: coin_balance.block_number],
            limit: 1,
            select: coin_balance.value
          )

        {:error, :not_found} ->
          from(coin_balance in CoinBalance,
            where: coin_balance.address_hash == ^address,
            where: not is_nil(coin_balance.value),
            order_by: [desc: coin_balance.block_number],
            limit: 1,
            select: coin_balance.value
          )
      end

    case Repo.one(query) do
      nil -> {:error, :not_found}
      coin_balance -> {:ok, coin_balance}
    end
  end

  @spec list_ordered_addresses(non_neg_integer(), non_neg_integer()) :: [Address.t()]
  def list_ordered_addresses(offset, limit) do
    query =
      from(
        address in Address,
        order_by: [asc: address.inserted_at],
        offset: ^offset,
        limit: ^limit
      )

    Repo.all(query)
  end

  @doc """
  Finds an `t:Explorer.Chain.Address.t/0` that has the provided `t:Explorer.Chain.Address.t/0` `hash` and a contract.

  ## Options

    * `:necessity_by_association` - use to load `t:association/0` as `:required` or `:optional`.  If an association is
      `:required`, and the `t:Explorer.Chain.Address.t/0` has no associated record for that association,
      then the `t:Explorer.Chain.Address.t/0` will not be included in the list.

  Optionally it also accepts a boolean to fetch the `has_decompiled_code?` virtual field or not

  """
  @spec find_contract_address(Hash.Address.t(), [necessity_by_association_option], boolean()) ::
          {:ok, Address.t()} | {:error, :not_found}
  def find_contract_address(
        %Hash{byte_count: unquote(Hash.Address.byte_count())} = hash,
        options \\ [],
        query_decompiled_code_flag \\ false
      ) do
    necessity_by_association = Keyword.get(options, :necessity_by_association, %{})

    query =
      from(
        address in Address,
        where: address.hash == ^hash and not is_nil(address.contract_code)
      )

    query
    |> join_associations(necessity_by_association)
    |> with_decompiled_code_flag(hash, query_decompiled_code_flag)
    |> Repo.one()
    |> case do
      nil -> {:error, :not_found}
      address -> {:ok, address}
    end
  end

  @spec find_decompiled_contract_address(Hash.Address.t()) :: {:ok, Address.t()} | {:error, :not_found}
  def find_decompiled_contract_address(%Hash{byte_count: unquote(Hash.Address.byte_count())} = hash) do
    query =
      from(
        address in Address,
        preload: [
          :contracts_creation_internal_transaction,
          :names,
          :smart_contract,
          :token,
          :contracts_creation_transaction,
          :decompiled_smart_contracts
        ],
        where: address.hash == ^hash
      )

    address = Repo.one(query)

    if address do
      {:ok, address}
    else
      {:error, :not_found}
    end
  end

  @doc """
  Converts `t:Explorer.Chain.Block.t/0` `hash` to the `t:Explorer.Chain.Block.t/0` with that `hash`.

  Unlike `number_to_block/1`, both consensus and non-consensus blocks can be returned when looked up by `hash`.

  Returns `{:ok, %Explorer.Chain.Block{}}` if found

      iex> %Block{hash: hash} = insert(:block, consensus: false)
      iex> {:ok, %Explorer.Chain.Block{hash: found_hash}} = Explorer.Chain.hash_to_block(hash)
      iex> found_hash == hash
      true

  Returns `{:error, :not_found}` if not found

      iex> {:ok, hash} = Explorer.Chain.string_to_block_hash(
      ...>   "0x9fc76417374aa880d4449a1f7f31ec597f00b1f6f3dd2d66f4c9c6c445836d8b"
      ...> )
      iex> Explorer.Chain.hash_to_block(hash)
      {:error, :not_found}

  ## Options

    * `:necessity_by_association` - use to load `t:association/0` as `:required` or `:optional`.  If an association is
      `:required`, and the `t:Explorer.Chain.Block.t/0` has no associated record for that association, then the
      `t:Explorer.Chain.Block.t/0` will not be included in the page `entries`.

  """
  @spec hash_to_block(Hash.Full.t(), [necessity_by_association_option]) :: {:ok, Block.t()} | {:error, :not_found}
  def hash_to_block(%Hash{byte_count: unquote(Hash.Full.byte_count())} = hash, options \\ []) when is_list(options) do
    necessity_by_association = Keyword.get(options, :necessity_by_association, %{})

    Block
    |> where(hash: ^hash)
    |> join_associations(necessity_by_association)
    |> Repo.one()
    |> case do
      nil ->
        {:error, :not_found}

      block ->
        {:ok, block}
    end
  end

  @doc """
  Converts the `Explorer.Chain.Hash.t:t/0` to `iodata` representation that can be written efficiently to users.

      iex> %Explorer.Chain.Hash{
      ...>   byte_count: 32,
      ...>   bytes: <<0x9fc76417374aa880d4449a1f7f31ec597f00b1f6f3dd2d66f4c9c6c445836d8b ::
      ...>            big-integer-size(32)-unit(8)>>
      ...> } |>
      ...> Explorer.Chain.hash_to_iodata() |>
      ...> IO.iodata_to_binary()
      "0x9fc76417374aa880d4449a1f7f31ec597f00b1f6f3dd2d66f4c9c6c445836d8b"

  Always pads number, so that it is a valid format for casting.

      iex> %Explorer.Chain.Hash{
      ...>   byte_count: 32,
      ...>   bytes: <<0x1234567890abcdef :: big-integer-size(32)-unit(8)>>
      ...> } |>
      ...> Explorer.Chain.hash_to_iodata() |>
      ...> IO.iodata_to_binary()
      "0x0000000000000000000000000000000000000000000000001234567890abcdef"

  """
  @spec hash_to_iodata(Hash.t()) :: iodata()
  def hash_to_iodata(hash) do
    Hash.to_iodata(hash)
  end

  @doc """
  Converts `t:Explorer.Chain.Transaction.t/0` `hash` to the `t:Explorer.Chain.Transaction.t/0` with that `hash`.

  Returns `{:ok, %Explorer.Chain.Transaction{}}` if found

      iex> %Transaction{hash: hash} = insert(:transaction)
      iex> {:ok, %Explorer.Chain.Transaction{hash: found_hash}} = Explorer.Chain.hash_to_transaction(hash)
      iex> found_hash == hash
      true

  Returns `{:error, :not_found}` if not found

      iex> {:ok, hash} = Explorer.Chain.string_to_transaction_hash(
      ...>   "0x9fc76417374aa880d4449a1f7f31ec597f00b1f6f3dd2d66f4c9c6c445836d8b"
      ...> )
      iex> Explorer.Chain.hash_to_transaction(hash)
      {:error, :not_found}

  ## Options

    * `:necessity_by_association` - use to load `t:association/0` as `:required` or `:optional`.  If an association is
      `:required`, and the `t:Explorer.Chain.Transaction.t/0` has no associated record for that association, then the
      `t:Explorer.Chain.Transaction.t/0` will not be included in the page `entries`.
  """
  @spec hash_to_transaction(Hash.Full.t(), [necessity_by_association_option]) ::
          {:ok, Transaction.t()} | {:error, :not_found}
  def hash_to_transaction(
        %Hash{byte_count: unquote(Hash.Full.byte_count())} = hash,
        options \\ []
      )
      when is_list(options) do
    necessity_by_association = Keyword.get(options, :necessity_by_association, %{})

    Transaction
    |> where(hash: ^hash)
    |> join_associations(necessity_by_association)
    |> Repo.one()
    |> case do
      nil ->
        {:error, :not_found}

      transaction ->
        {:ok, transaction}
    end
  end

  @doc """
  Converts list of `t:Explorer.Chain.Transaction.t/0` `hashes` to the list of `t:Explorer.Chain.Transaction.t/0`s for
  those `hashes`.

  Returns list of `%Explorer.Chain.Transaction{}`s if found

      iex> [%Transaction{hash: hash1}, %Transaction{hash: hash2}] = insert_list(2, :transaction)
      iex> [%Explorer.Chain.Transaction{hash: found_hash1}, %Explorer.Chain.Transaction{hash: found_hash2}] =
      ...>   Explorer.Chain.hashes_to_transactions([hash1, hash2])
      iex> found_hash1 in [hash1, hash2]
      true
      iex> found_hash2 in [hash1, hash2]
      true

  Returns `[]` if not found

      iex> {:ok, hash} = Explorer.Chain.string_to_transaction_hash(
      ...>   "0x9fc76417374aa880d4449a1f7f31ec597f00b1f6f3dd2d66f4c9c6c445836d8b"
      ...> )
      iex> Explorer.Chain.hashes_to_transactions([hash])
      []

  ## Options

    * `:necessity_by_association` - use to load `t:association/0` as `:required` or `:optional`.  If an association is
      `:required`, and the `t:Explorer.Chain.Transaction.t/0` has no associated record for that association, then the
      `t:Explorer.Chain.Transaction.t/0` will not be included in the page `entries`.
  """
  @spec hashes_to_transactions([Hash.Full.t()], [necessity_by_association_option]) :: [Transaction.t()] | []
  def hashes_to_transactions(hashes, options \\ []) when is_list(hashes) and is_list(options) do
    necessity_by_association = Keyword.get(options, :necessity_by_association, %{})

    fetch_transactions()
    |> where([transaction], transaction.hash in ^hashes)
    |> join_associations(necessity_by_association)
    |> preload([{:token_transfers, [:token, :from_address, :to_address]}])
    |> Repo.all()
  end

  @doc """
  Bulk insert all data stored in the `Explorer`.

  See `Explorer.Chain.Import.all/1` for options and returns.
  """
  @spec import(Import.all_options()) :: Import.all_result()
  def import(options) do
    Logger.debug("#blocks_importer#: Chain import starting...")
    Import.all(options)
  end

  @doc """
  The percentage of indexed blocks on the chain.

      iex> for index <- 5..9 do
      ...>   insert(:block, number: index)
      ...> end
      iex> Explorer.Chain.indexed_ratio()
      Decimal.new(1, 50, -2)

  If there are no blocks, the percentage is 0.

      iex> Explorer.Chain.indexed_ratio()
      Decimal.new(0)

  """
  @spec indexed_ratio() :: Decimal.t()
  def indexed_ratio do
    %{min: min, max: max} = BlockNumber.get_all()

    case {min, max} do
      {0, 0} ->
        Decimal.new(0)

      _ ->
        result = Decimal.div(max - min + 1, max + 1)

        Decimal.round(result, 2, :down)
    end
  end

  @spec fetch_min_block_number() :: non_neg_integer
  def fetch_min_block_number do
    query =
      from(block in Block,
        select: block.number,
        where: block.consensus == true,
        order_by: [asc: block.number],
        limit: 1
      )

    Repo.one(query) || 0
  end

  @spec fetch_max_block_number() :: non_neg_integer
  def fetch_max_block_number do
    query =
      from(block in Block,
        select: block.number,
        where: block.consensus == true,
        order_by: [desc: block.number],
        limit: 1
      )

    Repo.one(query) || 0
  end

  @spec fetch_count_consensus_block() :: non_neg_integer
  def fetch_count_consensus_block do
    query =
      from(block in Block,
        select: count(block.hash),
        where: block.consensus == true
      )

    Repo.one!(query)
  end

  @spec fetch_sum_coin_total_supply_minus_burnt() :: non_neg_integer
  def fetch_sum_coin_total_supply_minus_burnt do
    {:ok, burn_address_hash} = string_to_address_hash("0x0000000000000000000000000000000000000000")

    query =
      from(
        a0 in Address,
        select: fragment("SUM(a0.fetched_coin_balance)"),
        where: a0.hash != ^burn_address_hash
      )

    Repo.one!(query) || 0
  end

  @spec fetch_sum_coin_total_supply() :: non_neg_integer
  def fetch_sum_coin_total_supply do
    query =
      from(
        a0 in Address,
        select: fragment("SUM(a0.fetched_coin_balance)")
      )

    Repo.one!(query) || 0
  end

  @doc """
  The number of `t:Explorer.Chain.InternalTransaction.t/0`.

      iex> transaction = :transaction |> insert() |> with_block()
      iex> insert(:internal_transaction, index: 0, transaction: transaction, block_hash: transaction.block_hash, block_index: 0)
      iex> Explorer.Chain.internal_transaction_count()
      1

  If there are none, the count is `0`.

      iex> Explorer.Chain.internal_transaction_count()
      0

  """
  def internal_transaction_count do
    Repo.aggregate(InternalTransaction.where_nonpending_block(), :count, :transaction_hash)
  end

  @doc """
  Finds all `t:Explorer.Chain.Transaction.t/0` in the `t:Explorer.Chain.Block.t/0`.

  ## Options

    * `:necessity_by_association` - use to load `t:association/0` as `:required` or `:optional`.  If an association is
        `:required`, and the `t:Explorer.Chain.Block.t/0` has no associated record for that association, then the
        `t:Explorer.Chain.Block.t/0` will not be included in the page `entries`.
    * `:paging_options` - a `t:Explorer.PagingOptions.t/0` used to specify the `:page_size` and
      `:key` (a tuple of the lowest/oldest `{block_number}`). Results will be the internal
      transactions older than the `block_number` that are passed.
    * ':block_type' - use to filter by type of block; Uncle`, `Reorg`, or `Block` (default).

  """
  @spec list_blocks([paging_options | necessity_by_association_option]) :: [Block.t()]
  def list_blocks(options \\ []) when is_list(options) do
    necessity_by_association = Keyword.get(options, :necessity_by_association, %{})
    paging_options = Keyword.get(options, :paging_options) || @default_paging_options
    block_type = Keyword.get(options, :block_type, "Block")

    cond do
      block_type == "Block" && !paging_options.key ->
        block_from_cache(block_type, paging_options, necessity_by_association)

      block_type == "Uncle" && !paging_options.key ->
        uncles_from_cache(block_type, paging_options, necessity_by_association)

      true ->
        fetch_blocks(block_type, paging_options, necessity_by_association)
    end
  end

  defp block_from_cache(block_type, paging_options, necessity_by_association) do
    case Blocks.take_enough(paging_options.page_size) do
      nil ->
        elements = fetch_blocks(block_type, paging_options, necessity_by_association)

        Blocks.update(elements)

        elements

      blocks ->
        blocks
    end
  end

  def uncles_from_cache(block_type, paging_options, necessity_by_association) do
    case Uncles.take_enough(paging_options.page_size) do
      nil ->
        elements = fetch_blocks(block_type, paging_options, necessity_by_association)

        Uncles.update(elements)

        elements

      blocks ->
        blocks
    end
  end

  defp fetch_blocks(block_type, paging_options, necessity_by_association) do
    Block
    |> Block.block_type_filter(block_type)
    |> page_blocks(paging_options)
    |> limit(^paging_options.page_size)
    |> order_by(desc: :number)
    |> join_associations(necessity_by_association)
    |> Repo.all()
  end

  @doc """
  Map `block_number`s to their `t:Explorer.Chain.Block.t/0` `hash` `t:Explorer.Chain.Hash.Full.t/0`.

  Does not include non-consensus blocks.

      iex> block = insert(:block, consensus: false)
      iex> Explorer.Chain.block_hash_by_number([block.number])
      %{}

  """
  @spec block_hash_by_number([Block.block_number()]) :: %{Block.block_number() => Hash.Full.t()}
  def block_hash_by_number(block_numbers) when is_list(block_numbers) do
    query =
      from(block in Block,
        where: block.consensus == true and block.number in ^block_numbers,
        select: {block.number, block.hash}
      )

    query
    |> Repo.all()
    |> Enum.into(%{})
  end

  @doc """
  Lists the top `t:Explorer.Chain.Address.t/0`'s' in descending order based on coin balance and address hash.

  """
  @spec list_top_addresses :: [{Address.t(), non_neg_integer()}]
  def list_top_addresses(options \\ []) do
    paging_options = Keyword.get(options, :paging_options, @default_paging_options)

    if is_nil(paging_options.key) do
      paging_options.page_size
      |> Accounts.take_enough()
      |> case do
        nil ->
          accounts_with_n = fetch_top_addresses(paging_options)

          accounts_with_n
          |> Enum.map(fn {address, _n} -> address end)
          |> Accounts.update()

          accounts_with_n

        accounts ->
          Enum.map(
            accounts,
            &{&1,
             if is_nil(&1.nonce) do
               0
             else
               &1.nonce + 1
             end}
          )
      end
    else
      fetch_top_addresses(paging_options)
    end
  end

  defp fetch_top_addresses(paging_options) do
    base_query =
      from(a in Address,
        where: a.fetched_coin_balance > ^0,
        order_by: [desc: a.fetched_coin_balance, asc: a.hash],
        preload: [:names],
        select: {a, fragment("coalesce(1 + ?, 0)", a.nonce)}
      )

    base_query
    |> page_addresses(paging_options)
    |> limit(^paging_options.page_size)
    |> Repo.all()
  end

  @doc """
  Calls `reducer` on a stream of `t:Explorer.Chain.Block.t/0` without `t:Explorer.Chain.Block.Reward.t/0`.
  """
  def stream_blocks_without_rewards(initial, reducer) when is_function(reducer, 2) do
    Block.blocks_without_reward_query()
    |> Repo.stream_reduce(initial, reducer)
  end

  @doc """
  Finds all transactions of a certain block number
  """
  def get_transactions_of_block_number(block_number) do
    block_number
    |> Transaction.transactions_with_block_number()
    |> Repo.all()
  end

  @doc """
  Finds all Blocks validated by the address with the given hash.

    ## Options
      * `:necessity_by_association` - use to load `t:association/0` as `:required` or `:optional`.  If an association is
          `:required`, and the `t:Explorer.Chain.Block.t/0` has no associated record for that association, then the
          `t:Explorer.Chain.Block.t/0` will not be included in the page `entries`.
      * `:paging_options` - a `t:Explorer.PagingOptions.t/0` used to specify the `:page_size` and
        `:key` (a tuple of the lowest/oldest `{block_number}`) and. Results will be the internal
        transactions older than the `block_number` that are passed.

  Returns all blocks validated by the address given.
  """
  @spec get_blocks_validated_by_address(
          [paging_options | necessity_by_association_option],
          Hash.Address.t()
        ) :: [Block.t()]
  def get_blocks_validated_by_address(options \\ [], address_hash) when is_list(options) do
    necessity_by_association = Keyword.get(options, :necessity_by_association, %{})
    paging_options = Keyword.get(options, :paging_options, @default_paging_options)

    Block
    |> join_associations(necessity_by_association)
    |> where(miner_hash: ^address_hash)
    |> page_blocks(paging_options)
    |> limit(^paging_options.page_size)
    |> order_by(desc: :number)
    |> Repo.all()
  end

  @doc """
  Counts all of the block validations and groups by the `miner_hash`.
  """
  def each_address_block_validation_count(fun) when is_function(fun, 1) do
    query =
      from(
        b in Block,
        join: addr in Address,
        where: b.miner_hash == addr.hash,
        select: {b.miner_hash, count(b.miner_hash)},
        group_by: b.miner_hash
      )

    Repo.stream_each(query, fun)
  end

  @doc """
  Counts the number of `t:Explorer.Chain.Block.t/0` validated by the address with the given `hash`.
  """
  @spec address_to_validation_count(Hash.Address.t()) :: non_neg_integer()
  def address_to_validation_count(hash) do
    query = from(block in Block, where: block.miner_hash == ^hash, select: fragment("COUNT(*)"))

    Repo.one(query)
  end

  @doc """
  Returns a stream of unfetched `t:Explorer.Chain.Address.CoinBalance.t/0`.

  When there are addresses, the `reducer` is called for each `t:Explorer.Chain.Address.t/0` `hash` and all
  `t:Explorer.Chain.Block.t/0` `block_number` that address is mentioned.

  | Address Hash Schema                        | Address Hash Field              | Block Number Schema                | Block Number Field |
  |--------------------------------------------|---------------------------------|------------------------------------|--------------------|
  | `t:Explorer.Chain.Block.t/0`               | `miner_hash`                    | `t:Explorer.Chain.Block.t/0`       | `number`           |
  | `t:Explorer.Chain.Transaction.t/0`         | `from_address_hash`             | `t:Explorer.Chain.Transaction.t/0` | `block_number`     |
  | `t:Explorer.Chain.Transaction.t/0`         | `to_address_hash`               | `t:Explorer.Chain.Transaction.t/0` | `block_number`     |
  | `t:Explorer.Chain.Log.t/0`                 | `address_hash`                  | `t:Explorer.Chain.Transaction.t/0` | `block_number`     |
  | `t:Explorer.Chain.InternalTransaction.t/0` | `created_contract_address_hash` | `t:Explorer.Chain.Transaction.t/0` | `block_number`     |
  | `t:Explorer.Chain.InternalTransaction.t/0` | `from_address_hash`             | `t:Explorer.Chain.Transaction.t/0` | `block_number`     |
  | `t:Explorer.Chain.InternalTransaction.t/0` | `to_address_hash`               | `t:Explorer.Chain.Transaction.t/0` | `block_number`     |

  Pending `t:Explorer.Chain.Transaction.t/0` `from_address_hash` and `to_address_hash` aren't returned because they
  don't have an associated block number.

  When there are no addresses, the `reducer` is never called and the `initial` is returned in an `:ok` tuple.

  When an `t:Explorer.Chain.Address.t/0` `hash` is used multiple times, all unique `t:Explorer.Chain.Block.t/0` `number`
  will be returned.
  """
  @spec stream_unfetched_balances(
          initial :: accumulator,
          reducer ::
            (entry :: %{address_hash: Hash.Address.t(), block_number: Block.block_number()}, accumulator -> accumulator)
        ) :: {:ok, accumulator}
        when accumulator: term()
  def stream_unfetched_balances(initial, reducer) when is_function(reducer, 2) do
    query =
      from(
        balance in CoinBalance,
        where: is_nil(balance.value_fetched_at),
        select: %{address_hash: balance.address_hash, block_number: balance.block_number}
      )

    Repo.stream_reduce(query, initial, reducer)
  end

  @doc """
  Returns a stream of all token balances that weren't fetched values.
  """
  @spec stream_unfetched_token_balances(
          initial :: accumulator,
          reducer :: (entry :: TokenBalance.t(), accumulator -> accumulator)
        ) :: {:ok, accumulator}
        when accumulator: term()
  def stream_unfetched_token_balances(initial, reducer) when is_function(reducer, 2) do
    TokenBalance.unfetched_token_balances()
    |> Repo.stream_reduce(initial, reducer)
  end

  @doc """
  Returns a stream of all blocks with unfetched internal transactions, using
  the `pending_block_operation` table.

  Only blocks with consensus are returned.

      iex> non_consensus = insert(:block, consensus: false)
      iex> insert(:pending_block_operation, block: non_consensus, fetch_internal_transactions: true)
      iex> unfetched = insert(:block)
      iex> insert(:pending_block_operation, block: unfetched, fetch_internal_transactions: true)
      iex> fetched = insert(:block)
      iex> insert(:pending_block_operation, block: fetched, fetch_internal_transactions: false)
      iex> {:ok, number_set} = Explorer.Chain.stream_blocks_with_unfetched_internal_transactions(
      ...>   MapSet.new(),
      ...>   fn number, acc ->
      ...>     MapSet.put(acc, number)
      ...>   end
      ...> )
      iex> non_consensus.number in number_set
      false
      iex> unfetched.number in number_set
      true
      iex> fetched.hash in number_set
      false

  """
  @spec stream_blocks_with_unfetched_internal_transactions(
          initial :: accumulator,
          reducer :: (entry :: term(), accumulator -> accumulator)
        ) :: {:ok, accumulator}
        when accumulator: term()
  def stream_blocks_with_unfetched_internal_transactions(initial, reducer) when is_function(reducer, 2) do
    query =
      from(
        b in Block,
        join: pending_ops in assoc(b, :pending_operations),
        where: pending_ops.fetch_internal_transactions,
        where: b.consensus,
        select: b.number
      )

    Repo.stream_reduce(query, initial, reducer)
  end

  def remove_nonconsensus_blocks_from_pending_ops(block_hashes) do
    query =
      from(
        po in PendingBlockOperation,
        where: po.block_hash in ^block_hashes
      )

    {_, _} = Repo.delete_all(query)

    :ok
  end

  def remove_nonconsensus_blocks_from_pending_ops do
    query =
      from(
        po in PendingBlockOperation,
        inner_join: block in Block,
        on: block.hash == po.block_hash,
        where: block.consensus == false
      )

    {_, _} = Repo.delete_all(query)

    :ok
  end

  @spec stream_transactions_with_unfetched_created_contract_codes(
          fields :: [
            :block_hash
            | :created_contract_code_indexed_at
            | :from_address_hash
            | :gas
            | :gas_price
            | :hash
            | :index
            | :input
            | :nonce
            | :r
            | :s
            | :to_address_hash
            | :v
            | :value
          ],
          initial :: accumulator,
          reducer :: (entry :: term(), accumulator -> accumulator)
        ) :: {:ok, accumulator}
        when accumulator: term()
  def stream_transactions_with_unfetched_created_contract_codes(fields, initial, reducer)
      when is_function(reducer, 2) do
    query =
      from(t in Transaction,
        where:
          not is_nil(t.block_hash) and not is_nil(t.created_contract_address_hash) and
            is_nil(t.created_contract_code_indexed_at),
        select: ^fields
      )

    Repo.stream_reduce(query, initial, reducer)
  end

  @spec stream_mined_transactions(
          fields :: [
            :block_hash
            | :created_contract_code_indexed_at
            | :from_address_hash
            | :gas
            | :gas_price
            | :hash
            | :index
            | :input
            | :nonce
            | :r
            | :s
            | :to_address_hash
            | :v
            | :value
          ],
          initial :: accumulator,
          reducer :: (entry :: term(), accumulator -> accumulator)
        ) :: {:ok, accumulator}
        when accumulator: term()
  def stream_mined_transactions(fields, initial, reducer) when is_function(reducer, 2) do
    query =
      from(t in Transaction,
        where: not is_nil(t.block_hash) and not is_nil(t.nonce) and not is_nil(t.from_address_hash),
        select: ^fields
      )

    Repo.stream_reduce(query, initial, reducer)
  end

  @spec stream_pending_transactions(
          fields :: [
            :block_hash
            | :created_contract_code_indexed_at
            | :from_address_hash
            | :gas
            | :gas_price
            | :hash
            | :index
            | :input
            | :nonce
            | :r
            | :s
            | :to_address_hash
            | :v
            | :value
          ],
          initial :: accumulator,
          reducer :: (entry :: term(), accumulator -> accumulator)
        ) :: {:ok, accumulator}
        when accumulator: term()
  def stream_pending_transactions(fields, initial, reducer) when is_function(reducer, 2) do
    query =
      Transaction
      |> pending_transactions_query()
      |> select(^fields)

    Repo.stream_reduce(query, initial, reducer)
  end

  @doc """
  Returns a stream of all blocks that are marked as unfetched in `t:Explorer.Chain.Block.SecondDegreeRelation.t/0`.
  For each uncle block a `hash` of nephew block and an `index` of the block in it are returned.

  When a block is fetched, its uncles are transformed into `t:Explorer.Chain.Block.SecondDegreeRelation.t/0` and can be
  returned.  Once the uncle is imported its corresponding `t:Explorer.Chain.Block.SecondDegreeRelation.t/0`
  `uncle_fetched_at` will be set and it won't be returned anymore.
  """
  @spec stream_unfetched_uncles(
          initial :: accumulator,
          reducer :: (entry :: term(), accumulator -> accumulator)
        ) :: {:ok, accumulator}
        when accumulator: term()
  def stream_unfetched_uncles(initial, reducer) when is_function(reducer, 2) do
    query =
      from(bsdr in Block.SecondDegreeRelation,
        where: is_nil(bsdr.uncle_fetched_at) and not is_nil(bsdr.index),
        select: [:nephew_hash, :index]
      )

    Repo.stream_reduce(query, initial, reducer)
  end

  @doc """
  The number of `t:Explorer.Chain.Log.t/0`.

      iex> transaction = :transaction |> insert() |> with_block()
      iex> insert(:log, transaction: transaction, index: 0)
      iex> Explorer.Chain.log_count()
      1

  When there are no `t:Explorer.Chain.Log.t/0`.

      iex> Explorer.Chain.log_count()
      0

  """
  def log_count do
    Repo.one!(from(log in "logs", select: fragment("COUNT(*)")))
  end

  @doc """
  Max consensus block numbers.

  If blocks are skipped and inserted out of number order, the max number is still returned

      iex> insert(:block, number: 2)
      iex> insert(:block, number: 1)
      iex> Explorer.Chain.max_consensus_block_number()
      {:ok, 2}

  Non-consensus blocks are ignored

      iex> insert(:block, number: 3, consensus: false)
      iex> insert(:block, number: 2, consensus: true)
      iex> Explorer.Chain.max_consensus_block_number()
      {:ok, 2}

  If there are no blocks, `{:error, :not_found}` is returned

      iex> Explorer.Chain.max_consensus_block_number()
      {:error, :not_found}

  """
  @spec max_consensus_block_number() :: {:ok, Block.block_number()} | {:error, :not_found}
  def max_consensus_block_number do
    Block
    |> where(consensus: true)
    |> Repo.aggregate(:max, :number)
    |> case do
      nil -> {:error, :not_found}
      number -> {:ok, number}
    end
  end

  @spec max_non_consensus_block_number(integer | nil) :: {:ok, Block.block_number()} | {:error, :not_found}
  def max_non_consensus_block_number(max_consensus_block_number \\ nil) do
    max =
      if max_consensus_block_number do
        {:ok, max_consensus_block_number}
      else
        max_consensus_block_number()
      end

    case max do
      {:ok, number} ->
        query =
          from(block in Block,
            where: block.consensus == false,
            where: block.number > ^number
          )

        query
        |> Repo.aggregate(:max, :number)
        |> case do
          nil -> {:error, :not_found}
          number -> {:ok, number}
        end
    end
  end

  @doc """
  The height of the chain.

      iex> insert(:block, number: 0)
      iex> Explorer.Chain.block_height()
      0
      iex> insert(:block, number: 1)
      iex> Explorer.Chain.block_height()
      1

  If there are no blocks, then the `t:block_height/0` is `0`, unlike `max_consensus_block_chain/0` where it is not found.

      iex> Explorer.Chain.block_height()
      0
      iex> Explorer.Chain.max_consensus_block_number()
      {:error, :not_found}

  It is not possible to differentiate only the genesis block (`number` `0`) and no blocks.  Use
  `max_consensus_block_chain/0` if you need to differentiate those two scenarios.

      iex> Explorer.Chain.block_height()
      0
      iex> insert(:block, number: 0)
      iex> Explorer.Chain.block_height()
      0

  Non-consensus blocks are ignored.

      iex> insert(:block, number: 2, consensus: false)
      iex> insert(:block, number: 1, consensus: true)
      iex> Explorer.Chain.block_height()
      1

  """
  @spec block_height() :: block_height()
  def block_height do
    query = from(block in Block, select: coalesce(max(block.number), 0), where: block.consensus == true)

    Repo.one!(query)
  end

  def count_db_decompiled_contracts do
    query = from(p in "pg_class", select: p.reltuples, where: p.relname == "decompiled_smart_contracts")

    query
    |> Repo.one()
    |> decompiled_contracts_count()
  end

  defp decompiled_contracts_count(count) do
    {:ok, count}
  end

  def last_db_block_status do
    query =
      from(block in Block,
        select: {block.number, block.timestamp},
        where: block.consensus == true,
        order_by: [desc: block.number],
        limit: 1
      )

    query
    |> Repo.one()
    |> block_status()
  end

  def last_cache_block_status do
    [
      paging_options: %PagingOptions{page_size: 1}
    ]
    |> list_blocks()
    |> List.last()
    |> case do
      %{timestamp: timestamp, number: number} ->
        block_status({number, timestamp})

      _ ->
        block_status(nil)
    end
  end

  defp block_status({number, timestamp}) do
    now = DateTime.utc_now()
    last_block_period = DateTime.diff(now, timestamp, :millisecond)

    if last_block_period > Application.get_env(:explorer, :healthy_blocks_period) do
      {:error, number, timestamp}
    else
      {:ok, number, timestamp}
    end
  end

  defp block_status(nil), do: {:error, :no_blocks}

  @doc """
  Calculates the ranges of missing consensus blocks in `range`.

  When there are no blocks, the entire range is missing.

      iex> Explorer.Chain.missing_block_number_ranges(0..5)
      [0..5]

  If the block numbers from `0` to `max_block_number/0` are contiguous, then no block numbers are missing

      iex> insert(:block, number: 0)
      iex> insert(:block, number: 1)
      iex> Explorer.Chain.missing_block_number_ranges(0..1)
      []

  If there are gaps between the `first` and `last` of `range`, then the missing numbers are compacted into ranges.
  Single missing numbers become ranges with the single number as the start and end.

      iex> insert(:block, number: 0)
      iex> insert(:block, number: 2)
      iex> insert(:block, number: 5)
      iex> Explorer.Chain.missing_block_number_ranges(0..5)
      [1..1, 3..4]

  Flipping the order of `first` and `last` in the `range` flips the order that the missing ranges are returned.  This
  allows `missing_block_numbers` to be used to generate the sequence down or up from a starting block number.

      iex> insert(:block, number: 0)
      iex> insert(:block, number: 2)
      iex> insert(:block, number: 5)
      iex> Explorer.Chain.missing_block_number_ranges(5..0)
      [4..3, 1..1]

  If only non-consensus blocks exist for a number, the number still counts as missing.

      iex> insert(:block, number: 0)
      iex> insert(:block, number: 1, consensus: false)
      iex> insert(:block, number: 2)
      iex> Explorer.Chain.missing_block_number_ranges(2..0)
      [1..1]

  """
  @spec missing_block_number_ranges(Range.t()) :: [Range.t()]
  def missing_block_number_ranges(range)

  def missing_block_number_ranges(range_start..range_end) do
    range_min = min(range_start, range_end)
    range_max = max(range_start, range_end)

    missing_prefix_query =
      from(block in Block,
        select: %{min: type(^range_min, block.number), max: min(block.number) - 1},
        where: block.consensus == true,
        having: ^range_min < min(block.number) and min(block.number) < ^range_max
      )

    missing_suffix_query =
      from(block in Block,
        select: %{min: max(block.number) + 1, max: type(^range_max, block.number)},
        where: block.consensus == true,
        having: ^range_min < max(block.number) and max(block.number) < ^range_max
      )

    missing_infix_query =
      from(block in Block,
        select: %{min: type(^range_min, block.number), max: type(^range_max, block.number)},
        where: block.consensus == true,
        having:
          (is_nil(min(block.number)) and is_nil(max(block.number))) or
            (^range_max < min(block.number) or max(block.number) < ^range_min)
      )

    # Gaps and Islands is the term-of-art for finding the runs of missing (gaps) and existing (islands) data.  If you
    # Google for `sql missing ranges` you won't find much, but `sql gaps and islands` will get a lot of hits.

    land_query =
      from(block in Block,
        where: block.consensus == true and ^range_min <= block.number and block.number <= ^range_max,
        windows: [w: [order_by: block.number]],
        select: %{last_number: block.number |> lag() |> over(:w), next_number: block.number}
      )

    gap_query =
      from(
        coastline in subquery(land_query),
        where: coastline.last_number != coastline.next_number - 1,
        select: %{min: coastline.last_number + 1, max: coastline.next_number - 1}
      )

    missing_query =
      missing_prefix_query
      |> union_all(^missing_infix_query)
      |> union_all(^gap_query)
      |> union_all(^missing_suffix_query)

    {first, last, direction} =
      if range_start <= range_end do
        {:min, :max, :asc}
      else
        {:max, :min, :desc}
      end

    ordered_missing_query =
      from(missing_range in subquery(missing_query),
        select: %Range{first: field(missing_range, ^first), last: field(missing_range, ^last)},
        order_by: [{^direction, field(missing_range, ^first)}]
      )

    Repo.all(ordered_missing_query, timeout: :infinity)
  end

  @doc """
  Finds consensus `t:Explorer.Chain.Block.t/0` with `number`.

  ## Options

    * `:necessity_by_association` - use to load `t:association/0` as `:required` or `:optional`.  If an association is
      `:required`, and the `t:Explorer.Chain.Block.t/0` has no associated record for that association, then the
      `t:Explorer.Chain.Block.t/0` will not be included in the page `entries`.

  """
  @spec number_to_block(Block.block_number(), [necessity_by_association_option]) ::
          {:ok, Block.t()} | {:error, :not_found}
  def number_to_block(number, options \\ []) when is_list(options) do
    necessity_by_association = Keyword.get(options, :necessity_by_association, %{})

    Block
    |> where(consensus: true, number: ^number)
    |> join_associations(necessity_by_association)
    |> Repo.one()
    |> case do
      nil -> {:error, :not_found}
      block -> {:ok, block}
    end
  end

  @doc """
  Count of pending `t:Explorer.Chain.Transaction.t/0`.

  A count of all pending transactions.

      iex> insert(:transaction)
      iex> :transaction |> insert() |> with_block()
      iex> Explorer.Chain.pending_transaction_count()
      1

  """
  @spec pending_transaction_count() :: non_neg_integer()
  def pending_transaction_count do
    Transaction
    |> pending_transactions_query()
    |> Repo.aggregate(:count, :hash)
  end

  @doc """
  Returns the paged list of collated transactions that occurred recently from newest to oldest using `block_number`
  and `index`.

      iex> newest_first_transactions = 50 |> insert_list(:transaction) |> with_block() |> Enum.reverse()
      iex> oldest_seen = Enum.at(newest_first_transactions, 9)
      iex> paging_options = %Explorer.PagingOptions{page_size: 10, key: {oldest_seen.block_number, oldest_seen.index}}
      iex> recent_collated_transactions = Explorer.Chain.recent_collated_transactions(paging_options: paging_options)
      iex> length(recent_collated_transactions)
      10
      iex> hd(recent_collated_transactions).hash == Enum.at(newest_first_transactions, 10).hash
      true

  ## Options

    * `:necessity_by_association` - use to load `t:association/0` as `:required` or `:optional`.  If an association is
      `:required`, and the `t:Explorer.Chain.Transaction.t/0` has no associated record for that association,
      then the `t:Explorer.Chain.Transaction.t/0` will not be included in the list.
    * `:paging_options` - a `t:Explorer.PagingOptions.t/0` used to specify the `:page_size` and
      `:key` (a tuple of the lowest/oldest `{block_number, index}`) and. Results will be the transactions older than
      the `block_number` and `index` that are passed.

  """
  @spec recent_collated_transactions([paging_options | necessity_by_association_option]) :: [Transaction.t()]
  def recent_collated_transactions(options \\ []) when is_list(options) do
    necessity_by_association = Keyword.get(options, :necessity_by_association, %{})
    paging_options = Keyword.get(options, :paging_options, @default_paging_options)

    if is_nil(paging_options.key) do
      paging_options.page_size
      |> Transactions.take_enough()
      |> case do
        nil ->
          transactions = fetch_recent_collated_transactions(paging_options, necessity_by_association)
          Transactions.update(transactions)
          transactions

        transactions ->
          transactions
      end
    else
      fetch_recent_collated_transactions(paging_options, necessity_by_association)
    end
  end

  def fetch_recent_collated_transactions(paging_options, necessity_by_association) do
    paging_options
    |> fetch_transactions()
    |> where([transaction], not is_nil(transaction.block_number) and not is_nil(transaction.index))
    |> join_associations(necessity_by_association)
    |> preload([{:token_transfers, [:token, :from_address, :to_address]}])
    |> Repo.all()
  end

  @doc """
  Return the list of pending transactions that occurred recently.

      iex> 2 |> insert_list(:transaction)
      iex> :transaction |> insert() |> with_block()
      iex> 8 |> insert_list(:transaction)
      iex> recent_pending_transactions = Explorer.Chain.recent_pending_transactions()
      iex> length(recent_pending_transactions)
      10
      iex> Enum.all?(recent_pending_transactions, fn %Explorer.Chain.Transaction{block_hash: block_hash} ->
      ...>   is_nil(block_hash)
      ...> end)
      true

  ## Options

    * `:necessity_by_association` - use to load `t:association/0` as `:required` or `:optional`.  If an association is
      `:required`, and the `t:Explorer.Chain.Transaction.t/0` has no associated record for that association,
      then the `t:Explorer.Chain.Transaction.t/0` will not be included in the list.
    * `:paging_options` - a `t:Explorer.PagingOptions.t/0` used to specify the `:page_size` (defaults to
      `#{@default_paging_options.page_size}`) and `:key` (a tuple of the lowest/oldest `{inserted_at, hash}`) and.
      Results will be the transactions older than the `inserted_at` and `hash` that are passed.

  """
  @spec recent_pending_transactions([paging_options | necessity_by_association_option]) :: [Transaction.t()]
  def recent_pending_transactions(options \\ []) when is_list(options) do
    necessity_by_association = Keyword.get(options, :necessity_by_association, %{})
    paging_options = Keyword.get(options, :paging_options, @default_paging_options)

    if is_nil(paging_options.key) do
      paging_options.page_size
      |> PendingTransactions.take_enough()
      |> case do
        nil ->
          pending_transactions = fetch_recent_pending_transactions(paging_options, necessity_by_association)
          PendingTransactions.update(pending_transactions)
          pending_transactions

        pending_transactions ->
          pending_transactions
      end
    else
      fetch_recent_pending_transactions(paging_options, necessity_by_association)
    end
  end

  defp fetch_recent_pending_transactions(paging_options, necessity_by_association) do
    Transaction
    |> page_pending_transaction(paging_options)
    |> limit(^paging_options.page_size)
    |> pending_transactions_query()
<<<<<<< HEAD
    |> order_by([transaction], desc: transaction.block_number, desc: transaction.index)
=======
    |> order_by([transaction], desc: transaction.hash, desc: transaction.inserted_at)
>>>>>>> 65d08f12
    |> join_associations(necessity_by_association)
    |> preload([{:token_transfers, [:token, :from_address, :to_address]}])
    |> Repo.all()
  end

  defp pending_transactions_query(query) do
    from(transaction in query,
      where: is_nil(transaction.block_hash) and (is_nil(transaction.error) or transaction.error != "dropped/replaced")
    )
  end

  @doc """
  The `string` must start with `0x`, then is converted to an integer and then to `t:Explorer.Chain.Hash.Address.t/0`.

      iex> Explorer.Chain.string_to_address_hash("0x5aAeb6053F3E94C9b9A09f33669435E7Ef1BeAed")
      {
        :ok,
        %Explorer.Chain.Hash{
          byte_count: 20,
          bytes: <<0x5aAeb6053F3E94C9b9A09f33669435E7Ef1BeAed :: big-integer-size(20)-unit(8)>>
        }
      }

  `String.t` format must always have 40 hexadecimal digits after the `0x` base prefix.

      iex> Explorer.Chain.string_to_address_hash("0x0")
      :error

  """
  @spec string_to_address_hash(String.t()) :: {:ok, Hash.Address.t()} | :error
  def string_to_address_hash(string) when is_binary(string) do
    Hash.Address.cast(string)
  end

  @doc """
  The `string` must start with `0x`, then is converted to an integer and then to `t:Explorer.Chain.Hash.t/0`.

      iex> Explorer.Chain.string_to_block_hash(
      ...>   "0x9fc76417374aa880d4449a1f7f31ec597f00b1f6f3dd2d66f4c9c6c445836d8b"
      ...> )
      {
        :ok,
        %Explorer.Chain.Hash{
          byte_count: 32,
          bytes: <<0x9fc76417374aa880d4449a1f7f31ec597f00b1f6f3dd2d66f4c9c6c445836d8b :: big-integer-size(32)-unit(8)>>
        }
      }

  `String.t` format must always have 64 hexadecimal digits after the `0x` base prefix.

      iex> Explorer.Chain.string_to_block_hash("0x0")
      :error

  """
  @spec string_to_block_hash(String.t()) :: {:ok, Hash.t()} | :error
  def string_to_block_hash(string) when is_binary(string) do
    Hash.Full.cast(string)
  end

  @doc """
  The `string` must start with `0x`, then is converted to an integer and then to `t:Explorer.Chain.Hash.t/0`.

      iex> Explorer.Chain.string_to_transaction_hash(
      ...>  "0x9fc76417374aa880d4449a1f7f31ec597f00b1f6f3dd2d66f4c9c6c445836d8b"
      ...> )
      {
        :ok,
        %Explorer.Chain.Hash{
          byte_count: 32,
          bytes: <<0x9fc76417374aa880d4449a1f7f31ec597f00b1f6f3dd2d66f4c9c6c445836d8b :: big-integer-size(32)-unit(8)>>
        }
      }

  `String.t` format must always have 64 hexadecimal digits after the `0x` base prefix.

      iex> Explorer.Chain.string_to_transaction_hash("0x0")
      :error

  """
  @spec string_to_transaction_hash(String.t()) :: {:ok, Hash.t()} | :error
  def string_to_transaction_hash(string) when is_binary(string) do
    Hash.Full.cast(string)
  end

  @doc """
  Estimated count of `t:Explorer.Chain.Transaction.t/0`.

  Estimated count of both collated and pending transactions using the transactions table statistics.
  """
  @spec transaction_estimated_count() :: non_neg_integer()
  def transaction_estimated_count do
    cached_value = TransactionCount.get_count()

    if is_nil(cached_value) do
      %Postgrex.Result{rows: [[rows]]} =
        SQL.query!(Repo, "SELECT reltuples::BIGINT AS estimate FROM pg_class WHERE relname='transactions'")

      rows
    else
      cached_value
    end
  end

  @doc """
  Estimated count of `t:Explorer.Chain.Block.t/0`.

  Estimated count of consensus blocks.
  """
  @spec block_estimated_count() :: non_neg_integer()
  def block_estimated_count do
    cached_value = BlockCount.get_count()

    if is_nil(cached_value) do
      %Postgrex.Result{rows: [[count]]} = Repo.query!("SELECT reltuples FROM pg_class WHERE relname = 'blocks';")

      trunc(count * 0.90)
    else
      cached_value
    end
  end

  @doc """
  `t:Explorer.Chain.InternalTransaction/0`s in `t:Explorer.Chain.Transaction.t/0` with `hash`.

  ## Options

    * `:necessity_by_association` - use to load `t:association/0` as `:required` or `:optional`.  If an association is
      `:required`, and the `t:Explorer.Chain.InternalTransaction.t/0` has no associated record for that association,
      then the `t:Explorer.Chain.InternalTransaction.t/0` will not be included in the list.
    * `:paging_options` - a `t:Explorer.PagingOptions.t/0` used to specify the `:page_size` and
      `:key` (a tuple of the lowest/oldest `{index}`). Results will be the internal transactions older than
      the `index` that is passed.

  """

  @spec all_transaction_to_internal_transactions(Hash.Full.t(), [paging_options | necessity_by_association_option]) :: [
          InternalTransaction.t()
        ]
  def all_transaction_to_internal_transactions(hash, options \\ []) when is_list(options) do
    necessity_by_association = Keyword.get(options, :necessity_by_association, %{})
    paging_options = Keyword.get(options, :paging_options, @default_paging_options)

    InternalTransaction
    |> for_parent_transaction(hash)
    |> join_associations(necessity_by_association)
    |> InternalTransaction.where_nonpending_block()
    |> page_internal_transaction(paging_options)
    |> limit(^paging_options.page_size)
    |> order_by([internal_transaction], asc: internal_transaction.index)
    |> preload(:transaction)
    |> Repo.all()
  end

  @spec transaction_to_internal_transactions(Hash.Full.t(), [paging_options | necessity_by_association_option]) :: [
          InternalTransaction.t()
        ]
  def transaction_to_internal_transactions(hash, options \\ []) when is_list(options) do
    necessity_by_association = Keyword.get(options, :necessity_by_association, %{})
    paging_options = Keyword.get(options, :paging_options, @default_paging_options)

    InternalTransaction
    |> for_parent_transaction(hash)
    |> join_associations(necessity_by_association)
    |> where_transaction_has_multiple_internal_transactions()
    |> InternalTransaction.where_is_different_from_parent_transaction()
    |> InternalTransaction.where_nonpending_block()
    |> page_internal_transaction(paging_options)
    |> limit(^paging_options.page_size)
    |> order_by([internal_transaction], asc: internal_transaction.index)
    |> preload(:transaction)
    |> Repo.all()
  end

  @doc """
  Finds all `t:Explorer.Chain.Log.t/0`s for `t:Explorer.Chain.Transaction.t/0`.

  ## Options

    * `:necessity_by_association` - use to load `t:association/0` as `:required` or `:optional`.  If an association is
      `:required`, and the `t:Explorer.Chain.Log.t/0` has no associated record for that association, then the
      `t:Explorer.Chain.Log.t/0` will not be included in the page `entries`.
    * `:paging_options` - a `t:Explorer.PagingOptions.t/0` used to specify the `:page_size` and
      `:key` (a tuple of the lowest/oldest `{index}`). Results will be the transactions older than
      the `index` that are passed.

  """
  @spec transaction_to_logs(Hash.Full.t(), [paging_options | necessity_by_association_option]) :: [Log.t()]
  def transaction_to_logs(transaction_hash, options \\ []) when is_list(options) do
    necessity_by_association = Keyword.get(options, :necessity_by_association, %{})
    paging_options = Keyword.get(options, :paging_options, @default_paging_options)

    log_with_transactions =
      from(log in Log,
        inner_join: transaction in Transaction,
        on:
          transaction.block_hash == log.block_hash and transaction.block_number == log.block_number and
            transaction.hash == log.transaction_hash
      )

    log_with_transactions
    |> where([_, transaction], transaction.hash == ^transaction_hash)
    |> page_logs(paging_options)
    |> limit(^paging_options.page_size)
    |> order_by([log], asc: log.index)
    |> join_associations(necessity_by_association)
    |> Repo.all()
  end

  @doc """
  Finds all `t:Explorer.Chain.TokenTransfer.t/0`s for `t:Explorer.Chain.Transaction.t/0`.

  ## Options

    * `:necessity_by_association` - use to load `t:association/0` as `:required` or `:optional`.  If an association is
      `:required`, and the `t:Explorer.Chain.TokenTransfer.t/0` has no associated record for that association, then the
      `t:Explorer.Chain.TokenTransfer.t/0` will not be included in the page `entries`.
    * `:paging_options` - a `t:Explorer.PagingOptions.t/0` used to specify the `:page_size` and
      `:key` (in the form of `%{"inserted_at" => inserted_at}`). Results will be the transactions older than
      the `index` that are passed.

  """
  @spec transaction_to_token_transfers(Hash.Full.t(), [paging_options | necessity_by_association_option]) :: [
          TokenTransfer.t()
        ]
  def transaction_to_token_transfers(transaction_hash, options \\ []) when is_list(options) do
    necessity_by_association = Keyword.get(options, :necessity_by_association, %{})
    paging_options = Keyword.get(options, :paging_options, @default_paging_options)

    TokenTransfer
    |> join(:inner, [token_transfer], transaction in assoc(token_transfer, :transaction))
    |> where(
      [token_transfer, transaction],
      transaction.hash == ^transaction_hash and token_transfer.block_hash == transaction.block_hash and
        token_transfer.block_number == transaction.block_number
    )
    |> TokenTransfer.page_token_transfer(paging_options)
    |> limit(^paging_options.page_size)
    |> order_by([token_transfer], asc: token_transfer.inserted_at)
    |> join_associations(necessity_by_association)
    |> Repo.all()
  end

  @doc """
  Converts `transaction` to the status of the `t:Explorer.Chain.Transaction.t/0` whether pending or collated.

  ## Returns

    * `:pending` - the transaction has not be confirmed in a block yet.
    * `:awaiting_internal_transactions` - the transaction happened in a pre-Byzantium block or on a chain like Ethereum
      Classic (ETC) that never adopted [EIP-658](https://github.com/Arachnid/EIPs/blob/master/EIPS/eip-658.md), which
      add transaction status to transaction receipts, so the status can only be derived whether the first internal
      transaction has an error.
    * `:success` - the transaction has been confirmed in a block
    * `{:error, :awaiting_internal_transactions}` - the transactions happened post-Byzantium, but the error message
       requires the internal transactions.
    * `{:error, reason}` - the transaction failed due to `reason` in its first internal transaction.

  """
  @spec transaction_to_status(Transaction.t()) ::
          :pending
          | :awaiting_internal_transactions
          | :success
          | {:error, :awaiting_internal_transactions}
          | {:error, reason :: String.t()}
  def transaction_to_status(%Transaction{error: "dropped/replaced"}), do: {:error, "dropped/replaced"}
  def transaction_to_status(%Transaction{block_hash: nil, status: nil}), do: :pending
  def transaction_to_status(%Transaction{status: nil}), do: :awaiting_internal_transactions
  def transaction_to_status(%Transaction{status: :ok}), do: :success

  def transaction_to_status(%Transaction{status: :error, error: nil}),
    do: {:error, :awaiting_internal_transactions}

  def transaction_to_status(%Transaction{status: :error, error: error}) when is_binary(error), do: {:error, error}

  @doc """
  The `t:Explorer.Chain.Transaction.t/0` or `t:Explorer.Chain.InternalTransaction.t/0` `value` of the `transaction` in
  `unit`.
  """
  @spec value(InternalTransaction.t(), :wei) :: Wei.wei()
  @spec value(InternalTransaction.t(), :gwei) :: Wei.gwei()
  @spec value(InternalTransaction.t(), :ether) :: Wei.ether()
  @spec value(Transaction.t(), :wei) :: Wei.wei()
  @spec value(Transaction.t(), :gwei) :: Wei.gwei()
  @spec value(Transaction.t(), :ether) :: Wei.ether()
  def value(%type{value: value}, unit) when type in [InternalTransaction, Transaction] do
    Wei.to(value, unit)
  end

  def smart_contract_bytecode(address_hash) do
    query =
      from(
        address in Address,
        where: address.hash == ^address_hash,
        select: address.contract_code
      )

    query
    |> Repo.one()
    |> Data.to_string()
  end

  @doc """
  Checks if an address is a contract
  """
  @spec contract_address?(String.t(), non_neg_integer(), Keyword.t()) :: boolean() | :json_rpc_error
  def contract_address?(address_hash, block_number, json_rpc_named_arguments \\ []) do
    {:ok, binary_hash} = Explorer.Chain.Hash.Address.cast(address_hash)

    query =
      from(
        address in Address,
        where: address.hash == ^binary_hash
      )

    address = Repo.one(query)

    cond do
      is_nil(address) ->
        block_quantity = integer_to_quantity(block_number)

        case EthereumJSONRPC.fetch_codes(
               [%{block_quantity: block_quantity, address: address_hash}],
               json_rpc_named_arguments
             ) do
          {:ok, %EthereumJSONRPC.FetchedCodes{params_list: fetched_codes}} ->
            result = List.first(fetched_codes)

            result && !(is_nil(result[:code]) || result[:code] == "" || result[:code] == "0x")

          _ ->
            :json_rpc_error
        end

      is_nil(address.contract_code) ->
        false

      true ->
        true
    end
  end

  @doc """
  Fetches contract creation input data.
  """
  @spec contract_creation_input_data(String.t()) :: nil | String.t()
  def contract_creation_input_data(address_hash) do
    query =
      from(
        address in Address,
        where: address.hash == ^address_hash,
        preload: [:contracts_creation_internal_transaction, :contracts_creation_transaction]
      )

    transaction = Repo.one(query)

    cond do
      is_nil(transaction) ->
        ""

      transaction.contracts_creation_internal_transaction && transaction.contracts_creation_internal_transaction.input ->
        Data.to_string(transaction.contracts_creation_internal_transaction.input)

      transaction.contracts_creation_transaction && transaction.contracts_creation_transaction.input ->
        Data.to_string(transaction.contracts_creation_transaction.input)

      true ->
        ""
    end
  end

  @doc """
  Inserts a `t:SmartContract.t/0`.

  As part of inserting a new smart contract, an additional record is inserted for
  naming the address for reference.
  """
  @spec create_smart_contract(map()) :: {:ok, SmartContract.t()} | {:error, Ecto.Changeset.t()}
  def create_smart_contract(attrs \\ %{}, external_libraries \\ []) do
    new_contract = %SmartContract{}

    smart_contract_changeset =
      new_contract
      |> SmartContract.changeset(attrs)
      |> Changeset.put_change(:external_libraries, external_libraries)

    address_hash = Changeset.get_field(smart_contract_changeset, :address_hash)

    # Enforce ShareLocks tables order (see docs: sharelocks.md)
    insert_result =
      Multi.new()
      |> Multi.run(:set_address_verified, fn repo, _ -> set_address_verified(repo, address_hash) end)
      |> Multi.run(:clear_primary_address_names, fn repo, _ -> clear_primary_address_names(repo, address_hash) end)
      |> Multi.run(:insert_address_name, fn repo, _ ->
        name = Changeset.get_field(smart_contract_changeset, :name)
        create_address_name(repo, name, address_hash)
      end)
      |> Multi.insert(:smart_contract, smart_contract_changeset)
      |> Repo.transaction()

    case insert_result do
      {:ok, %{smart_contract: smart_contract}} ->
        {:ok, smart_contract}

      {:error, :smart_contract, changeset, _} ->
        {:error, changeset}

      {:error, :set_address_verified, message, _} ->
        {:error, message}
    end
  end

  defp set_address_verified(repo, address_hash) do
    query =
      from(
        address in Address,
        where: address.hash == ^address_hash
      )

    case repo.update_all(query, set: [verified: true]) do
      {1, _} -> {:ok, []}
      _ -> {:error, "There was an error annotating that the address has been verified."}
    end
  end

  defp set_address_decompiled(repo, address_hash) do
    query =
      from(
        address in Address,
        where: address.hash == ^address_hash
      )

    case repo.update_all(query, set: [decompiled: true]) do
      {1, _} -> {:ok, []}
      _ -> {:error, "There was an error annotating that the address has been decompiled."}
    end
  end

  defp clear_primary_address_names(repo, address_hash) do
    query =
      from(
        address_name in Address.Name,
        where: address_name.address_hash == ^address_hash,
        # Enforce Name ShareLocks order (see docs: sharelocks.md)
        order_by: [asc: :address_hash, asc: :name],
        lock: "FOR UPDATE"
      )

    repo.update_all(
      from(n in Address.Name, join: s in subquery(query), on: n.address_hash == s.address_hash),
      set: [primary: false]
    )

    {:ok, []}
  end

  defp create_address_name(repo, name, address_hash) do
    params = %{
      address_hash: address_hash,
      name: name,
      primary: true
    }

    %Address.Name{}
    |> Address.Name.changeset(params)
    |> repo.insert(on_conflict: :nothing, conflict_target: [:address_hash, :name])
  end

  @spec address_hash_to_address_with_source_code(Hash.Address.t()) :: Address.t() | nil
  def address_hash_to_address_with_source_code(address_hash) do
    case Repo.get(Address, address_hash) do
      nil ->
        nil

      address ->
        address_with_smart_contract = Repo.preload(address, [:smart_contract, :decompiled_smart_contracts])

        if address_with_smart_contract.smart_contract do
          formatted_code =
            SmartContract.add_submitted_comment(
              address_with_smart_contract.smart_contract.contract_source_code,
              address_with_smart_contract.smart_contract.inserted_at
            )

          %{
            address_with_smart_contract
            | smart_contract: %{address_with_smart_contract.smart_contract | contract_source_code: formatted_code}
          }
        else
          address_with_smart_contract
        end
    end
  end

  @spec address_hash_to_smart_contract(Hash.Address.t()) :: SmartContract.t() | nil
  def address_hash_to_smart_contract(address_hash) do
    query =
      from(
        smart_contract in SmartContract,
        where: smart_contract.address_hash == ^address_hash
      )

    Repo.one(query)
  end

  defp fetch_transactions(paging_options \\ nil) do
    Transaction
    |> order_by([transaction], desc: transaction.block_number, desc: transaction.index)
    |> handle_paging_options(paging_options)
  end

  defp for_parent_transaction(query, %Hash{byte_count: unquote(Hash.Full.byte_count())} = hash) do
    from(
      child in query,
      inner_join: transaction in assoc(child, :transaction),
      where: transaction.hash == ^hash
    )
  end

  defp handle_paging_options(query, nil), do: query

  defp handle_paging_options(query, paging_options) do
    query
    |> page_transaction(paging_options)
    |> limit(^paging_options.page_size)
  end

  defp join_association(query, [{association, nested_preload}], necessity)
       when is_atom(association) and is_atom(nested_preload) do
    case necessity do
      :optional ->
        preload(query, [{^association, ^nested_preload}])

      :required ->
        from(q in query,
          inner_join: a in assoc(q, ^association),
          left_join: b in assoc(a, ^nested_preload),
          preload: [{^association, {a, [{^nested_preload, b}]}}]
        )
    end
  end

  defp join_association(query, association, necessity) when is_atom(association) do
    case necessity do
      :optional ->
        preload(query, ^association)

      :required ->
        from(q in query, inner_join: a in assoc(q, ^association), preload: [{^association, a}])
    end
  end

  defp join_associations(query, necessity_by_association) when is_map(necessity_by_association) do
    Enum.reduce(necessity_by_association, query, fn {association, join}, acc_query ->
      join_association(acc_query, association, join)
    end)
  end

  defp page_addresses(query, %PagingOptions{key: nil}), do: query

  defp page_addresses(query, %PagingOptions{key: {coin_balance, hash}}) do
    from(address in query,
      where:
        (address.fetched_coin_balance == ^coin_balance and address.hash > ^hash) or
          address.fetched_coin_balance < ^coin_balance
    )
  end

  defp page_blocks(query, %PagingOptions{key: nil}), do: query

  defp page_blocks(query, %PagingOptions{key: {block_number}}) do
    where(query, [block], block.number < ^block_number)
  end

  defp page_coin_balances(query, %PagingOptions{key: nil}), do: query

  defp page_coin_balances(query, %PagingOptions{key: {block_number}}) do
    where(query, [coin_balance], coin_balance.block_number < ^block_number)
  end

  defp page_internal_transaction(query, %PagingOptions{key: nil}), do: query

  defp page_internal_transaction(query, %PagingOptions{key: {block_number, transaction_index, index}}) do
    where(
      query,
      [internal_transaction],
      internal_transaction.block_number < ^block_number or
        (internal_transaction.block_number == ^block_number and
           internal_transaction.transaction_index < ^transaction_index) or
        (internal_transaction.block_number == ^block_number and
           internal_transaction.transaction_index == ^transaction_index and internal_transaction.index < ^index)
    )
  end

  defp page_internal_transaction(query, %PagingOptions{key: {index}}) do
    where(query, [internal_transaction], internal_transaction.index > ^index)
  end

  defp page_logs(query, %PagingOptions{key: nil}), do: query

  defp page_logs(query, %PagingOptions{key: {index}}) do
    where(query, [log], log.index > ^index)
  end

  defp page_pending_transaction(query, %PagingOptions{key: nil}), do: query

  defp page_pending_transaction(query, %PagingOptions{key: {inserted_at, hash}}) do
    where(
      query,
      [transaction],
      transaction.inserted_at < ^inserted_at or (transaction.inserted_at == ^inserted_at and transaction.hash < ^hash)
    )
  end

  defp page_transaction(query, %PagingOptions{key: nil}), do: query

  defp page_transaction(query, %PagingOptions{key: {block_number, index}}) do
    where(
      query,
      [transaction],
      transaction.block_number < ^block_number or
        (transaction.block_number == ^block_number and transaction.index < ^index)
    )
  end

  defp page_transaction(query, %PagingOptions{key: {index}}) do
    where(query, [transaction], transaction.index < ^index)
  end

  @doc """
  Ensures the following conditions are true:

    * excludes internal transactions of type call with no siblings in the
      transaction
    * includes internal transactions of type create, reward, or selfdestruct
      even when they are alone in the parent transaction

  """
  @spec where_transaction_has_multiple_internal_transactions(Ecto.Query.t()) :: Ecto.Query.t()
  def where_transaction_has_multiple_internal_transactions(query) do
    where(
      query,
      [internal_transaction, transaction],
      internal_transaction.type != ^:call or
        fragment(
          """
          EXISTS (SELECT sibling.*
          FROM internal_transactions AS sibling
          WHERE sibling.transaction_hash = ? AND sibling.index != ?
          )
          """,
          transaction.hash,
          internal_transaction.index
        )
    )
  end

  @doc """
  The current total number of coins minted minus verifiably burned coins.
  """
  @spec total_supply :: non_neg_integer() | nil
  def total_supply do
    supply_module().total() || 0
  end

  @doc """
  The current number coins in the market for trading.
  """
  @spec circulating_supply :: non_neg_integer() | nil
  def circulating_supply do
    supply_module().circulating()
  end

  defp supply_module do
    Application.get_env(:explorer, :supply, Explorer.Chain.Supply.ExchangeRate)
  end

  @doc """
  Calls supply_for_days from the configured supply_module
  """
  def supply_for_days, do: supply_module().supply_for_days(MarketHistoryCache.recent_days_count())

  @doc """
  Streams a lists token contract addresses that haven't been cataloged.
  """
  @spec stream_uncataloged_token_contract_address_hashes(
          initial :: accumulator,
          reducer :: (entry :: Hash.Address.t(), accumulator -> accumulator)
        ) :: {:ok, accumulator}
        when accumulator: term()
  def stream_uncataloged_token_contract_address_hashes(initial, reducer) when is_function(reducer, 2) do
    query =
      from(
        token in Token,
        where: token.cataloged == false,
        select: token.contract_address_hash
      )

    Repo.stream_reduce(query, initial, reducer)
  end

  @spec stream_unfetched_token_instances(
          initial :: accumulator,
          reducer :: (entry :: map(), accumulator -> accumulator)
        ) :: {:ok, accumulator}
        when accumulator: term()
  def stream_unfetched_token_instances(initial, reducer) when is_function(reducer, 2) do
    nft_tokens =
      from(
        token in Token,
        where: token.type == ^"ERC-721",
        select: token.contract_address_hash
      )

    query =
      from(
        token_transfer in TokenTransfer,
        inner_join: token in subquery(nft_tokens),
        on: token.contract_address_hash == token_transfer.token_contract_address_hash,
        left_join: instance in Instance,
        on:
          token_transfer.token_id == instance.token_id and
            token_transfer.token_contract_address_hash == instance.token_contract_address_hash,
        where: is_nil(instance.token_id) and not is_nil(token_transfer.token_id),
        select: %{contract_address_hash: token_transfer.token_contract_address_hash, token_id: token_transfer.token_id}
      )

    distinct_query =
      from(
        q in subquery(query),
        distinct: [q.contract_address_hash, q.token_id]
      )

    Repo.stream_reduce(distinct_query, initial, reducer)
  end

  @doc """
  Streams a list of token contract addresses that have been cataloged.
  """
  @spec stream_cataloged_token_contract_address_hashes(
          initial :: accumulator,
          reducer :: (entry :: Hash.Address.t(), accumulator -> accumulator)
        ) :: {:ok, accumulator}
        when accumulator: term()
  def stream_cataloged_token_contract_address_hashes(initial, reducer, hours_ago_updated \\ 48)
      when is_function(reducer, 2) do
    hours_ago_updated
    |> Token.cataloged_tokens()
    |> order_by(asc: :updated_at)
    |> Repo.stream_reduce(initial, reducer)
  end

  @doc """
  Returns a list of block numbers token transfer `t:Log.t/0`s that don't have an
  associated `t:TokenTransfer.t/0` record.
  """
  def uncataloged_token_transfer_block_numbers do
    query =
      from(l in Log,
        join: t in assoc(l, :transaction),
        left_join: tf in TokenTransfer,
        on: tf.transaction_hash == l.transaction_hash and tf.log_index == l.index,
        where: l.first_topic == unquote(TokenTransfer.constant()),
        where: is_nil(tf.transaction_hash) and is_nil(tf.log_index),
        where: not is_nil(t.block_hash),
        select: t.block_number,
        distinct: t.block_number
      )

    Repo.stream_reduce(query, [], &[&1 | &2])
  end

  @doc """
  Fetches a `t:Token.t/0` by an address hash.

  ## Options

      * `:necessity_by_association` - use to load `t:association/0` as `:required` or `:optional`.  If an association is
      `:required`, and the `t:Token.t/0` has no associated record for that association,
      then the `t:Token.t/0` will not be included in the list.
  """
  @spec token_from_address_hash(Hash.Address.t(), [necessity_by_association_option]) ::
          {:ok, Token.t()} | {:error, :not_found}
  def token_from_address_hash(
        %Hash{byte_count: unquote(Hash.Address.byte_count())} = hash,
        options \\ []
      ) do
    necessity_by_association = Keyword.get(options, :necessity_by_association, %{})

    query =
      from(
        token in Token,
        where: token.contract_address_hash == ^hash
      )

    query
    |> join_associations(necessity_by_association)
    |> Repo.one()
    |> case do
      nil ->
        {:error, :not_found}

      %Token{} = token ->
        {:ok, token}
    end
  end

  @spec fetch_token_transfers_from_token_hash(Hash.t(), [paging_options]) :: []
  def fetch_token_transfers_from_token_hash(token_address_hash, options \\ []) do
    TokenTransfer.fetch_token_transfers_from_token_hash(token_address_hash, options)
  end

  @spec fetch_token_transfers_from_token_hash_and_token_id(Hash.t(), binary(), [paging_options]) :: []
  def fetch_token_transfers_from_token_hash_and_token_id(token_address_hash, token_id, options \\ []) do
    TokenTransfer.fetch_token_transfers_from_token_hash_and_token_id(token_address_hash, token_id, options)
  end

  @spec count_token_transfers_from_token_hash(Hash.t()) :: non_neg_integer()
  def count_token_transfers_from_token_hash(token_address_hash) do
    TokenTransfer.count_token_transfers_from_token_hash(token_address_hash)
  end

  @spec count_token_transfers_from_token_hash_and_token_id(Hash.t(), binary()) :: non_neg_integer()
  def count_token_transfers_from_token_hash_and_token_id(token_address_hash, token_id) do
    TokenTransfer.count_token_transfers_from_token_hash_and_token_id(token_address_hash, token_id)
  end

  @spec transaction_has_token_transfers?(Hash.t()) :: boolean()
  def transaction_has_token_transfers?(transaction_hash) do
    query = from(tt in TokenTransfer, where: tt.transaction_hash == ^transaction_hash)

    Repo.exists?(query)
  end

  @spec address_tokens_with_balance(Hash.Address.t(), [any()]) :: []
  def address_tokens_with_balance(address_hash, paging_options \\ []) do
    address_hash
    |> Address.Token.list_address_tokens_with_balance(paging_options)
    |> Repo.all()
  end

  @spec find_and_update_replaced_transactions([
          %{
            required(:nonce) => non_neg_integer,
            required(:from_address_hash) => Hash.Address.t(),
            required(:hash) => Hash.t()
          }
        ]) :: {integer(), nil | [term()]}
  def find_and_update_replaced_transactions(transactions, timeout \\ :infinity) do
    query =
      transactions
      |> Enum.reduce(
        Transaction,
        fn %{hash: hash, nonce: nonce, from_address_hash: from_address_hash}, query ->
          from(t in query,
            or_where:
              t.nonce == ^nonce and t.from_address_hash == ^from_address_hash and t.hash != ^hash and
                not is_nil(t.block_number)
          )
        end
      )
      # Enforce Transaction ShareLocks order (see docs: sharelocks.md)
      |> order_by(asc: :hash)
      |> lock("FOR UPDATE")

    hashes = Enum.map(transactions, & &1.hash)

    transactions_to_update =
      from(pending in Transaction,
        join: duplicate in subquery(query),
        on: duplicate.nonce == pending.nonce,
        on: duplicate.from_address_hash == pending.from_address_hash,
        where: pending.hash in ^hashes and is_nil(pending.block_hash)
      )

    Repo.update_all(transactions_to_update, [set: [error: "dropped/replaced", status: :error]], timeout: timeout)
  end

  @spec update_replaced_transactions([
          %{
            required(:nonce) => non_neg_integer,
            required(:from_address_hash) => Hash.Address.t(),
            required(:block_hash) => Hash.Full.t()
          }
        ]) :: {integer(), nil | [term()]}
  def update_replaced_transactions(transactions, timeout \\ :infinity) do
    filters =
      transactions
      |> Enum.filter(fn transaction ->
        transaction.block_hash && transaction.nonce && transaction.from_address_hash
      end)
      |> Enum.map(fn transaction ->
        {transaction.nonce, transaction.from_address_hash}
      end)
      |> Enum.uniq()

    if Enum.empty?(filters) do
      {:ok, []}
    else
      query =
        filters
        |> Enum.reduce(Transaction, fn {nonce, from_address}, query ->
          from(t in query,
            or_where: t.nonce == ^nonce and t.from_address_hash == ^from_address and is_nil(t.block_hash)
          )
        end)
        # Enforce Transaction ShareLocks order (see docs: sharelocks.md)
        |> order_by(asc: :hash)
        |> lock("FOR UPDATE")

      Repo.update_all(
        from(t in Transaction, join: s in subquery(query), on: t.hash == s.hash),
        [set: [error: "dropped/replaced", status: :error]],
        timeout: timeout
      )
    end
  end

  @spec upsert_token_instance(map()) :: {:ok, Instance.t()} | {:error, Ecto.Changeset.t()}
  def upsert_token_instance(params) do
    changeset = Instance.changeset(%Instance{}, params)

    Repo.insert(changeset,
      on_conflict: :replace_all,
      conflict_target: [:token_id, :token_contract_address_hash]
    )
  end

  @doc """
  Update a new `t:Token.t/0` record.

  As part of updating token, an additional record is inserted for
  naming the address for reference if a name is provided for a token.
  """
  @spec update_token(Token.t(), map()) :: {:ok, Token.t()} | {:error, Ecto.Changeset.t()}
  def update_token(%Token{contract_address_hash: address_hash} = token, params \\ %{}) do
    token_changeset = Token.changeset(token, params)
    address_name_changeset = Address.Name.changeset(%Address.Name{}, Map.put(params, :address_hash, address_hash))

    stale_error_field = :contract_address_hash
    stale_error_message = "is up to date"

    token_opts = [
      on_conflict: Runner.Tokens.default_on_conflict(),
      conflict_target: :contract_address_hash,
      stale_error_field: stale_error_field,
      stale_error_message: stale_error_message
    ]

    address_name_opts = [on_conflict: :nothing, conflict_target: [:address_hash, :name]]

    # Enforce ShareLocks tables order (see docs: sharelocks.md)
    insert_result =
      Multi.new()
      |> Multi.run(
        :address_name,
        fn repo, _ ->
          {:ok, repo.insert(address_name_changeset, address_name_opts)}
        end
      )
      |> Multi.run(:token, fn repo, _ ->
        with {:error, %Changeset{errors: [{^stale_error_field, {^stale_error_message, []}}]}} <-
               repo.insert(token_changeset, token_opts) do
          # the original token passed into `update_token/2` as stale error means it is unchanged
          {:ok, token}
        end
      end)
      |> Repo.transaction()

    case insert_result do
      {:ok, %{token: token}} ->
        {:ok, token}

      {:error, :token, changeset, _} ->
        {:error, changeset}
    end
  end

  @spec fetch_last_token_balances(Hash.Address.t()) :: []
  def fetch_last_token_balances(address_hash) do
    address_hash
    |> CurrentTokenBalance.last_token_balances()
    |> Repo.all()
  end

  @spec erc721_token_instance_from_token_id_and_token_address(binary(), Hash.Address.t()) ::
          {:ok, TokenTransfer.t()} | {:error, :not_found}
  def erc721_token_instance_from_token_id_and_token_address(token_id, token_contract_address) do
    query =
      from(tt in TokenTransfer,
        left_join: instance in Instance,
        on: tt.token_contract_address_hash == instance.token_contract_address_hash and tt.token_id == instance.token_id,
        where: tt.token_contract_address_hash == ^token_contract_address and tt.token_id == ^token_id,
        limit: 1,
        select: %{tt | instance: instance}
      )

    case Repo.one(query) do
      nil -> {:error, :not_found}
      token_instance -> {:ok, token_instance}
    end
  end

  @spec address_to_coin_balances(Hash.Address.t(), [paging_options]) :: []
  def address_to_coin_balances(address_hash, options) do
    paging_options = Keyword.get(options, :paging_options, @default_paging_options)

    address_hash
    |> CoinBalance.fetch_coin_balances(paging_options)
    |> page_coin_balances(paging_options)
    |> Repo.all()
    |> Enum.dedup_by(fn record ->
      if record.delta == Decimal.new(0) do
        :dup
      else
        System.unique_integer()
      end
    end)
  end

  def get_coin_balance(address_hash, block_number) do
    query = CoinBalance.fetch_coin_balance(address_hash, block_number)

    Repo.one(query)
  end

  @spec address_to_balances_by_day(Hash.Address.t()) :: [balance_by_day]
  def address_to_balances_by_day(address_hash) do
    latest_block_timestamp =
      address_hash
      |> CoinBalance.last_coin_balance_timestamp()
      |> Repo.one()

    address_hash
    |> CoinBalance.balances_by_day(latest_block_timestamp)
    |> Repo.all()
    |> replace_last_value(latest_block_timestamp)
    |> normalize_balances_by_day()
  end

  # https://github.com/poanetwork/blockscout/issues/2658
  defp replace_last_value(items, %{value: value, timestamp: timestamp}) do
    List.replace_at(items, -1, %{date: Date.convert!(timestamp, Calendar.ISO), value: value})
  end

  defp replace_last_value(items, _), do: items

  defp normalize_balances_by_day(balances_by_day) do
    result =
      balances_by_day
      |> Enum.map(fn day -> Map.take(day, [:date, :value]) end)
      |> Enum.filter(fn day -> day.value end)
      |> Enum.map(fn day -> Map.update!(day, :date, &to_string(&1)) end)
      |> Enum.map(fn day -> Map.update!(day, :value, &Wei.to(&1, :ether)) end)

    today = Date.to_string(NaiveDateTime.utc_now())

    if Enum.count(result) > 0 && !Enum.any?(result, fn map -> map[:date] == today end) do
      List.flatten([result | [%{date: today, value: List.last(result)[:value]}]])
    else
      result
    end
  end

  @spec fetch_token_holders_from_token_hash(Hash.Address.t(), [paging_options]) :: [TokenBalance.t()]
  def fetch_token_holders_from_token_hash(contract_address_hash, options) do
    contract_address_hash
    |> CurrentTokenBalance.token_holders_ordered_by_value(options)
    |> Repo.all()
  end

  @spec count_token_holders_from_token_hash(Hash.Address.t()) :: non_neg_integer()
  def count_token_holders_from_token_hash(contract_address_hash) do
    query = from(ctb in CurrentTokenBalance.token_holders_query(contract_address_hash), select: fragment("COUNT(*)"))

    Repo.one!(query)
  end

  @spec address_to_unique_tokens(Hash.Address.t(), [paging_options]) :: [TokenTransfer.t()]
  def address_to_unique_tokens(contract_address_hash, options \\ []) do
    paging_options = Keyword.get(options, :paging_options, @default_paging_options)

    contract_address_hash
    |> TokenTransfer.address_to_unique_tokens()
    |> TokenTransfer.page_token_transfer(paging_options)
    |> limit(^paging_options.page_size)
    |> Repo.all()
  end

  @spec data() :: Dataloader.Ecto.t()
  def data, do: DataloaderEcto.new(Repo)

  def list_decompiled_contracts(limit, offset, not_decompiled_with_version \\ nil) do
    query =
      from(
        address in Address,
        where: address.contract_code != <<>>,
        where: not is_nil(address.contract_code),
        where: address.decompiled == true,
        limit: ^limit,
        offset: ^offset,
        order_by: [asc: address.inserted_at],
        preload: [:smart_contract]
      )

    query
    |> reject_decompiled_with_version(not_decompiled_with_version)
    |> Repo.all()
  end

  @spec transaction_token_transfer_type(Transaction.t()) ::
          :erc20 | :erc721 | :token_transfer | nil
  def transaction_token_transfer_type(
        %Transaction{
          status: :ok,
          created_contract_address_hash: nil,
          input: input,
          value: value
        } = transaction
      ) do
    zero_wei = %Wei{value: Decimal.new(0)}
    result = find_token_transfer_type(transaction, input, value)

    if is_nil(result) && Enum.count(transaction.token_transfers) > 0 && value == zero_wei,
      do: :token_transfer,
      else: result
  rescue
    _ -> nil
  end

  def transaction_token_transfer_type(_), do: nil

  defp find_token_transfer_type(transaction, input, value) do
    zero_wei = %Wei{value: Decimal.new(0)}

    # https://github.com/OpenZeppelin/openzeppelin-solidity/blob/master/contracts/token/ERC721/ERC721.sol#L35
    case {to_string(input), value} do
      # transferFrom(address,address,uint256)
      {"0x23b872dd" <> params, ^zero_wei} ->
        types = [:address, :address, {:uint, 256}]
        [from_address, to_address, _value] = decode_params(params, types)

        find_erc721_token_transfer(transaction.token_transfers, {from_address, to_address})

      # safeTransferFrom(address,address,uint256)
      {"0x42842e0e" <> params, ^zero_wei} ->
        types = [:address, :address, {:uint, 256}]
        [from_address, to_address, _value] = decode_params(params, types)

        find_erc721_token_transfer(transaction.token_transfers, {from_address, to_address})

      # safeTransferFrom(address,address,uint256,bytes)
      {"0xb88d4fde" <> params, ^zero_wei} ->
        types = [:address, :address, {:uint, 256}, :bytes]
        [from_address, to_address, _value, _data] = decode_params(params, types)

        find_erc721_token_transfer(transaction.token_transfers, {from_address, to_address})

      {"0xf907fc5b" <> _params, ^zero_wei} ->
        :erc20

      # check for ERC 20 or for old ERC 721 token versions
      {unquote(TokenTransfer.transfer_function_signature()) <> params, ^zero_wei} ->
        types = [:address, {:uint, 256}]

        [address, value] = decode_params(params, types)

        decimal_value = Decimal.new(value)

        find_erc721_or_erc20_token_transfer(transaction.token_transfers, {address, decimal_value})

      _ ->
        nil
    end
  end

  defp find_erc721_token_transfer(token_transfers, {from_address, to_address}) do
    token_transfer =
      Enum.find(token_transfers, fn token_transfer ->
        token_transfer.from_address_hash.bytes == from_address && token_transfer.to_address_hash.bytes == to_address
      end)

    if token_transfer, do: :erc721
  end

  defp find_erc721_or_erc20_token_transfer(token_transfers, {address, decimal_value}) do
    token_transfer =
      Enum.find(token_transfers, fn token_transfer ->
        token_transfer.to_address_hash.bytes == address && token_transfer.amount == decimal_value
      end)

    if token_transfer do
      case token_transfer.token do
        %Token{type: "ERC-20"} -> :erc20
        %Token{type: "ERC-721"} -> :erc721
        _ -> nil
      end
    else
      :erc20
    end
  end

  defp reject_decompiled_with_version(query, nil), do: query

  defp reject_decompiled_with_version(query, reject_version) do
    from(
      address in query,
      left_join: decompiled_smart_contract in assoc(address, :decompiled_smart_contracts),
      on: decompiled_smart_contract.decompiler_version == ^reject_version,
      where: is_nil(decompiled_smart_contract.address_hash)
    )
  end

  def list_verified_contracts(limit, offset) do
    query =
      from(
        smart_contract in SmartContract,
        order_by: [asc: smart_contract.inserted_at],
        limit: ^limit,
        offset: ^offset,
        preload: [:address]
      )

    query
    |> Repo.all()
    |> Enum.map(fn smart_contract ->
      Map.put(smart_contract.address, :smart_contract, smart_contract)
    end)
  end

  def list_contracts(limit, offset) do
    query =
      from(
        address in Address,
        where: not is_nil(address.contract_code),
        preload: [:smart_contract],
        order_by: [asc: address.inserted_at],
        limit: ^limit,
        offset: ^offset
      )

    Repo.all(query)
  end

  def list_unordered_unverified_contracts(limit, offset) do
    query =
      from(
        address in Address,
        where: address.contract_code != <<>>,
        where: not is_nil(address.contract_code),
        where: fragment("? IS NOT TRUE", address.verified),
        limit: ^limit,
        offset: ^offset
      )

    query
    |> Repo.all()
    |> Enum.map(fn address ->
      %{address | smart_contract: nil}
    end)
  end

  def list_empty_contracts(limit, offset) do
    query =
      from(address in Address,
        where: address.contract_code == <<>>,
        preload: [:smart_contract, :decompiled_smart_contracts],
        order_by: [asc: address.inserted_at],
        limit: ^limit,
        offset: ^offset
      )

    Repo.all(query)
  end

  def list_unordered_not_decompiled_contracts(limit, offset) do
    query =
      from(
        address in Address,
        where: fragment("? IS NOT TRUE", address.verified),
        where: fragment("? IS NOT TRUE", address.decompiled),
        where: address.contract_code != <<>>,
        where: not is_nil(address.contract_code),
        limit: ^limit,
        offset: ^offset
      )

    query
    |> Repo.all()
    |> Enum.map(fn address ->
      %{address | smart_contract: nil}
    end)
  end

  @doc """
  Combined block reward from all the fees.
  """
  @spec block_combined_rewards(Block.t()) :: Wei.t()
  def block_combined_rewards(block) do
    {:ok, value} =
      block.rewards
      |> Enum.reduce(
        0,
        fn block_reward, acc ->
          {:ok, decimal} = Wei.dump(block_reward.reward)

          Decimal.add(decimal, acc)
        end
      )
      |> Wei.cast()

    value
  end

  @doc "Get staking pools from the DB"
  @spec staking_pools(filter :: :validator | :active | :inactive, options :: PagingOptions.t()) :: [map()]
  def staking_pools(filter, %PagingOptions{page_size: page_size, page_number: page_number} \\ @default_paging_options) do
    off = page_size * (page_number - 1)

    StakingPool
    |> staking_pool_filter(filter)
    |> limit(^page_size)
    |> offset(^off)
    |> Repo.all()
  end

  @doc "Get count of staking pools from the DB"
  @spec staking_pools_count(filter :: :validator | :active | :inactive) :: integer
  def staking_pools_count(filter) do
    StakingPool
    |> staking_pool_filter(filter)
    |> Repo.aggregate(:count, :staking_address_hash)
  end

  defp staking_pool_filter(query, :validator) do
    where(
      query,
      [pool],
      pool.is_active == true and
        pool.is_deleted == false and
        pool.is_validator == true
    )
  end

  defp staking_pool_filter(query, :active) do
    where(
      query,
      [pool],
      pool.is_active == true and
        pool.is_deleted == false
    )
  end

  defp staking_pool_filter(query, :inactive) do
    where(
      query,
      [pool],
      pool.is_active == false and
        pool.is_deleted == false
    )
  end

  defp staking_pool_filter(query, _), do: query

  defp with_decompiled_code_flag(query, _hash, false), do: query

  defp with_decompiled_code_flag(query, hash, true) do
    has_decompiled_code_query =
      from(decompiled_contract in DecompiledSmartContract,
        where: decompiled_contract.address_hash == ^hash,
        limit: 1,
        select: %{has_decompiled_code?: not is_nil(decompiled_contract.address_hash)}
      )

    from(
      address in query,
      left_join: decompiled_code in subquery(has_decompiled_code_query),
      select_merge: %{has_decompiled_code?: decompiled_code.has_decompiled_code?}
    )
  end

  defp decode_params(params, types) do
    params
    |> Base.decode16!(case: :mixed)
    |> TypeDecoder.decode_raw(types)
  end

  @doc """
  Checks if an `t:Explorer.Chain.Address.t/0` with the given `hash` exists.

  Returns `:ok` if found

      iex> {:ok, %Explorer.Chain.Address{hash: hash}} = Explorer.Chain.create_address(
      ...>   %{hash: "0x5aaeb6053f3e94c9b9a09f33669435e7ef1beaed"}
      ...> )
      iex> Explorer.Chain.check_address_exists(hash)
      :ok

  Returns `:not_found` if not found

      iex> {:ok, hash} = Explorer.Chain.string_to_address_hash("0x5aaeb6053f3e94c9b9a09f33669435e7ef1beaed")
      iex> Explorer.Chain.check_address_exists(hash)
      :not_found

  """
  @spec check_address_exists(Hash.Address.t()) :: :ok | :not_found
  def check_address_exists(address_hash) do
    address_hash
    |> address_exists?()
    |> boolean_to_check_result()
  end

  @doc """
  Checks if an `t:Explorer.Chain.Address.t/0` with the given `hash` exists.

  Returns `true` if found

      iex> {:ok, %Explorer.Chain.Address{hash: hash}} = Explorer.Chain.create_address(
      ...>   %{hash: "0x5aaeb6053f3e94c9b9a09f33669435e7ef1beaed"}
      ...> )
      iex> Explorer.Chain.address_exists?(hash)
      true

  Returns `false` if not found

      iex> {:ok, hash} = Explorer.Chain.string_to_address_hash("0x5aaeb6053f3e94c9b9a09f33669435e7ef1beaed")
      iex> Explorer.Chain.address_exists?(hash)
      false

  """
  @spec address_exists?(Hash.Address.t()) :: boolean()
  def address_exists?(address_hash) do
    query =
      from(
        address in Address,
        where: address.hash == ^address_hash
      )

    Repo.exists?(query)
  end

  @doc """
  Checks if it exists an `t:Explorer.Chain.Address.t/0` that has the provided
  `t:Explorer.Chain.Address.t/0` `hash` and a contract.

  Returns `:ok` if found and `:not_found` otherwise.
  """
  @spec check_contract_address_exists(Hash.Address.t()) :: :ok | :not_found
  def check_contract_address_exists(address_hash) do
    address_hash
    |> contract_address_exists?()
    |> boolean_to_check_result()
  end

  @doc """
  Checks if it exists an `t:Explorer.Chain.Address.t/0` that has the provided
  `t:Explorer.Chain.Address.t/0` `hash` and a contract.

  Returns `true` if found and `false` otherwise.
  """
  @spec contract_address_exists?(Hash.Address.t()) :: boolean()
  def contract_address_exists?(address_hash) do
    query =
      from(
        address in Address,
        where: address.hash == ^address_hash and not is_nil(address.contract_code)
      )

    Repo.exists?(query)
  end

  @doc """
  Checks if it exists a `t:Explorer.Chain.DecompiledSmartContract.t/0` for the
  `t:Explorer.Chain.Address.t/0` with the provided `hash` and with the provided version.

  Returns `:ok` if found and `:not_found` otherwise.
  """
  @spec check_decompiled_contract_exists(Hash.Address.t(), String.t()) :: :ok | :not_found
  def check_decompiled_contract_exists(address_hash, version) do
    address_hash
    |> decompiled_contract_exists?(version)
    |> boolean_to_check_result()
  end

  @doc """
  Checks if it exists a `t:Explorer.Chain.DecompiledSmartContract.t/0` for the
  `t:Explorer.Chain.Address.t/0` with the provided `hash` and with the provided version.

  Returns `true` if found and `false` otherwise.
  """
  @spec decompiled_contract_exists?(Hash.Address.t(), String.t()) :: boolean()
  def decompiled_contract_exists?(address_hash, version) do
    query =
      from(contract in DecompiledSmartContract,
        where: contract.address_hash == ^address_hash and contract.decompiler_version == ^version
      )

    Repo.exists?(query)
  end

  @doc """
  Checks if it exists a verified `t:Explorer.Chain.SmartContract.t/0` for the
  `t:Explorer.Chain.Address.t/0` with the provided `hash`.

  Returns `:ok` if found and `:not_found` otherwise.
  """
  @spec check_verified_smart_contract_exists(Hash.Address.t()) :: :ok | :not_found
  def check_verified_smart_contract_exists(address_hash) do
    address_hash
    |> verified_smart_contract_exists?()
    |> boolean_to_check_result()
  end

  @doc """
  Checks if it exists a verified `t:Explorer.Chain.SmartContract.t/0` for the
  `t:Explorer.Chain.Address.t/0` with the provided `hash`.

  Returns `true` if found and `false` otherwise.
  """
  @spec verified_smart_contract_exists?(Hash.Address.t()) :: boolean()
  def verified_smart_contract_exists?(address_hash) do
    query =
      from(
        smart_contract in SmartContract,
        where: smart_contract.address_hash == ^address_hash
      )

    Repo.exists?(query)
  end

  @doc """
  Checks if a `t:Explorer.Chain.Transaction.t/0` with the given `hash` exists.

  Returns `:ok` if found

      iex> %Transaction{hash: hash} = insert(:transaction)
      iex> Explorer.Chain.check_transaction_exists(hash)
      :ok

  Returns `:not_found` if not found

      iex> {:ok, hash} = Explorer.Chain.string_to_transaction_hash(
      ...>   "0x9fc76417374aa880d4449a1f7f31ec597f00b1f6f3dd2d66f4c9c6c445836d8b"
      ...> )
      iex> Explorer.Chain.check_transaction_exists(hash)
      :not_found
  """
  @spec check_transaction_exists(Hash.Full.t()) :: :ok | :not_found
  def check_transaction_exists(hash) do
    hash
    |> transaction_exists?()
    |> boolean_to_check_result()
  end

  @doc """
  Checks if a `t:Explorer.Chain.Transaction.t/0` with the given `hash` exists.

  Returns `true` if found

      iex> %Transaction{hash: hash} = insert(:transaction)
      iex> Explorer.Chain.transaction_exists?(hash)
      true

  Returns `false` if not found

      iex> {:ok, hash} = Explorer.Chain.string_to_transaction_hash(
      ...>   "0x9fc76417374aa880d4449a1f7f31ec597f00b1f6f3dd2d66f4c9c6c445836d8b"
      ...> )
      iex> Explorer.Chain.transaction_exists?(hash)
      false
  """
  @spec transaction_exists?(Hash.Full.t()) :: boolean()
  def transaction_exists?(hash) do
    query =
      from(
        transaction in Transaction,
        where: transaction.hash == ^hash
      )

    Repo.exists?(query)
  end

  @doc """
  Checks if a `t:Explorer.Chain.Token.t/0` with the given `hash` exists.

  Returns `:ok` if found

      iex> address = insert(:address)
      iex> insert(:token, contract_address: address)
      iex> Explorer.Chain.check_token_exists(address.hash)
      :ok

  Returns `:not_found` if not found

      iex> {:ok, hash} = Explorer.Chain.string_to_address_hash("0x5aaeb6053f3e94c9b9a09f33669435e7ef1beaed")
      iex> Explorer.Chain.check_token_exists(hash)
      :not_found
  """
  @spec check_token_exists(Hash.Address.t()) :: :ok | :not_found
  def check_token_exists(hash) do
    hash
    |> token_exists?()
    |> boolean_to_check_result()
  end

  @doc """
  Checks if a `t:Explorer.Chain.Token.t/0` with the given `hash` exists.

  Returns `true` if found

      iex> address = insert(:address)
      iex> insert(:token, contract_address: address)
      iex> Explorer.Chain.token_exists?(address.hash)
      true

  Returns `false` if not found

      iex> {:ok, hash} = Explorer.Chain.string_to_address_hash("0x5aaeb6053f3e94c9b9a09f33669435e7ef1beaed")
      iex> Explorer.Chain.token_exists?(hash)
      false
  """
  @spec token_exists?(Hash.Address.t()) :: boolean()
  def token_exists?(hash) do
    query =
      from(
        token in Token,
        where: token.contract_address_hash == ^hash
      )

    Repo.exists?(query)
  end

  @doc """
  Checks if a `t:Explorer.Chain.TokenTransfer.t/0` with the given `hash` and `token_id` exists.

  Returns `:ok` if found

      iex> contract_address = insert(:address)
      iex> token_id = 10
      iex> insert(:token_transfer,
      ...>  from_address: contract_address,
      ...>  token_contract_address: contract_address,
      ...>  token_id: token_id
      ...> )
      iex> Explorer.Chain.check_erc721_token_instance_exists(token_id, contract_address.hash)
      :ok

  Returns `:not_found` if not found

      iex> {:ok, hash} = Explorer.Chain.string_to_address_hash("0x5aaeb6053f3e94c9b9a09f33669435e7ef1beaed")
      iex> Explorer.Chain.check_erc721_token_instance_exists(10, hash)
      :not_found
  """
  @spec check_erc721_token_instance_exists(binary() | non_neg_integer(), Hash.Address.t()) :: :ok | :not_found
  def check_erc721_token_instance_exists(token_id, hash) do
    token_id
    |> erc721_token_instance_exist?(hash)
    |> boolean_to_check_result()
  end

  @doc """
  Checks if a `t:Explorer.Chain.TokenTransfer.t/0` with the given `hash` and `token_id` exists.

  Returns `true` if found

      iex> contract_address = insert(:address)
      iex> token_id = 10
      iex> insert(:token_transfer,
      ...>  from_address: contract_address,
      ...>  token_contract_address: contract_address,
      ...>  token_id: token_id
      ...> )
      iex> Explorer.Chain.erc721_token_instance_exist?(token_id, contract_address.hash)
      true

  Returns `false` if not found

      iex> {:ok, hash} = Explorer.Chain.string_to_address_hash("0x5aaeb6053f3e94c9b9a09f33669435e7ef1beaed")
      iex> Explorer.Chain.erc721_token_instance_exist?(10, hash)
      false
  """
  @spec erc721_token_instance_exist?(binary() | non_neg_integer(), Hash.Address.t()) :: boolean()
  def erc721_token_instance_exist?(token_id, hash) do
    query =
      from(tt in TokenTransfer,
        where: tt.token_contract_address_hash == ^hash and tt.token_id == ^token_id
      )

    Repo.exists?(query)
  end

  defp boolean_to_check_result(true), do: :ok

  defp boolean_to_check_result(false), do: :not_found

  def extract_db_name(db_url) do
    if db_url == nil do
      ""
    else
      db_url
      |> String.split("/")
      |> Enum.take(-1)
      |> Enum.at(0)
    end
  end

  @doc """
  Fetches the first trace from the Parity trace URL.
  """
  def fetch_first_trace(transactions_params, json_rpc_named_arguments) do
    case EthereumJSONRPC.fetch_first_trace(transactions_params, json_rpc_named_arguments) do
      {:ok, [%{first_trace: first_trace, block_hash: block_hash, json_rpc_named_arguments: json_rpc_named_arguments}]} ->
        format_tx_first_trace(first_trace, block_hash, json_rpc_named_arguments)

      {:error, error} ->
        {:error, error}

      :ignore ->
        :ignore
    end
  end

  defp format_tx_first_trace(first_trace, block_hash, json_rpc_named_arguments) do
    {:ok, to_address_hash} =
      if Map.has_key?(first_trace, :to_address_hash) do
        Chain.string_to_address_hash(first_trace.to_address_hash)
      else
        {:ok, nil}
      end

    {:ok, from_address_hash} = Chain.string_to_address_hash(first_trace.from_address_hash)

    {:ok, created_contract_address_hash} =
      if Map.has_key?(first_trace, :created_contract_address_hash) do
        Chain.string_to_address_hash(first_trace.created_contract_address_hash)
      else
        {:ok, nil}
      end

    {:ok, transaction_hash} = Chain.string_to_transaction_hash(first_trace.transaction_hash)

    {:ok, call_type} =
      if Map.has_key?(first_trace, :call_type) do
        CallType.load(first_trace.call_type)
      else
        {:ok, nil}
      end

    {:ok, type} = Type.load(first_trace.type)

    {:ok, input} =
      if Map.has_key?(first_trace, :input) do
        Data.cast(first_trace.input)
      else
        {:ok, nil}
      end

    {:ok, output} =
      if Map.has_key?(first_trace, :output) do
        Data.cast(first_trace.output)
      else
        {:ok, nil}
      end

    {:ok, created_contract_code} =
      if Map.has_key?(first_trace, :created_contract_code) do
        Data.cast(first_trace.created_contract_code)
      else
        {:ok, nil}
      end

    {:ok, init} =
      if Map.has_key?(first_trace, :init) do
        Data.cast(first_trace.init)
      else
        {:ok, nil}
      end

    block_index =
      get_block_index(%{
        transaction_index: first_trace.transaction_index,
        transaction_hash: first_trace.transaction_hash,
        block_number: first_trace.block_number,
        json_rpc_named_arguments: json_rpc_named_arguments
      })

    value = %Wei{value: Decimal.new(first_trace.value)}

    first_trace_formatted =
      first_trace
      |> Map.merge(%{
        block_index: block_index,
        block_hash: block_hash,
        call_type: call_type,
        to_address_hash: to_address_hash,
        created_contract_address_hash: created_contract_address_hash,
        from_address_hash: from_address_hash,
        input: input,
        output: output,
        created_contract_code: created_contract_code,
        init: init,
        transaction_hash: transaction_hash,
        type: type,
        value: value
      })

    {:ok, [first_trace_formatted]}
  end

  defp get_block_index(%{
         transaction_index: transaction_index,
         transaction_hash: transaction_hash,
         block_number: block_number,
         json_rpc_named_arguments: json_rpc_named_arguments
       }) do
    if transaction_index == 0 do
      0
    else
      {:ok, traces} = fetch_block_internal_transactions([block_number], json_rpc_named_arguments)

      sorted_traces =
        traces
        |> Enum.sort_by(&{&1.transaction_index, &1.index})
        |> Enum.with_index()

      {_, block_index} =
        sorted_traces
        |> Enum.find(fn {trace, _} ->
          trace.transaction_index == transaction_index &&
            trace.transaction_hash == transaction_hash
        end)

      block_index
    end
  end
end<|MERGE_RESOLUTION|>--- conflicted
+++ resolved
@@ -2382,11 +2382,7 @@
     |> page_pending_transaction(paging_options)
     |> limit(^paging_options.page_size)
     |> pending_transactions_query()
-<<<<<<< HEAD
-    |> order_by([transaction], desc: transaction.block_number, desc: transaction.index)
-=======
     |> order_by([transaction], desc: transaction.hash, desc: transaction.inserted_at)
->>>>>>> 65d08f12
     |> join_associations(necessity_by_association)
     |> preload([{:token_transfers, [:token, :from_address, :to_address]}])
     |> Repo.all()
