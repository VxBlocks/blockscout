--- conflicted
+++ resolved
@@ -75,6 +75,7 @@
     GasUsage,
     TokenExchangeRate,
     TransactionCount,
+    Transactions,
     Uncles
   }
 
@@ -3447,35 +3448,6 @@
   end
 
   @doc """
-<<<<<<< HEAD
-  Returns the list of empty blocks from the DB which have not marked with `t:Explorer.Chain.Block.is_empty/0`.
-  This query used for initializtion of Indexer.EmptyBlocksSanitizer
-  """
-  def unprocessed_empty_blocks_query_list(limit) do
-    query =
-      from(block in Block,
-        as: :block,
-        where: block.consensus == true,
-        where: is_nil(block.is_empty),
-        where:
-          not exists(
-            from(transaction in Transaction,
-              where: transaction.block_number == parent_as(:block).number
-            )
-          ),
-        select: {block.number, block.hash},
-        order_by: [desc: block.number],
-        limit: ^limit,
-        offset: 100
-      )
-
-    query
-    |> Repo.all(timeout: :infinity)
-  end
-
-  @doc """
-=======
->>>>>>> 98b0b69c
   The `string` must start with `0x`, then is converted to an integer and then to `t:Explorer.Chain.Hash.Address.t/0`.
 
       iex> Explorer.Chain.string_to_address_hash("0x5aAeb6053F3E94C9b9A09f33669435E7Ef1BeAed")
@@ -4252,11 +4224,6 @@
 
       contract_code_md5 = Helper.contract_code_md5(contract_code_bytes)
 
-<<<<<<< HEAD
-            verified_contract_twin =
-              verified_contract_twin_query
-              |> Repo.one(timeout: 60_000)
-=======
       verified_contract_twin_query =
         from(
           smart_contract in SmartContract,
@@ -4265,11 +4232,10 @@
           select: smart_contract,
           limit: 1
         )
->>>>>>> 98b0b69c
 
       verified_contract_twin =
         verified_contract_twin_query
-        |> Repo.one(timeout: 10_000)
+        |> Repo.one(timeout: 60_000)
 
       verified_contract_twin_additional_sources = get_contract_additional_sources(verified_contract_twin)
 
