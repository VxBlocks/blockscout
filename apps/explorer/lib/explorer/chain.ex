defmodule Explorer.Chain do
  @moduledoc """
  The chain context.
  """

  import Ecto.Query,
    only: [
      from: 2,
      join: 4,
      join: 5,
      limit: 2,
      lock: 2,
      offset: 2,
      order_by: 2,
      order_by: 3,
      preload: 2,
      select: 2,
      select: 3,
      subquery: 1,
      union: 2,
      where: 2,
      where: 3
    ]

  import EthereumJSONRPC, only: [integer_to_quantity: 1, json_rpc: 2, fetch_block_internal_transactions: 2]

  require Logger

  alias ABI.{TypeDecoder, TypeEncoder}
  alias Ecto.Adapters.SQL
  alias Ecto.{Changeset, Multi}

  alias EthereumJSONRPC.Contract
  alias EthereumJSONRPC.Transaction, as: EthereumJSONRPCTransaction

  alias Explorer.Counters.LastFetchedCounter

  alias Explorer.Chain

  alias Explorer.Chain.{
    Address,
    Address.CoinBalance,
    Address.CoinBalanceDaily,
    Address.CurrentTokenBalance,
    Address.TokenBalance,
    Block,
    BridgedToken,
    CurrencyHelpers,
    Data,
    DecompiledSmartContract,
    Hash,
    Import,
    InternalTransaction,
    Log,
    PendingBlockOperation,
    SmartContract,
    SmartContractAdditionalSource,
    StakingPool,
    StakingPoolsDelegator,
    Token,
    Token.Instance,
    TokenTransfer,
    Transaction,
    Wei
  }

  alias Explorer.Chain.Block.{EmissionReward, Reward}

  alias Explorer.Chain.Cache.{
    Accounts,
    BlockCount,
    BlockNumber,
    Blocks,
    GasUsage,
    TokenExchangeRate,
    TransactionCount,
    Transactions,
    Uncles
  }

  alias Explorer.Chain.Import.Runner
  alias Explorer.Chain.InternalTransaction.{CallType, Type}
  alias Explorer.Counters.{AddressesCounter, AddressesWithBalanceCounter}
  alias Explorer.Market.MarketHistoryCache
  alias Explorer.{PagingOptions, Repo}
  alias Explorer.SmartContract.{Helper, Reader}
  alias Explorer.Staking.ContractState

  alias Dataloader.Ecto, as: DataloaderEcto

  @default_paging_options %PagingOptions{page_size: 50}

  @max_incoming_transactions_count 10_000

  @revert_msg_prefix_1 "Revert: "
  @revert_msg_prefix_2 "revert: "
  @revert_msg_prefix_3 "reverted "
  @revert_msg_prefix_4 "Reverted "
  # keccak256("Error(string)")
  @revert_error_method_id "08c379a0"

  @burn_address_hash_str "0x0000000000000000000000000000000000000000"

  @limit_showing_transaсtions 50_000
  @limit_showing_address_transaсtions 50_000
  @default_page_size 50
  # seconds
  @check_bytecode_interval 86_400

  @typedoc """
  The name of an association on the `t:Ecto.Schema.t/0`
  """
  @type association :: atom()

  @typedoc """
  The max `t:Explorer.Chain.Block.block_number/0` for `consensus` `true` `t:Explorer.Chain.Block.t/0`s.
  """
  @type block_height :: Block.block_number()

  @typedoc """
  Event type where data is broadcasted whenever data is inserted from chain indexing.
  """
  @type chain_event ::
          :addresses
          | :address_coin_balances
          | :blocks
          | :block_rewards
          | :exchange_rate
          | :internal_transactions
          | :logs
          | :transactions
          | :token_transfers

  @type direction :: :from | :to

  @typedoc """
   * `:optional` - the association is optional and only needs to be loaded if available
   * `:required` - the association is required and MUST be loaded.  If it is not available, then the parent struct
     SHOULD NOT be returned.
  """
  @type necessity :: :optional | :required

  @typedoc """
  The `t:necessity/0` of each association that should be loaded
  """
  @type necessity_by_association :: %{association => necessity}

  @typep necessity_by_association_option :: {:necessity_by_association, necessity_by_association}
  @typep paging_options :: {:paging_options, PagingOptions.t()}
  @typep balance_by_day :: %{date: String.t(), value: Wei.t()}

  @doc """
  Gets from the cache the count of `t:Explorer.Chain.Address.t/0`'s where the `fetched_coin_balance` is > 0
  """
  @spec count_addresses_with_balance_from_cache :: non_neg_integer()
  def count_addresses_with_balance_from_cache do
    AddressesWithBalanceCounter.fetch()
  end

  @doc """
  Estimated count of `t:Explorer.Chain.Address.t/0`.

  Estimated count of addresses.
  """
  @spec address_estimated_count() :: non_neg_integer()
  def address_estimated_count do
    cached_value = AddressesCounter.fetch()

    if is_nil(cached_value) do
      %Postgrex.Result{rows: [[count]]} = Repo.query!("SELECT reltuples FROM pg_class WHERE relname = 'addresses';")

      count
    else
      cached_value
    end
  end

  @doc """
  Counts the number of addresses with fetched coin balance > 0.

  This function should be used with caution. In larger databases, it may take a
  while to have the return back.
  """
  def count_addresses_with_balance do
    Repo.one(
      Address.count_with_fetched_coin_balance(),
      timeout: :infinity
    )
  end

  @doc """
  Counts the number of all addresses.

  This function should be used with caution. In larger databases, it may take a
  while to have the return back.
  """
  def count_addresses do
    Repo.one(
      Address.count(),
      timeout: :infinity
    )
  end

  @doc """
  `t:Explorer.Chain.InternalTransaction/0`s from the address with the given `hash`.

  This function excludes any internal transactions in the results where the
  internal transaction has no siblings within the parent transaction.

  ## Options

    * `:direction` - if specified, will filter internal transactions by address type. If `:to` is specified, only
      internal transactions where the "to" address matches will be returned. Likewise, if `:from` is specified, only
      internal transactions where the "from" address matches will be returned. If `:direction` is omitted, internal
      transactions either to or from the address will be returned.
    * `:necessity_by_association` - use to load `t:association/0` as `:required` or `:optional`. If an association is
      `:required`, and the `t:Explorer.Chain.InternalTransaction.t/0` has no associated record for that association,
      then the `t:Explorer.Chain.InternalTransaction.t/0` will not be included in the page `entries`.
    * `:paging_options` - a `t:Explorer.PagingOptions.t/0` used to specify the `:page_size` and
      `:key` (a tuple of the lowest/oldest `{block_number, transaction_index, index}`) and. Results will be the internal
      transactions older than the `block_number`, `transaction index`, and `index` that are passed.

  """
  @spec address_to_internal_transactions(Hash.Address.t(), [paging_options | necessity_by_association_option]) :: [
          InternalTransaction.t()
        ]
  def address_to_internal_transactions(hash, options \\ []) do
    necessity_by_association = Keyword.get(options, :necessity_by_association, %{})
    direction = Keyword.get(options, :direction)

    from_block = from_block(options)
    to_block = to_block(options)

    paging_options = Keyword.get(options, :paging_options, @default_paging_options)

    if direction == nil do
      query_to_address_hash_wrapped =
        InternalTransaction
        |> InternalTransaction.where_nonpending_block()
        |> InternalTransaction.where_address_fields_match(hash, :to_address_hash)
        |> InternalTransaction.where_block_number_in_period(from_block, to_block)
        |> common_where_limit_order(paging_options)
        |> wrapped_union_subquery()

      query_from_address_hash_wrapped =
        InternalTransaction
        |> InternalTransaction.where_nonpending_block()
        |> InternalTransaction.where_address_fields_match(hash, :from_address_hash)
        |> InternalTransaction.where_block_number_in_period(from_block, to_block)
        |> common_where_limit_order(paging_options)
        |> wrapped_union_subquery()

      query_created_contract_address_hash_wrapped =
        InternalTransaction
        |> InternalTransaction.where_nonpending_block()
        |> InternalTransaction.where_address_fields_match(hash, :created_contract_address_hash)
        |> InternalTransaction.where_block_number_in_period(from_block, to_block)
        |> common_where_limit_order(paging_options)
        |> wrapped_union_subquery()

      full_query =
        query_to_address_hash_wrapped
        |> union(^query_from_address_hash_wrapped)
        |> union(^query_created_contract_address_hash_wrapped)

      full_query
      |> wrapped_union_subquery()
      |> order_by(
        [q],
        desc: q.block_number,
        desc: q.transaction_index,
        desc: q.index
      )
      |> preload(transaction: :block)
      |> join_associations(necessity_by_association)
      |> Repo.all()
    else
      InternalTransaction
      |> InternalTransaction.where_nonpending_block()
      |> InternalTransaction.where_address_fields_match(hash, direction)
      |> InternalTransaction.where_block_number_in_period(from_block, to_block)
      |> common_where_limit_order(paging_options)
      |> preload(transaction: :block)
      |> join_associations(necessity_by_association)
      |> Repo.all()
    end
  end

  def wrapped_union_subquery(query) do
    from(
      q in subquery(query),
      select: q
    )
  end

  defp common_where_limit_order(query, paging_options) do
    query
    |> InternalTransaction.where_is_different_from_parent_transaction()
    |> InternalTransaction.where_block_number_is_not_null()
    |> page_internal_transaction(paging_options, %{index_int_tx_desc_order: true})
    |> limit(^paging_options.page_size)
    |> order_by(
      [it],
      desc: it.block_number,
      desc: it.transaction_index,
      desc: it.index
    )
  end

  @doc """
  Get the total number of transactions sent by the address with the given hash according to the last block indexed.

  We have to increment +1 in the last nonce result because it works like an array position, the first
  nonce has the value 0. When last nonce is nil, it considers that the given address has 0 transactions.
  """
  @spec total_transactions_sent_by_address(Hash.Address.t()) :: non_neg_integer()
  def total_transactions_sent_by_address(address_hash) do
    last_nonce =
      address_hash
      |> Transaction.last_nonce_by_address_query()
      |> Repo.one(timeout: :infinity)

    case last_nonce do
      nil -> 0
      value -> value + 1
    end
  end

  @doc """
  Fetches the transactions related to the address with the given hash

  ## Options

    * `:necessity_by_association` - use to load `t:association/0` as `:required` or `:optional`.  If an association is
      `:required`, and the `t:Explorer.Chain.Transaction.t/0` has no associated record for that association, then the
      `t:Explorer.Chain.Transaction.t/0` will not be included in the page `entries`.
    * `:paging_options` - a `t:Explorer.PagingOptions.t/0` used to specify the `:page_size` and
      `:key` (a tuple of the lowest/oldest `{block_number, index}`) and. Results will be the transactions older than
      the `block_number` and `index` that are passed.

  """
  @spec address_to_transactions_rap(Hash.Address.t(), [paging_options | necessity_by_association_option]) :: %{
          transactions_count: nil | non_neg_integer(),
          transactions: [Transaction.t()]
        }
  def address_to_transactions_rap(address_hash, options \\ []) when is_list(options) do
    paging_options = Keyword.get(options, :paging_options, @default_paging_options)

    transactions_count =
      if paging_options.page_number == 1,
        do: address_to_available_transactions_count(address_hash, options),
        else: nil

    transactions =
      address_hash
      |> address_to_transactions_query_rap(options)
      |> Repo.all()

    %{transactions_count: transactions_count, transactions: transactions}
  end

  def address_to_transactions_query_rap(address_hash, options) do
    direction = Keyword.get(options, :direction)
    necessity_by_association = Keyword.get(options, :necessity_by_association, %{})

    paging_options =
      options
      |> Keyword.get(:paging_options, @default_paging_options)

    Transaction
    |> Transaction.not_dropped_or_replaced_transacions()
    |> Transaction.matching_address_query(direction, address_hash)
    |> order_by([transaction],
      desc: transaction.block_number,
      desc: transaction.index
    )
    |> handle_random_access_paging_options(paging_options)
    |> join_associations(necessity_by_association)
  end

  def address_to_available_transactions_count(address_hash, options) do
    direction = Keyword.get(options, :direction)

    Transaction
    |> Transaction.not_dropped_or_replaced_transacions()
    |> Transaction.matching_address_query(direction, address_hash)
    |> limit(^@limit_showing_address_transaсtions)
    |> Repo.aggregate(:count, :hash)
  end

  def limit_showing_address_transaсtions, do: @limit_showing_address_transaсtions

  def address_to_transactions_without_rewards(address_hash, options) do
    paging_options = Keyword.get(options, :paging_options, @default_paging_options)

    address_hash
    |> address_to_transactions_tasks(options)
    |> wait_for_address_transactions()
    |> Enum.sort_by(&{&1.block_number, &1.index}, &>=/2)
    |> Enum.dedup_by(& &1.hash)
    |> Enum.take(paging_options.page_size)
  end

  defp address_to_transactions_tasks_query(options) do
    from_block = from_block(options)
    to_block = to_block(options)

    options
    |> Keyword.get(:paging_options, @default_paging_options)
    |> fetch_transactions(from_block, to_block)
  end

  defp transactions_block_numbers_at_address(address_hash, options) do
    direction = Keyword.get(options, :direction)

    options
    |> address_to_transactions_tasks_query()
    |> Transaction.not_pending_transactions()
    |> select([t], t.block_number)
    |> Transaction.matching_address_queries_list(direction, address_hash)
  end

  defp address_to_transactions_tasks(address_hash, options) do
    direction = Keyword.get(options, :direction)
    necessity_by_association = Keyword.get(options, :necessity_by_association, %{})

    from_block = from_block(options)
    to_block = to_block(options)

    options
    |> address_to_transactions_tasks_query()
    |> Transaction.not_dropped_or_replaced_transacions()
    |> where_block_number_in_period(from_block, to_block)
    |> join_associations(necessity_by_association)
    |> Transaction.matching_address_queries_list(direction, address_hash)
    |> Enum.map(fn query -> Task.async(fn -> Repo.all(query) end) end)
  end

  def address_to_transactions_tasks_range_of_blocks(address_hash, options) do
    extremums_list =
      address_hash
      |> transactions_block_numbers_at_address(options)
      |> Enum.map(fn query ->
        extremum_query =
          from(
            q in subquery(query),
            select: %{min_block_number: min(q.block_number), max_block_number: max(q.block_number)}
          )

        extremum_query
        |> Repo.one!()
      end)

    extremums_list
    |> Enum.reduce(%{min_block_number: nil, max_block_number: 0}, fn %{
                                                                       min_block_number: min_number,
                                                                       max_block_number: max_number
                                                                     },
                                                                     extremums_result ->
      current_min_number = Map.get(extremums_result, :min_block_number)
      current_max_number = Map.get(extremums_result, :max_block_number)

      extremums_result =
        if is_number(current_min_number) do
          if is_number(min_number) and min_number > 0 and min_number < current_min_number do
            extremums_result
            |> Map.put(:min_block_number, min_number)
          else
            extremums_result
          end
        else
          extremums_result
          |> Map.put(:min_block_number, min_number)
        end

      if is_number(max_number) and max_number > 0 and max_number > current_max_number do
        extremums_result
        |> Map.put(:max_block_number, max_number)
      else
        extremums_result
      end
    end)
  end

  defp wait_for_address_transactions(tasks) do
    tasks
    |> Task.yield_many(:timer.seconds(20))
    |> Enum.flat_map(fn {_task, res} ->
      case res do
        {:ok, result} ->
          result

        {:exit, reason} ->
          raise "Query fetching address transactions terminated: #{inspect(reason)}"

        nil ->
          raise "Query fetching address transactions timed out."
      end
    end)
  end

  @spec address_hash_to_token_transfers(Hash.Address.t(), Keyword.t()) :: [Transaction.t()]
  def address_hash_to_token_transfers(address_hash, options \\ []) do
    paging_options = Keyword.get(options, :paging_options, @default_paging_options)
    direction = Keyword.get(options, :direction)

    direction
    |> Transaction.transactions_with_token_transfers_direction(address_hash)
    |> Transaction.preload_token_transfers(address_hash)
    |> handle_paging_options(paging_options)
    |> Repo.all()
  end

  @doc """
  address_hash_to_token_transfers_including_contract/2 function returns token transfers on address (to/from/contract).
  It is used by CSV export of token transfers button.
  """
  @spec address_hash_to_token_transfers_including_contract(Hash.Address.t(), Keyword.t()) :: [TokenTransfer.t()]
  def address_hash_to_token_transfers_including_contract(address_hash, options \\ []) do
    paging_options = Keyword.get(options, :paging_options, @default_paging_options)
    from_block = Keyword.get(options, :from_block)
    to_block = Keyword.get(options, :to_block)

    query =
      from_block
      |> query_address_hash_to_token_transfers_including_contract(to_block, address_hash)
      |> order_by([token_transfer], asc: token_transfer.block_number, asc: token_transfer.log_index)

    query
    |> handle_token_transfer_paging_options(paging_options)
    |> preload(transaction: :block)
    |> preload(:token)
    |> Repo.all()
  end

  defp query_address_hash_to_token_transfers_including_contract(nil, to_block, address_hash)
       when not is_nil(to_block) do
    from(
      token_transfer in TokenTransfer,
      where:
        (token_transfer.to_address_hash == ^address_hash or
           token_transfer.from_address_hash == ^address_hash or
           token_transfer.token_contract_address_hash == ^address_hash) and
          token_transfer.block_number <= ^to_block
    )
  end

  defp query_address_hash_to_token_transfers_including_contract(from_block, nil, address_hash)
       when not is_nil(from_block) do
    from(
      token_transfer in TokenTransfer,
      where:
        (token_transfer.to_address_hash == ^address_hash or
           token_transfer.from_address_hash == ^address_hash or
           token_transfer.token_contract_address_hash == ^address_hash) and
          token_transfer.block_number >= ^from_block
    )
  end

  defp query_address_hash_to_token_transfers_including_contract(from_block, to_block, address_hash)
       when not is_nil(from_block) and not is_nil(to_block) do
    from(
      token_transfer in TokenTransfer,
      where:
        (token_transfer.to_address_hash == ^address_hash or
           token_transfer.from_address_hash == ^address_hash or
           token_transfer.token_contract_address_hash == ^address_hash) and
          (token_transfer.block_number >= ^from_block and token_transfer.block_number <= ^to_block)
    )
  end

  defp query_address_hash_to_token_transfers_including_contract(_, _, address_hash) do
    from(
      token_transfer in TokenTransfer,
      where:
        token_transfer.to_address_hash == ^address_hash or
          token_transfer.from_address_hash == ^address_hash or
          token_transfer.token_contract_address_hash == ^address_hash
    )
  end

  @spec address_to_logs(Hash.Address.t(), Keyword.t()) :: [Log.t()]
  def address_to_logs(address_hash, options \\ []) when is_list(options) do
    paging_options = Keyword.get(options, :paging_options) || %PagingOptions{page_size: 50}

    from_block = from_block(options)
    to_block = to_block(options)

    {block_number, transaction_index, log_index} = paging_options.key || {BlockNumber.get_max(), 0, 0}

    base_query =
      from(log in Log,
        inner_join: transaction in Transaction,
        on: transaction.hash == log.transaction_hash,
        order_by: [desc: log.block_number, desc: log.index],
        where: transaction.block_number < ^block_number,
        or_where: transaction.block_number == ^block_number and transaction.index > ^transaction_index,
        or_where:
          transaction.block_number == ^block_number and transaction.index == ^transaction_index and
            log.index > ^log_index,
        where: log.address_hash == ^address_hash,
        select: log
      )

    wrapped_query =
      from(
        log in subquery(base_query),
        inner_join: transaction in Transaction,
        preload: [:transaction, transaction: [to_address: :smart_contract]],
        where:
          log.block_hash == transaction.block_hash and
            log.block_number == transaction.block_number and
            log.transaction_hash == transaction.hash,
        select: log
      )

    wrapped_query
    |> filter_topic(options)
    |> where_block_number_in_period(from_block, to_block)
    |> limit(^paging_options.page_size)
    |> Repo.all()
    |> Enum.take(paging_options.page_size)
  end

  defp filter_topic(base_query, topic: topic) do
    from(log in base_query,
      where:
        log.first_topic == ^topic or log.second_topic == ^topic or log.third_topic == ^topic or
          log.fourth_topic == ^topic
    )
  end

  defp filter_topic(base_query, _), do: base_query

  def where_block_number_in_period(base_query, from_block, to_block) when is_nil(from_block) and not is_nil(to_block) do
    from(q in base_query,
      where: q.block_number <= ^to_block
    )
  end

  def where_block_number_in_period(base_query, from_block, to_block) when not is_nil(from_block) and is_nil(to_block) do
    from(q in base_query,
      where: q.block_number > ^from_block
    )
  end

  def where_block_number_in_period(base_query, from_block, to_block) when is_nil(from_block) and is_nil(to_block),
    do: base_query

  def where_block_number_in_period(base_query, from_block, to_block) do
    from(q in base_query,
      where: q.block_number > ^from_block and q.block_number <= ^to_block
    )
  end

  @doc """
  Finds all `t:Explorer.Chain.Transaction.t/0`s given the address_hash and the token contract
  address hash.

  ## Options

    * `:paging_options` - a `t:Explorer.PagingOptions.t/0` used to specify the `:page_size` and
      `:key` (in the form of `%{"inserted_at" => inserted_at}`). Results will be the transactions
      older than the `index` that are passed.
  """
  @spec address_to_transactions_with_token_transfers(Hash.t(), Hash.t(), [paging_options]) :: [Transaction.t()]
  def address_to_transactions_with_token_transfers(address_hash, token_hash, options \\ []) do
    paging_options = Keyword.get(options, :paging_options, @default_paging_options)

    address_hash
    |> Transaction.transactions_with_token_transfers(token_hash)
    |> Transaction.preload_token_transfers(address_hash)
    |> handle_paging_options(paging_options)
    |> Repo.all()
  end

  @doc """
  The `t:Explorer.Chain.Address.t/0` `balance` in `unit`.
  """
  @spec balance(Address.t(), :wei) :: Wei.wei() | nil
  @spec balance(Address.t(), :gwei) :: Wei.gwei() | nil
  @spec balance(Address.t(), :ether) :: Wei.ether() | nil
  def balance(%Address{fetched_coin_balance: balance}, unit) do
    case balance do
      nil -> nil
      _ -> Wei.to(balance, unit)
    end
  end

  @doc """
  The number of `t:Explorer.Chain.Block.t/0`.

      iex> insert_list(2, :block)
      iex> Explorer.Chain.block_count()
      2

  When there are no `t:Explorer.Chain.Block.t/0`.

      iex> Explorer.Chain.block_count()
      0

  """
  def block_count do
    Repo.aggregate(Block, :count, :hash)
  end

  @doc """
  Reward for mining a block.

  The block reward is the sum of the following:

  * Sum of the transaction fees (gas_used * gas_price) for the block
  * A static reward for miner (this value may change during the life of the chain)
  * The reward for uncle blocks (1/32 * static_reward * number_of_uncles)

  *NOTE*

  Uncles are not currently accounted for.
  """
  @spec block_reward(Block.block_number()) :: Wei.t()
  def block_reward(block_number) do
    tx_and_emission_reward =
      Repo.one!(
        from(block in Block,
          left_join: transaction in assoc(block, :transactions),
          inner_join: emission_reward in EmissionReward,
          on: fragment("? <@ ?", block.number, emission_reward.block_range),
          where: block.number == ^block_number and block.consensus,
          group_by: [emission_reward.reward, block.hash],
          select: %{
            value: %Wei{
              value: coalesce(sum(transaction.gas_used * transaction.gas_price), 0) + emission_reward.reward
            },
            hash: block.hash
          }
        )
      )

    block_rewards =
      Repo.one!(
        from(reward in Reward,
          where: reward.block_hash == ^tx_and_emission_reward.hash,
          select: %Wei{
            value: coalesce(sum(reward.reward), 0)
          }
        )
      )

    Wei.sum(block_rewards, tx_and_emission_reward.value)
  end

  @doc """
  The `t:Explorer.Chain.Wei.t/0` paid to the miners of the `t:Explorer.Chain.Block.t/0`s with `hash`
  `Explorer.Chain.Hash.Full.t/0` by the signers of the transactions in those blocks to cover the gas fee
  (`gas_used * gas_price`).
  """
  @spec gas_payment_by_block_hash([Hash.Full.t()]) :: %{Hash.Full.t() => Wei.t()}
  def gas_payment_by_block_hash(block_hashes) when is_list(block_hashes) do
    query =
      from(
        block in Block,
        left_join: transaction in assoc(block, :transactions),
        where: block.hash in ^block_hashes and block.consensus == true,
        group_by: block.hash,
        select: {block.hash, %Wei{value: coalesce(sum(transaction.gas_used * transaction.gas_price), 0)}}
      )

    query
    |> Repo.all()
    |> Enum.into(%{})
  end

  def timestamp_by_block_hash(block_hashes) when is_list(block_hashes) do
    query =
      from(
        block in Block,
        where: block.hash in ^block_hashes and block.consensus == true,
        group_by: block.hash,
        select: {block.hash, block.timestamp}
      )

    query
    |> Repo.all()
    |> Enum.into(%{})
  end

  @doc """
  Finds all `t:Explorer.Chain.Transaction.t/0`s in the `t:Explorer.Chain.Block.t/0`.

  ## Options

    * `:necessity_by_association` - use to load `t:association/0` as `:required` or `:optional`.  If an association is
      `:required`, and the `t:Explorer.Chain.Transaction.t/0` has no associated record for that association, then the
      `t:Explorer.Chain.Transaction.t/0` will not be included in the page `entries`.
    * `:paging_options` - a `t:Explorer.PagingOptions.t/0` used to specify the `:page_size` and
      `:key` (a tuple of the lowest/oldest `{index}`) and. Results will be the transactions older than
      the `index` that are passed.
  """
  @spec block_to_transactions(Hash.Full.t(), [paging_options | necessity_by_association_option]) :: [Transaction.t()]
  def block_to_transactions(block_hash, options \\ []) when is_list(options) do
    necessity_by_association = Keyword.get(options, :necessity_by_association, %{})

    options
    |> Keyword.get(:paging_options, @default_paging_options)
    |> fetch_transactions_in_ascending_order_by_index()
    |> join(:inner, [transaction], block in assoc(transaction, :block))
    |> where([_, block], block.hash == ^block_hash)
    |> join_associations(necessity_by_association)
    |> preload([{:token_transfers, [:token, :from_address, :to_address]}])
    |> Repo.all()
  end

  @doc """
  Finds sum of gas_used for new (EIP-1559) txs belongs to block
  """
  @spec block_to_gas_used_by_1559_txs(Hash.Full.t()) :: non_neg_integer()
  def block_to_gas_used_by_1559_txs(block_hash) do
    query =
      from(
        tx in Transaction,
        where: tx.block_hash == ^block_hash,
        where: not is_nil(tx.max_priority_fee_per_gas),
        select: sum(tx.gas_used)
      )

    result = Repo.one(query)
    if result, do: result, else: 0
  end

  @doc """
  Finds sum of priority fee for new (EIP-1559) txs belongs to block
  """
  @spec block_to_priority_fee_of_1559_txs(Hash.Full.t()) :: Decimal.t()
  def block_to_priority_fee_of_1559_txs(block_hash) do
    block = Repo.get_by(Block, hash: block_hash)
    %Wei{value: base_fee_per_gas} = block.base_fee_per_gas

    query =
      from(
        tx in Transaction,
        where: tx.block_hash == ^block_hash,
        where: not is_nil(tx.max_priority_fee_per_gas),
        select:
          sum(
            fragment(
              "CASE 
                WHEN ? = 0 THEN 0
                WHEN ? < ? THEN ?
                ELSE ? END",
              tx.max_fee_per_gas,
              tx.max_fee_per_gas - ^base_fee_per_gas,
              tx.max_priority_fee_per_gas,
              (tx.max_fee_per_gas - ^base_fee_per_gas) * tx.gas_used,
              tx.max_priority_fee_per_gas * tx.gas_used
            )
          )
      )

    result = Repo.one(query)
    if result, do: result, else: 0
  end

  @doc """
  Counts the number of `t:Explorer.Chain.Transaction.t/0` in the `block`.
  """
  @spec block_to_transaction_count(Hash.Full.t()) :: non_neg_integer()
  def block_to_transaction_count(block_hash) do
    query =
      from(
        transaction in Transaction,
        where: transaction.block_hash == ^block_hash
      )

    Repo.aggregate(query, :count, :hash)
  end

  @spec address_to_incoming_transaction_count(Hash.Address.t()) :: non_neg_integer()
  def address_to_incoming_transaction_count(address_hash) do
    to_address_query =
      from(
        transaction in Transaction,
        where: transaction.to_address_hash == ^address_hash
      )

    Repo.aggregate(to_address_query, :count, :hash, timeout: :infinity)
  end

  @spec address_to_incoming_transaction_gas_usage(Hash.Address.t()) :: Decimal.t() | nil
  def address_to_incoming_transaction_gas_usage(address_hash) do
    to_address_query =
      from(
        transaction in Transaction,
        where: transaction.to_address_hash == ^address_hash
      )

    Repo.aggregate(to_address_query, :sum, :gas_used, timeout: :infinity)
  end

  @spec address_to_outcoming_transaction_gas_usage(Hash.Address.t()) :: Decimal.t() | nil
  def address_to_outcoming_transaction_gas_usage(address_hash) do
    to_address_query =
      from(
        transaction in Transaction,
        where: transaction.from_address_hash == ^address_hash
      )

    Repo.aggregate(to_address_query, :sum, :gas_used, timeout: :infinity)
  end

  @spec max_incoming_transactions_count() :: non_neg_integer()
  def max_incoming_transactions_count, do: @max_incoming_transactions_count

  @doc """
  How many blocks have confirmed `block` based on the current `max_block_number`

  A consensus block's number of confirmations is the difference between its number and the current block height + 1.

      iex> block = insert(:block, number: 1)
      iex> Explorer.Chain.confirmations(block, block_height: 2)
      {:ok, 2}

  The newest block at the block height has 1 confirmation.

      iex> block = insert(:block, number: 1)
      iex> Explorer.Chain.confirmations(block, block_height: 1)
      {:ok, 1}

  A non-consensus block has no confirmations and is orphaned even if there are child blocks of it on an orphaned chain.

      iex> parent_block = insert(:block, consensus: false, number: 1)
      iex> insert(
      ...>   :block,
      ...>   parent_hash: parent_block.hash,
      ...>   consensus: false,
      ...>   number: parent_block.number + 1
      ...> )
      iex> Explorer.Chain.confirmations(parent_block, block_height: 3)
      {:error, :non_consensus}

  If you calculate the block height and then get a newer block, the confirmations will be `0` instead of negative.

      iex> block = insert(:block, number: 1)
      iex> Explorer.Chain.confirmations(block, block_height: 0)
      {:ok, 1}
  """
  @spec confirmations(Block.t(), [{:block_height, block_height()}]) ::
          {:ok, non_neg_integer()} | {:error, :non_consensus}

  def confirmations(%Block{consensus: true, number: number}, named_arguments) when is_list(named_arguments) do
    max_consensus_block_number = Keyword.fetch!(named_arguments, :block_height)

    {:ok, max(1 + max_consensus_block_number - number, 1)}
  end

  def confirmations(%Block{consensus: false}, _), do: {:error, :non_consensus}

  @doc """
  Creates an address.

      iex> {:ok, %Explorer.Chain.Address{hash: hash}} = Explorer.Chain.create_address(
      ...>   %{hash: "0xa94f5374fce5edbc8e2a8697c15331677e6ebf0b"}
      ...> )
      ...> to_string(hash)
      "0xa94f5374fce5edbc8e2a8697c15331677e6ebf0b"

  A `String.t/0` value for `Explorer.Chain.Address.t/0` `hash` must have 40 hexadecimal characters after the `0x` prefix
  to prevent short- and long-hash transcription errors.

      iex> {:error, %Ecto.Changeset{errors: errors}} = Explorer.Chain.create_address(
      ...>   %{hash: "0xa94f5374fce5edbc8e2a8697c15331677e6ebf0"}
      ...> )
      ...> errors
      [hash: {"is invalid", [type: Explorer.Chain.Hash.Address, validation: :cast]}]
      iex> {:error, %Ecto.Changeset{errors: errors}} = Explorer.Chain.create_address(
      ...>   %{hash: "0xa94f5374fce5edbc8e2a8697c15331677e6ebf0ba"}
      ...> )
      ...> errors
      [hash: {"is invalid", [type: Explorer.Chain.Hash.Address, validation: :cast]}]

  """
  @spec create_address(map()) :: {:ok, Address.t()} | {:error, Ecto.Changeset.t()}
  def create_address(attrs \\ %{}) do
    %Address{}
    |> Address.changeset(attrs)
    |> Repo.insert()
  end

  @doc """
  Creates a decompiled smart contract.
  """

  @spec create_decompiled_smart_contract(map()) :: {:ok, Address.t()} | {:error, Ecto.Changeset.t()}
  def create_decompiled_smart_contract(attrs) do
    changeset = DecompiledSmartContract.changeset(%DecompiledSmartContract{}, attrs)

    # Enforce ShareLocks tables order (see docs: sharelocks.md)
    Multi.new()
    |> Multi.run(:set_address_decompiled, fn repo, _ ->
      set_address_decompiled(repo, Changeset.get_field(changeset, :address_hash))
    end)
    |> Multi.insert(:decompiled_smart_contract, changeset,
      on_conflict: :replace_all,
      conflict_target: [:decompiler_version, :address_hash]
    )
    |> Repo.transaction()
    |> case do
      {:ok, %{decompiled_smart_contract: decompiled_smart_contract}} -> {:ok, decompiled_smart_contract}
      {:error, _, error_value, _} -> {:error, error_value}
    end
  end

  @doc """
  Converts the `Explorer.Chain.Data.t:t/0` to `iodata` representation that can be written to users efficiently.

      iex> %Explorer.Chain.Data{
      ...>   bytes: <<>>
      ...> } |>
      ...> Explorer.Chain.data_to_iodata() |>
      ...> IO.iodata_to_binary()
      "0x"
      iex> %Explorer.Chain.Data{
      ...>   bytes: <<0, 0, 0, 0, 0, 0, 0, 0, 0, 0, 0, 0, 134, 45, 103, 203, 7,
      ...>     115, 238, 63, 140, 231, 234, 137, 179, 40, 255, 234, 134, 26,
      ...>     179, 239>>
      ...> } |>
      ...> Explorer.Chain.data_to_iodata() |>
      ...> IO.iodata_to_binary()
      "0x000000000000000000000000862d67cb0773ee3f8ce7ea89b328ffea861ab3ef"

  """
  @spec data_to_iodata(Data.t()) :: iodata()
  def data_to_iodata(data) do
    Data.to_iodata(data)
  end

  @doc """
  The fee a `transaction` paid for the `t:Explorer.Transaction.t/0` `gas`

  If the transaction is pending, then the fee will be a range of `unit`

      iex> Explorer.Chain.fee(
      ...>   %Explorer.Chain.Transaction{
      ...>     gas: Decimal.new(3),
      ...>     gas_price: %Explorer.Chain.Wei{value: Decimal.new(2)},
      ...>     gas_used: nil
      ...>   },
      ...>   :wei
      ...> )
      {:maximum, Decimal.new(6)}

  If the transaction has been confirmed in block, then the fee will be the actual fee paid in `unit` for the `gas_used`
  in the `transaction`.

      iex> Explorer.Chain.fee(
      ...>   %Explorer.Chain.Transaction{
      ...>     gas: Decimal.new(3),
      ...>     gas_price: %Explorer.Chain.Wei{value: Decimal.new(2)},
      ...>     gas_used: Decimal.new(2)
      ...>   },
      ...>   :wei
      ...> )
      {:actual, Decimal.new(4)}

  """
  @spec fee(%Transaction{gas_used: nil}, :ether | :gwei | :wei) :: {:maximum, Decimal.t()}
  def fee(%Transaction{gas: gas, gas_price: gas_price, gas_used: nil}, unit) do
    fee =
      gas_price
      |> Wei.to(unit)
      |> Decimal.mult(gas)

    {:maximum, fee}
  end

  @spec fee(%Transaction{gas_used: Decimal.t()}, :ether | :gwei | :wei) :: {:actual, Decimal.t()}
  def fee(%Transaction{gas_price: gas_price, gas_used: gas_used}, unit) do
    fee =
      gas_price
      |> Wei.to(unit)
      |> Decimal.mult(gas_used)

    {:actual, fee}
  end

  @doc """
  Checks to see if the chain is down indexing based on the transaction from the
  oldest block and the `fetch_internal_transactions` pending operation
  """
  @spec finished_indexing?() :: boolean()
  def finished_indexing? do
    json_rpc_named_arguments = Application.fetch_env!(:indexer, :json_rpc_named_arguments)
    variant = Keyword.fetch!(json_rpc_named_arguments, :variant)

    if variant == EthereumJSONRPC.Ganache || variant == EthereumJSONRPC.Arbitrum do
      true
    else
      with {:transactions_exist, true} <- {:transactions_exist, Repo.exists?(Transaction)},
           min_block_number when not is_nil(min_block_number) <- Repo.aggregate(Transaction, :min, :block_number) do
        query =
          from(
            b in Block,
            join: pending_ops in assoc(b, :pending_operations),
            where: pending_ops.fetch_internal_transactions,
            where: b.consensus and b.number == ^min_block_number
          )

        !Repo.exists?(query)
      else
        {:transactions_exist, false} -> true
        nil -> false
      end
    end
  end

  @doc """
  The `t:Explorer.Chain.Transaction.t/0` `gas_price` of the `transaction` in `unit`.
  """
  def gas_price(%Transaction{gas_price: gas_price}, unit) do
    Wei.to(gas_price, unit)
  end

  @doc """
  Converts `t:Explorer.Chain.Address.t/0` `hash` to the `t:Explorer.Chain.Address.t/0` with that `hash`.

  Returns `{:ok, %Explorer.Chain.Address{}}` if found

      iex> {:ok, %Explorer.Chain.Address{hash: hash}} = Explorer.Chain.create_address(
      ...>   %{hash: "0x5aaeb6053f3e94c9b9a09f33669435e7ef1beaed"}
      ...> )
      iex> {:ok, %Explorer.Chain.Address{hash: found_hash}} = Explorer.Chain.hash_to_address(hash)
      iex> found_hash == hash
      true

  Returns `{:error, :not_found}` if not found

      iex> {:ok, hash} = Explorer.Chain.string_to_address_hash("0x5aaeb6053f3e94c9b9a09f33669435e7ef1beaed")
      iex> Explorer.Chain.hash_to_address(hash)
      {:error, :not_found}

  ## Options

    * `:necessity_by_association` - use to load `t:association/0` as `:required` or `:optional`.  If an association is
      `:required`, and the `t:Explorer.Chain.Address.t/0` has no associated record for that association,
      then the `t:Explorer.Chain.Address.t/0` will not be included in the list.

  Optionally it also accepts a boolean to fetch the `has_decompiled_code?` virtual field or not

  """
  @spec hash_to_address(Hash.Address.t(), [necessity_by_association_option], boolean()) ::
          {:ok, Address.t()} | {:error, :not_found}
  def hash_to_address(
        %Hash{byte_count: unquote(Hash.Address.byte_count())} = hash,
        options \\ [
          necessity_by_association: %{
            :contracts_creation_internal_transaction => :optional,
            :names => :optional,
            :smart_contract => :optional,
            :token => :optional,
            :contracts_creation_transaction => :optional
          }
        ],
        query_decompiled_code_flag \\ true
      ) do
    necessity_by_association = Keyword.get(options, :necessity_by_association, %{})

    query =
      from(
        address in Address,
        where: address.hash == ^hash
      )

    address_result =
      query
      |> join_associations(necessity_by_association)
      |> with_decompiled_code_flag(hash, query_decompiled_code_flag)
      |> Repo.one()

    address_updated_result =
      case address_result do
        %{smart_contract: smart_contract} ->
          if smart_contract do
            address_result
          else
            address_verified_twin_contract =
              Chain.get_minimal_proxy_template(hash) ||
                Chain.get_address_verified_twin_contract(hash).verified_contract

            if address_verified_twin_contract do
              address_verified_twin_contract_updated =
                address_verified_twin_contract
                |> Map.put(:address_hash, hash)
                |> Map.put_new(:metadata_from_verified_twin, true)

              address_result
              |> Map.put(:smart_contract, address_verified_twin_contract_updated)
            else
              address_result
            end
          end

        _ ->
          address_result
      end

    address_updated_result
    |> case do
      nil -> {:error, :not_found}
      address -> {:ok, address}
    end
  end

  def decompiled_code(address_hash, version) do
    query =
      from(contract in DecompiledSmartContract,
        where: contract.address_hash == ^address_hash and contract.decompiler_version == ^version
      )

    query
    |> Repo.one()
    |> case do
      nil -> {:error, :not_found}
      contract -> {:ok, contract.decompiled_source_code}
    end
  end

  @spec token_contract_address_from_token_name(String.t()) :: {:ok, Hash.Address.t()} | {:error, :not_found}
  def token_contract_address_from_token_name(name) when is_binary(name) do
    query =
      from(token in Token,
        where: ilike(token.symbol, ^name),
        or_where: ilike(token.name, ^name),
        select: token.contract_address_hash
      )

    query
    |> Repo.all()
    |> case do
      [] ->
        {:error, :not_found}

      hashes ->
        if Enum.count(hashes) == 1 do
          {:ok, List.first(hashes)}
        else
          {:error, :not_found}
        end
    end
  end

  defp prepare_search_term(string) do
    case Regex.scan(~r/[a-zA-Z0-9]+/, string) do
      [_ | _] = words ->
        term_final =
          words
          |> Enum.map(fn [word] -> word <> ":*" end)
          |> Enum.join(" & ")

        {:some, term_final}

      _ ->
        :none
    end
  end

  defp search_token_query(term) do
    from(token in Token,
      left_join: bridged in BridgedToken,
      on: token.contract_address_hash == bridged.home_token_contract_address_hash,
      where: fragment("to_tsvector(symbol || ' ' || name ) @@ to_tsquery(?)", ^term),
      select: %{
        address_hash: token.contract_address_hash,
        tx_hash: fragment("CAST(NULL AS bytea)"),
        block_hash: fragment("CAST(NULL AS bytea)"),
        foreign_token_hash: bridged.foreign_token_contract_address_hash,
        foreign_chain_id: bridged.foreign_chain_id,
        type: "token",
        name: token.name,
        symbol: token.symbol,
        holder_count: token.holder_count,
        inserted_at: token.inserted_at,
        block_number: 0
      }
    )
  end

  defp search_contract_query(term) do
    from(smart_contract in SmartContract,
      left_join: address in Address,
      on: smart_contract.address_hash == address.hash,
      where: fragment("to_tsvector(name ) @@ to_tsquery(?)", ^term),
      select: %{
        address_hash: smart_contract.address_hash,
        tx_hash: fragment("CAST(NULL AS bytea)"),
        block_hash: fragment("CAST(NULL AS bytea)"),
        foreign_token_hash: fragment("CAST(NULL AS bytea)"),
        foreign_chain_id: ^nil,
        type: "contract",
        name: smart_contract.name,
        symbol: ^nil,
        holder_count: ^nil,
        inserted_at: address.inserted_at,
        block_number: 0
      }
    )
  end

  defp search_address_query(term) do
    case Chain.string_to_address_hash(term) do
      {:ok, address_hash} ->
        from(address in Address,
          left_join: address_name in Address.Name,
          on: address.hash == address_name.address_hash,
          where: address.hash == ^address_hash,
          select: %{
            address_hash: address.hash,
            tx_hash: fragment("CAST(NULL AS bytea)"),
            block_hash: fragment("CAST(NULL AS bytea)"),
            foreign_token_hash: fragment("CAST(NULL AS bytea)"),
            foreign_chain_id: ^nil,
            type: "address",
            name: address_name.name,
            symbol: ^nil,
            holder_count: ^nil,
            inserted_at: address.inserted_at,
            block_number: 0
          }
        )

      _ ->
        nil
    end
  end

  defp search_tx_query(term) do
    case Chain.string_to_transaction_hash(term) do
      {:ok, tx_hash} ->
        from(transaction in Transaction,
          where: transaction.hash == ^tx_hash,
          select: %{
            address_hash: fragment("CAST(NULL AS bytea)"),
            tx_hash: transaction.hash,
            block_hash: fragment("CAST(NULL AS bytea)"),
            foreign_token_hash: fragment("CAST(NULL AS bytea)"),
            foreign_chain_id: ^nil,
            type: "transaction",
            name: ^nil,
            symbol: ^nil,
            holder_count: ^nil,
            inserted_at: transaction.inserted_at,
            block_number: 0
          }
        )

      _ ->
        nil
    end
  end

  defp search_block_query(term) do
    case Chain.string_to_block_hash(term) do
      {:ok, block_hash} ->
        from(block in Block,
          where: block.hash == ^block_hash,
          select: %{
            address_hash: fragment("CAST(NULL AS bytea)"),
            tx_hash: fragment("CAST(NULL AS bytea)"),
            block_hash: block.hash,
            foreign_token_hash: fragment("CAST(NULL AS bytea)"),
            foreign_chain_id: ^nil,
            type: "block",
            name: ^nil,
            symbol: ^nil,
            holder_count: ^nil,
            inserted_at: block.inserted_at,
            block_number: block.number
          }
        )

      _ ->
        case Integer.parse(term) do
          {block_number, _} ->
            from(block in Block,
              where: block.number == ^block_number,
              select: %{
                address_hash: fragment("CAST(NULL AS bytea)"),
                tx_hash: fragment("CAST(NULL AS bytea)"),
                block_hash: block.hash,
                foreign_token_hash: fragment("CAST(NULL AS bytea)"),
                foreign_chain_id: ^nil,
                type: "block",
                name: ^nil,
                symbol: ^nil,
                holder_count: ^nil,
                inserted_at: block.inserted_at,
                block_number: block.number
              }
            )

          _ ->
            nil
        end
    end
  end

  def joint_search(paging_options, offset, string) do
    case prepare_search_term(string) do
      {:some, term} ->
        tokens_query = search_token_query(term)
        contracts_query = search_contract_query(term)
        tx_query = search_tx_query(string)
        address_query = search_address_query(string)
        block_query = search_block_query(string)

        basic_query =
          from(
            tokens in subquery(tokens_query),
            union: ^contracts_query
          )

        query =
          cond do
            address_query ->
              basic_query
              |> union(^address_query)

            tx_query ->
              basic_query
              |> union(^tx_query)
              |> union(^block_query)

            block_query ->
              basic_query
              |> union(^block_query)

            true ->
              basic_query
          end

        ordered_query =
          from(items in subquery(query),
            order_by: [desc_nulls_last: items.holder_count, asc: items.name, desc: items.inserted_at],
            limit: ^paging_options.page_size,
            offset: ^offset
          )

        paginated_ordered_query =
          ordered_query
          |> page_search_results(paging_options)

        search_results = Repo.all(paginated_ordered_query)

        search_results
        |> Enum.map(fn result ->
          result_checksummed_address_hash =
            if result.address_hash do
              result
              |> Map.put(:address_hash, Address.checksum(result.address_hash))
            else
              result
            end

          result_checksummed =
            if result_checksummed_address_hash.foreign_token_hash do
              result_checksummed_address_hash
              |> Map.put(:foreign_token_hash, Address.checksum(result_checksummed_address_hash.foreign_token_hash))
            else
              result_checksummed_address_hash
            end

          result_checksummed
        end)

      _ ->
        []
    end
  end

  @spec search_token(String.t()) :: [Token.t()]
  def search_token(string) do
    case prepare_search_term(string) do
      {:some, term} ->
        query =
          from(token in Token,
            where: fragment("to_tsvector(symbol || ' ' || name ) @@ to_tsquery(?)", ^term),
            select: %{
              link: token.contract_address_hash,
              symbol: token.symbol,
              name: token.name,
              holder_count: token.holder_count,
              type: "token"
            },
            order_by: [desc: token.holder_count]
          )

        Repo.all(query)

      _ ->
        []
    end
  end

  @spec search_contract(String.t()) :: [SmartContract.t()]
  def search_contract(string) do
    case prepare_search_term(string) do
      {:some, term} ->
        query =
          from(smart_contract in SmartContract,
            left_join: address in Address,
            on: smart_contract.address_hash == address.hash,
            where: fragment("to_tsvector(name ) @@ to_tsquery(?)", ^term),
            select: %{
              link: smart_contract.address_hash,
              name: smart_contract.name,
              inserted_at: address.inserted_at,
              type: "contract"
            },
            order_by: [desc: smart_contract.inserted_at]
          )

        Repo.all(query)

      _ ->
        []
    end
  end

  def search_tx(term) do
    case Chain.string_to_transaction_hash(term) do
      {:ok, tx_hash} ->
        query =
          from(transaction in Transaction,
            where: transaction.hash == ^tx_hash,
            select: %{
              link: transaction.hash,
              type: "transaction"
            }
          )

        Repo.all(query)

      _ ->
        []
    end
  end

  def search_address(term) do
    case Chain.string_to_address_hash(term) do
      {:ok, address_hash} ->
        query =
          from(address in Address,
            left_join: address_name in Address.Name,
            on: address.hash == address_name.address_hash,
            where: address.hash == ^address_hash,
            select: %{
              name: address_name.name,
              link: address.hash,
              type: "address"
            }
          )

        Repo.all(query)

      _ ->
        []
    end
  end

  def search_block(term) do
    case Chain.string_to_block_hash(term) do
      {:ok, block_hash} ->
        query =
          from(block in Block,
            where: block.hash == ^block_hash,
            select: %{
              link: block.hash,
              block_number: block.number,
              type: "block"
            }
          )

        Repo.all(query)

      _ ->
        case Integer.parse(term) do
          {block_number, _} ->
            query =
              from(block in Block,
                where: block.number == ^block_number,
                select: %{
                  link: block.hash,
                  block_number: block.number,
                  type: "block"
                }
              )

            Repo.all(query)

          _ ->
            []
        end
    end
  end

  @doc """
  Converts `t:Explorer.Chain.Address.t/0` `hash` to the `t:Explorer.Chain.Address.t/0` with that `hash`.

  Returns `{:ok, %Explorer.Chain.Address{}}` if found

      iex> {:ok, %Explorer.Chain.Address{hash: hash}} = Explorer.Chain.create_address(
      ...>   %{hash: "0x5aaeb6053f3e94c9b9a09f33669435e7ef1beaed"}
      ...> )
      iex> {:ok, %Explorer.Chain.Address{hash: found_hash}} = Explorer.Chain.hash_to_address(hash)
      iex> found_hash == hash
      true

  Returns `{:error, address}` if not found but created an address

      iex> {:ok, %Explorer.Chain.Address{hash: hash}} = Explorer.Chain.create_address(
      ...>   %{hash: "0x5aaeb6053f3e94c9b9a09f33669435e7ef1beaed"}
      ...> )
      iex> {:ok, %Explorer.Chain.Address{hash: found_hash}} = Explorer.Chain.hash_to_address(hash)
      iex> found_hash == hash
      true


  ## Options

    * `:necessity_by_association` - use to load `t:association/0` as `:required` or `:optional`.  If an association is
      `:required`, and the `t:Explorer.Chain.Address.t/0` has no associated record for that association,
      then the `t:Explorer.Chain.Address.t/0` will not be included in the list.

  Optionally it also accepts a boolean to fetch the `has_decompiled_code?` virtual field or not

  """
  @spec find_or_insert_address_from_hash(Hash.Address.t(), [necessity_by_association_option], boolean()) ::
          {:ok, Address.t()}
  def find_or_insert_address_from_hash(
        %Hash{byte_count: unquote(Hash.Address.byte_count())} = hash,
        options \\ [
          necessity_by_association: %{
            :contracts_creation_internal_transaction => :optional,
            :names => :optional,
            :smart_contract => :optional,
            :token => :optional,
            :contracts_creation_transaction => :optional
          }
        ],
        query_decompiled_code_flag \\ true
      ) do
    case hash_to_address(hash, options, query_decompiled_code_flag) do
      {:ok, address} ->
        {:ok, address}

      {:error, :not_found} ->
        create_address(%{hash: to_string(hash)})
        hash_to_address(hash, options, query_decompiled_code_flag)
    end
  end

  @doc """
  Converts list of `t:Explorer.Chain.Address.t/0` `hash` to the `t:Explorer.Chain.Address.t/0` with that `hash`.

  Returns `[%Explorer.Chain.Address{}]}` if found

  """
  @spec hashes_to_addresses([Hash.Address.t()]) :: [Address.t()]
  def hashes_to_addresses(hashes) when is_list(hashes) do
    query =
      from(
        address in Address,
        where: address.hash in ^hashes,
        # https://stackoverflow.com/a/29598910/470451
        order_by: fragment("array_position(?, ?)", type(^hashes, {:array, Hash.Address}), address.hash)
      )

    Repo.all(query)
  end

  @doc """
  Finds an `t:Explorer.Chain.Address.t/0` that has the provided `t:Explorer.Chain.Address.t/0` `hash` and a contract.

  ## Options

    * `:necessity_by_association` - use to load `t:association/0` as `:required` or `:optional`.  If an association is
      `:required`, and the `t:Explorer.Chain.Address.t/0` has no associated record for that association,
      then the `t:Explorer.Chain.Address.t/0` will not be included in the list.

  Optionally it also accepts a boolean to fetch the `has_decompiled_code?` virtual field or not

  """
  @spec find_contract_address(Hash.Address.t(), [necessity_by_association_option], boolean()) ::
          {:ok, Address.t()} | {:error, :not_found}
  def find_contract_address(
        %Hash{byte_count: unquote(Hash.Address.byte_count())} = hash,
        options \\ [],
        query_decompiled_code_flag \\ false
      ) do
    necessity_by_association =
      options
      |> Keyword.get(:necessity_by_association, %{})
      |> Map.merge(%{
        smart_contract_additional_sources: :optional
      })

    query =
      from(
        address in Address,
        where: address.hash == ^hash and not is_nil(address.contract_code)
      )

    address_result =
      query
      |> join_associations(necessity_by_association)
      |> with_decompiled_code_flag(hash, query_decompiled_code_flag)
      |> Repo.one()

    address_updated_result =
      case address_result do
        %{smart_contract: smart_contract} ->
          if smart_contract do
            check_bytecode_matching(address_result)
          else
            address_verified_twin_contract =
              Chain.get_minimal_proxy_template(hash) ||
                Chain.get_address_verified_twin_contract(hash).verified_contract

            if address_verified_twin_contract do
              address_verified_twin_contract_updated =
                address_verified_twin_contract
                |> Map.put(:address_hash, hash)
                |> Map.put_new(:metadata_from_verified_twin, true)

              address_result
              |> Map.put(:smart_contract, address_verified_twin_contract_updated)
            else
              address_result
            end
          end

        _ ->
          address_result
      end

    address_updated_result
    |> case do
      nil -> {:error, :not_found}
      address -> {:ok, address}
    end
  end

  defp check_bytecode_matching(address) do
    now = DateTime.utc_now()
    json_rpc_named_arguments = Application.get_env(:explorer, :json_rpc_named_arguments)

    if !address.smart_contract.is_changed_bytecode and
         address.smart_contract.bytecode_checked_at
         |> DateTime.add(@check_bytecode_interval, :second)
         |> DateTime.compare(now) != :gt do
      case EthereumJSONRPC.fetch_codes(
             [%{block_quantity: "latest", address: address.smart_contract.address_hash}],
             json_rpc_named_arguments
           ) do
        {:ok, %EthereumJSONRPC.FetchedCodes{params_list: fetched_codes}} ->
          bytecode_from_node = fetched_codes |> List.first() |> Map.get(:code)
          bytecode_from_db = "0x" <> (address.contract_code.bytes |> Base.encode16(case: :lower))

          if bytecode_from_node == bytecode_from_db do
            {:ok, smart_contract} =
              address.smart_contract
              |> Changeset.change(%{bytecode_checked_at: now})
              |> Repo.update()

            %{address | smart_contract: smart_contract}
          else
            {:ok, smart_contract} =
              address.smart_contract
              |> Changeset.change(%{bytecode_checked_at: now, is_changed_bytecode: true})
              |> Repo.update()

            %{address | smart_contract: smart_contract}
          end

        _ ->
          address
      end
    else
      address
    end
  end

  @spec find_decompiled_contract_address(Hash.Address.t()) :: {:ok, Address.t()} | {:error, :not_found}
  def find_decompiled_contract_address(%Hash{byte_count: unquote(Hash.Address.byte_count())} = hash) do
    query =
      from(
        address in Address,
        preload: [
          :contracts_creation_internal_transaction,
          :names,
          :smart_contract,
          :token,
          :contracts_creation_transaction,
          :decompiled_smart_contracts
        ],
        where: address.hash == ^hash
      )

    address = Repo.one(query)

    if address do
      {:ok, address}
    else
      {:error, :not_found}
    end
  end

  @doc """
  Converts `t:Explorer.Chain.Block.t/0` `hash` to the `t:Explorer.Chain.Block.t/0` with that `hash`.

  Unlike `number_to_block/1`, both consensus and non-consensus blocks can be returned when looked up by `hash`.

  Returns `{:ok, %Explorer.Chain.Block{}}` if found

      iex> %Block{hash: hash} = insert(:block, consensus: false)
      iex> {:ok, %Explorer.Chain.Block{hash: found_hash}} = Explorer.Chain.hash_to_block(hash)
      iex> found_hash == hash
      true

  Returns `{:error, :not_found}` if not found

      iex> {:ok, hash} = Explorer.Chain.string_to_block_hash(
      ...>   "0x9fc76417374aa880d4449a1f7f31ec597f00b1f6f3dd2d66f4c9c6c445836d8b"
      ...> )
      iex> Explorer.Chain.hash_to_block(hash)
      {:error, :not_found}

  ## Options

    * `:necessity_by_association` - use to load `t:association/0` as `:required` or `:optional`.  If an association is
      `:required`, and the `t:Explorer.Chain.Block.t/0` has no associated record for that association, then the
      `t:Explorer.Chain.Block.t/0` will not be included in the page `entries`.

  """
  @spec hash_to_block(Hash.Full.t(), [necessity_by_association_option]) :: {:ok, Block.t()} | {:error, :not_found}
  def hash_to_block(%Hash{byte_count: unquote(Hash.Full.byte_count())} = hash, options \\ []) when is_list(options) do
    necessity_by_association = Keyword.get(options, :necessity_by_association, %{})

    Block
    |> where(hash: ^hash)
    |> join_associations(necessity_by_association)
    |> Repo.one()
    |> case do
      nil ->
        {:error, :not_found}

      block ->
        {:ok, block}
    end
  end

  @doc """
  Converts the `Explorer.Chain.Hash.t:t/0` to `iodata` representation that can be written efficiently to users.

      iex> %Explorer.Chain.Hash{
      ...>   byte_count: 32,
      ...>   bytes: <<0x9fc76417374aa880d4449a1f7f31ec597f00b1f6f3dd2d66f4c9c6c445836d8b ::
      ...>            big-integer-size(32)-unit(8)>>
      ...> } |>
      ...> Explorer.Chain.hash_to_iodata() |>
      ...> IO.iodata_to_binary()
      "0x9fc76417374aa880d4449a1f7f31ec597f00b1f6f3dd2d66f4c9c6c445836d8b"

  Always pads number, so that it is a valid format for casting.

      iex> %Explorer.Chain.Hash{
      ...>   byte_count: 32,
      ...>   bytes: <<0x1234567890abcdef :: big-integer-size(32)-unit(8)>>
      ...> } |>
      ...> Explorer.Chain.hash_to_iodata() |>
      ...> IO.iodata_to_binary()
      "0x0000000000000000000000000000000000000000000000001234567890abcdef"

  """
  @spec hash_to_iodata(Hash.t()) :: iodata()
  def hash_to_iodata(hash) do
    Hash.to_iodata(hash)
  end

  @doc """
  Converts `t:Explorer.Chain.Transaction.t/0` `hash` to the `t:Explorer.Chain.Transaction.t/0` with that `hash`.

  Returns `{:ok, %Explorer.Chain.Transaction{}}` if found

      iex> %Transaction{hash: hash} = insert(:transaction)
      iex> {:ok, %Explorer.Chain.Transaction{hash: found_hash}} = Explorer.Chain.hash_to_transaction(hash)
      iex> found_hash == hash
      true

  Returns `{:error, :not_found}` if not found

      iex> {:ok, hash} = Explorer.Chain.string_to_transaction_hash(
      ...>   "0x9fc76417374aa880d4449a1f7f31ec597f00b1f6f3dd2d66f4c9c6c445836d8b"
      ...> )
      iex> Explorer.Chain.hash_to_transaction(hash)
      {:error, :not_found}

  ## Options

    * `:necessity_by_association` - use to load `t:association/0` as `:required` or `:optional`.  If an association is
      `:required`, and the `t:Explorer.Chain.Transaction.t/0` has no associated record for that association, then the
      `t:Explorer.Chain.Transaction.t/0` will not be included in the page `entries`.
  """
  @spec hash_to_transaction(Hash.Full.t(), [necessity_by_association_option]) ::
          {:ok, Transaction.t()} | {:error, :not_found}
  def hash_to_transaction(
        %Hash{byte_count: unquote(Hash.Full.byte_count())} = hash,
        options \\ []
      )
      when is_list(options) do
    necessity_by_association = Keyword.get(options, :necessity_by_association, %{})

    Transaction
    |> where(hash: ^hash)
    |> join_associations(necessity_by_association)
    |> Repo.one()
    |> case do
      nil ->
        {:error, :not_found}

      transaction ->
        {:ok, transaction}
    end
  end

  @doc """
  Converts list of `t:Explorer.Chain.Transaction.t/0` `hashes` to the list of `t:Explorer.Chain.Transaction.t/0`s for
  those `hashes`.

  Returns list of `%Explorer.Chain.Transaction{}`s if found

      iex> [%Transaction{hash: hash1}, %Transaction{hash: hash2}] = insert_list(2, :transaction)
      iex> [%Explorer.Chain.Transaction{hash: found_hash1}, %Explorer.Chain.Transaction{hash: found_hash2}] =
      ...>   Explorer.Chain.hashes_to_transactions([hash1, hash2])
      iex> found_hash1 in [hash1, hash2]
      true
      iex> found_hash2 in [hash1, hash2]
      true

  Returns `[]` if not found

      iex> {:ok, hash} = Explorer.Chain.string_to_transaction_hash(
      ...>   "0x9fc76417374aa880d4449a1f7f31ec597f00b1f6f3dd2d66f4c9c6c445836d8b"
      ...> )
      iex> Explorer.Chain.hashes_to_transactions([hash])
      []

  ## Options

    * `:necessity_by_association` - use to load `t:association/0` as `:required` or `:optional`.  If an association is
      `:required`, and the `t:Explorer.Chain.Transaction.t/0` has no associated record for that association, then the
      `t:Explorer.Chain.Transaction.t/0` will not be included in the page `entries`.
  """
  @spec hashes_to_transactions([Hash.Full.t()], [necessity_by_association_option]) :: [Transaction.t()] | []
  def hashes_to_transactions(hashes, options \\ []) when is_list(hashes) and is_list(options) do
    necessity_by_association = Keyword.get(options, :necessity_by_association, %{})

    fetch_transactions()
    |> where([transaction], transaction.hash in ^hashes)
    |> join_associations(necessity_by_association)
    |> preload([{:token_transfers, [:token, :from_address, :to_address]}])
    |> Repo.all()
  end

  @doc """
  Bulk insert all data stored in the `Explorer`.

  See `Explorer.Chain.Import.all/1` for options and returns.
  """
  @spec import(Import.all_options()) :: Import.all_result()
  def import(options) do
    Import.all(options)
  end

  @doc """
  The percentage of indexed blocks on the chain.

      iex> for index <- 5..9 do
      ...>   insert(:block, number: index)
      ...>   Process.sleep(200)
      ...> end
      iex> Explorer.Chain.indexed_ratio()
      Decimal.new(1, 50, -2)

  If there are no blocks, the percentage is 0.

      iex> Explorer.Chain.indexed_ratio()
      Decimal.new(0)

  """
  @spec indexed_ratio() :: Decimal.t()
  def indexed_ratio do
    %{min: min, max: max} = BlockNumber.get_all()

    case {min, max} do
      {0, 0} ->
        Decimal.new(0)

      _ ->
        result = Decimal.div(max - min + 1, max + 1)

        Decimal.round(result, 2, :down)
    end
  end

  @spec fetch_min_block_number() :: non_neg_integer
  def fetch_min_block_number do
    query =
      from(block in Block,
        select: block.number,
        where: block.consensus == true,
        order_by: [asc: block.number],
        limit: 1
      )

    Repo.one(query) || 0
  rescue
    _ ->
      0
  end

  @spec fetch_max_block_number() :: non_neg_integer
  def fetch_max_block_number do
    query =
      from(block in Block,
        select: block.number,
        where: block.consensus == true,
        order_by: [desc: block.number],
        limit: 1
      )

    Repo.one(query) || 0
  rescue
    _ ->
      0
  end

  @spec fetch_count_consensus_block() :: non_neg_integer
  def fetch_count_consensus_block do
    query =
      from(block in Block,
        select: count(block.hash),
        where: block.consensus == true
      )

    Repo.one!(query, timeout: :infinity) || 0
  end

  def fetch_block_by_hash(block_hash) do
    Repo.get(Block, block_hash)
  end

  @spec fetch_sum_gas_used() :: non_neg_integer
  def fetch_sum_gas_used do
    query =
      from(
        t0 in Transaction,
        select: fragment("SUM(t0.gas_used)")
      )

    Repo.one!(query, timeout: :infinity) || 0
  end

  @doc """
  The number of `t:Explorer.Chain.InternalTransaction.t/0`.

      iex> transaction = :transaction |> insert() |> with_block()
      iex> insert(:internal_transaction, index: 0, transaction: transaction, block_hash: transaction.block_hash, block_index: 0)
      iex> Explorer.Chain.internal_transaction_count()
      1

  If there are none, the count is `0`.

      iex> Explorer.Chain.internal_transaction_count()
      0

  """
  def internal_transaction_count do
    Repo.aggregate(InternalTransaction.where_nonpending_block(), :count, :transaction_hash)
  end

  @doc """
  Finds all `t:Explorer.Chain.Transaction.t/0` in the `t:Explorer.Chain.Block.t/0`.

  ## Options

    * `:necessity_by_association` - use to load `t:association/0` as `:required` or `:optional`.  If an association is
        `:required`, and the `t:Explorer.Chain.Block.t/0` has no associated record for that association, then the
        `t:Explorer.Chain.Block.t/0` will not be included in the page `entries`.
    * `:paging_options` - a `t:Explorer.PagingOptions.t/0` used to specify the `:page_size` and
      `:key` (a tuple of the lowest/oldest `{block_number}`). Results will be the internal
      transactions older than the `block_number` that are passed.
    * ':block_type' - use to filter by type of block; Uncle`, `Reorg`, or `Block` (default).

  """
  @spec list_blocks([paging_options | necessity_by_association_option]) :: [Block.t()]
  def list_blocks(options \\ []) when is_list(options) do
    necessity_by_association = Keyword.get(options, :necessity_by_association, %{})
    paging_options = Keyword.get(options, :paging_options) || @default_paging_options
    block_type = Keyword.get(options, :block_type, "Block")

    cond do
      block_type == "Block" && !paging_options.key ->
        block_from_cache(block_type, paging_options, necessity_by_association)

      block_type == "Uncle" && !paging_options.key ->
        uncles_from_cache(block_type, paging_options, necessity_by_association)

      true ->
        fetch_blocks(block_type, paging_options, necessity_by_association)
    end
  end

  defp block_from_cache(block_type, paging_options, necessity_by_association) do
    case Blocks.take_enough(paging_options.page_size) do
      nil ->
        elements = fetch_blocks(block_type, paging_options, necessity_by_association)

        Blocks.update(elements)

        elements

      blocks ->
        blocks
    end
  end

  def uncles_from_cache(block_type, paging_options, necessity_by_association) do
    case Uncles.take_enough(paging_options.page_size) do
      nil ->
        elements = fetch_blocks(block_type, paging_options, necessity_by_association)

        Uncles.update(elements)

        elements

      blocks ->
        blocks
    end
  end

  defp fetch_blocks(block_type, paging_options, necessity_by_association) do
    Block
    |> Block.block_type_filter(block_type)
    |> page_blocks(paging_options)
    |> limit(^paging_options.page_size)
    |> order_by(desc: :number)
    |> join_associations(necessity_by_association)
    |> Repo.all()
  end

  @doc """
  Map `block_number`s to their `t:Explorer.Chain.Block.t/0` `hash` `t:Explorer.Chain.Hash.Full.t/0`.

  Does not include non-consensus blocks.

      iex> block = insert(:block, consensus: false)
      iex> Explorer.Chain.block_hash_by_number([block.number])
      %{}

  """
  @spec block_hash_by_number([Block.block_number()]) :: %{Block.block_number() => Hash.Full.t()}
  def block_hash_by_number(block_numbers) when is_list(block_numbers) do
    query =
      from(block in Block,
        where: block.consensus == true and block.number in ^block_numbers,
        select: {block.number, block.hash}
      )

    query
    |> Repo.all()
    |> Enum.into(%{})
  end

  @doc """
  Lists the top `t:Explorer.Chain.Address.t/0`'s' in descending order based on coin balance and address hash.

  """
  @spec list_top_addresses :: [{Address.t(), non_neg_integer()}]
  def list_top_addresses(options \\ []) do
    paging_options = Keyword.get(options, :paging_options, @default_paging_options)

    if is_nil(paging_options.key) do
      paging_options.page_size
      |> Accounts.take_enough()
      |> case do
        nil ->
          accounts_with_n = fetch_top_addresses(paging_options)

          accounts_with_n
          |> Enum.map(fn {address, _n} -> address end)
          |> Accounts.update()

          accounts_with_n

        accounts ->
          Enum.map(
            accounts,
            &{&1,
             if is_nil(&1.nonce) do
               0
             else
               &1.nonce + 1
             end}
          )
      end
    else
      fetch_top_addresses(paging_options)
    end
  end

  defp fetch_top_addresses(paging_options) do
    base_query =
      from(a in Address,
        where: a.fetched_coin_balance > ^0,
        order_by: [desc: a.fetched_coin_balance, asc: a.hash],
        preload: [:names],
        select: {a, fragment("coalesce(1 + ?, 0)", a.nonce)}
      )

    base_query
    |> page_addresses(paging_options)
    |> limit(^paging_options.page_size)
    |> Repo.all()
  end

  @doc """
  Lists the top `t:Explorer.Chain.Token.t/0`'s'.

  """
  @spec list_top_tokens(String.t()) :: [{Token.t(), non_neg_integer()}]
  def list_top_tokens(filter, options \\ []) do
    paging_options = Keyword.get(options, :paging_options, @default_paging_options)

    fetch_top_tokens(filter, paging_options)
  end

  @spec list_top_bridged_tokens(atom(), String.t() | nil, boolean(), [paging_options | necessity_by_association_option]) ::
          [
            {Token.t(), BridgedToken.t()}
          ]
  def list_top_bridged_tokens(destination, filter, from_api, options \\ []) do
    paging_options = Keyword.get(options, :paging_options, @default_paging_options)

    fetch_top_bridged_tokens(destination, paging_options, filter, from_api)
  end

  defp fetch_top_tokens(filter, paging_options) do
    base_query =
      from(t in Token,
        where: t.total_supply > ^0,
        order_by: [desc_nulls_last: t.holder_count, asc: t.name],
        preload: [:contract_address]
      )

    base_query_with_paging =
      base_query
      |> page_tokens(paging_options)
      |> limit(^paging_options.page_size)

    query =
      if filter && filter !== "" do
        base_query_with_paging
        |> where(fragment("to_tsvector('english', symbol || ' ' || name ) @@ to_tsquery(?)", ^filter))
      else
        base_query_with_paging
      end

    query
    |> Repo.all()
  end

  defp fetch_top_bridged_tokens(destination, paging_options, filter, from_api) do
    offset = (max(paging_options.page_number, 1) - 1) * paging_options.page_size
    chain_id = translate_destination_to_chain_id(destination)

    if chain_id == :undefined do
      []
    else
      bridged_tokens_query =
        if chain_id do
          from(bt in BridgedToken,
            select: bt,
            where: bt.foreign_chain_id == ^chain_id
          )
        else
          from(bt in BridgedToken,
            select: bt
          )
        end

      base_query =
        from(t in Token,
          right_join: bt in subquery(bridged_tokens_query),
          on: t.contract_address_hash == bt.home_token_contract_address_hash,
          where: t.total_supply > ^0,
          where: t.bridged,
          order_by: [desc: t.holder_count, asc: t.name],
          select: [t, bt],
          preload: [:contract_address]
        )

      base_query_with_paging =
        base_query
        |> page_tokens(paging_options)
        |> limit(^paging_options.page_size)
        |> offset(^offset)

      query =
        if filter && filter !== "" do
          base_query_with_paging
          |> where(fragment("to_tsvector('english', symbol || ' ' || name ) @@ to_tsquery(?)", ^filter))
        else
          base_query_with_paging
        end

      if from_api do
        query
        |> Repo.replica().all()
      else
        query
        |> Repo.all()
      end
    end
  end

  @spec list_top_gas_consumers([DateTime.t()]) :: [map()]
  def list_top_gas_consumers(period, options \\ []) do
    paging_options = Keyword.get(options, :paging_options, @default_paging_options)

    list_top_gas_usage_query(period, :to, paging_options)
  end

  @spec list_top_gas_spenders([DateTime.t()]) :: [map()]
  def list_top_gas_spenders(period, options \\ []) do
    paging_options = Keyword.get(options, :paging_options, @default_paging_options)

    list_top_gas_usage_query(period, :from, paging_options)
  end

  defp list_top_gas_usage_query(duration, column, paging_options) do
    initial_query =
      if column == :to do
        from(t in Transaction,
          select: %{
            address_hash: t.to_address_hash,
            total_gas: sum(t.gas_used)
          },
          group_by: t.to_address_hash,
          where: not is_nil(t.to_address_hash)
        )
      else
        from(t in Transaction,
          select: %{
            address_hash: t.from_address_hash,
            total_gas: sum(t.gas_used)
          },
          group_by: t.from_address_hash,
          where: not is_nil(t.from_address_hash)
        )
      end

    base_query =
      initial_query
      |> where([t], t.inserted_at >= ^duration)
      |> order_by([t], desc: sum(t.gas_used))

    intermediate_query =
      from(t in subquery(base_query),
        select: t,
        where: t.total_gas > 0
      )

    intermediate_query
    |> limit(^paging_options.page_size)
    |> page_gas_usage(paging_options)
    |> Repo.all()
  end

  defp translate_destination_to_chain_id(destination) do
    case destination do
      :eth -> 1
      :kovan -> 42
      :bsc -> 56
      :poa -> 99
      nil -> nil
      _ -> :undefined
    end
  end

  @doc """
  Calls `reducer` on a stream of `t:Explorer.Chain.Block.t/0` without `t:Explorer.Chain.Block.Reward.t/0`.
  """
  def stream_blocks_without_rewards(initial, reducer) when is_function(reducer, 2) do
    Block.blocks_without_reward_query()
    |> Repo.stream_reduce(initial, reducer)
  end

  @doc """
  Finds all transactions of a certain block number
  """
  def get_transactions_of_block_number(block_number) do
    block_number
    |> Transaction.transactions_with_block_number()
    |> Repo.all()
  end

  @doc """
  Finds all Blocks validated by the address with the given hash.

    ## Options
      * `:necessity_by_association` - use to load `t:association/0` as `:required` or `:optional`.  If an association is
          `:required`, and the `t:Explorer.Chain.Block.t/0` has no associated record for that association, then the
          `t:Explorer.Chain.Block.t/0` will not be included in the page `entries`.
      * `:paging_options` - a `t:Explorer.PagingOptions.t/0` used to specify the `:page_size` and
        `:key` (a tuple of the lowest/oldest `{block_number}`) and. Results will be the internal
        transactions older than the `block_number` that are passed.

  Returns all blocks validated by the address given.
  """
  @spec get_blocks_validated_by_address(
          [paging_options | necessity_by_association_option],
          Hash.Address.t()
        ) :: [Block.t()]
  def get_blocks_validated_by_address(options \\ [], address_hash) when is_list(options) do
    necessity_by_association = Keyword.get(options, :necessity_by_association, %{})
    paging_options = Keyword.get(options, :paging_options, @default_paging_options)

    Block
    |> join_associations(necessity_by_association)
    |> where(miner_hash: ^address_hash)
    |> page_blocks(paging_options)
    |> limit(^paging_options.page_size)
    |> order_by(desc: :number)
    |> Repo.all()
  end

  def check_if_validated_blocks_at_address(address_hash) do
    Repo.exists?(from(b in Block, where: b.miner_hash == ^address_hash))
  end

  def check_if_rewards_at_address(address_hash) do
    Application.get_env(:block_scout_web, BlockScoutWeb.Chain)[:has_emission_funds] and
      address_has_rewards?(address_hash)
  end

  def check_if_logs_at_address(address_hash) do
    Repo.exists?(from(l in Log, where: l.address_hash == ^address_hash))
  end

  def check_if_internal_transactions_at_address(address_hash) do
    internal_transactions_exists_by_created_contract_address_hash =
      Repo.exists?(from(it in InternalTransaction, where: it.created_contract_address_hash == ^address_hash))

    internal_transactions_exists_by_from_address_hash =
      Repo.exists?(from(it in InternalTransaction, where: it.from_address_hash == ^address_hash))

    internal_transactions_exists_by_to_address_hash =
      Repo.exists?(from(it in InternalTransaction, where: it.to_address_hash == ^address_hash))

    internal_transactions_exists_by_created_contract_address_hash || internal_transactions_exists_by_from_address_hash ||
      internal_transactions_exists_by_to_address_hash
  end

  def check_if_token_transfers_at_address(address_hash) do
    token_transfers_exists_by_from_address_hash =
      Repo.exists?(from(tt in TokenTransfer, where: tt.from_address_hash == ^address_hash))

    token_transfers_exists_by_to_address_hash =
      Repo.exists?(from(tt in TokenTransfer, where: tt.to_address_hash == ^address_hash))

    token_transfers_exists_by_from_address_hash ||
      token_transfers_exists_by_to_address_hash
  end

  def check_if_tokens_at_address(address_hash) do
    Repo.exists?(
      from(
        tb in CurrentTokenBalance,
        where: tb.address_hash == ^address_hash,
        where: tb.value > 0
      )
    )
  end

  @doc """
  Counts all of the block validations and groups by the `miner_hash`.
  """
  def each_address_block_validation_count(fun) when is_function(fun, 1) do
    query =
      from(
        b in Block,
        join: addr in Address,
        where: b.miner_hash == addr.hash,
        select: {b.miner_hash, count(b.miner_hash)},
        group_by: b.miner_hash
      )

    Repo.stream_each(query, fun)
  end

  @doc """
  Counts the number of `t:Explorer.Chain.Block.t/0` validated by the address with the given `hash`.
  """
  @spec address_to_validation_count(Hash.Address.t()) :: non_neg_integer()
  def address_to_validation_count(hash) do
    query = from(block in Block, where: block.miner_hash == ^hash, select: fragment("COUNT(*)"))

    Repo.one(query)
  end

  @spec address_to_transaction_count(Address.t()) :: non_neg_integer()
  def address_to_transaction_count(address) do
    if contract?(address) do
      incoming_transaction_count = address_to_incoming_transaction_count(address.hash)

      if incoming_transaction_count == 0 do
        total_transactions_sent_by_address(address.hash)
      else
        incoming_transaction_count
      end
    else
      total_transactions_sent_by_address(address.hash)
    end
  end

  @spec address_to_token_transfer_count(Address.t()) :: non_neg_integer()
  def address_to_token_transfer_count(address) do
    query =
      from(
        token_transfer in TokenTransfer,
        where: token_transfer.to_address_hash == ^address.hash,
        or_where: token_transfer.from_address_hash == ^address.hash
      )

    Repo.aggregate(query, :count, timeout: :infinity)
  end

  @spec address_to_gas_usage_count(Address.t()) :: Decimal.t() | nil
  def address_to_gas_usage_count(address) do
    if contract?(address) do
      incoming_transaction_gas_usage = address_to_incoming_transaction_gas_usage(address.hash)

      cond do
        !incoming_transaction_gas_usage ->
          address_to_outcoming_transaction_gas_usage(address.hash)

        Decimal.cmp(incoming_transaction_gas_usage, 0) == :eq ->
          address_to_outcoming_transaction_gas_usage(address.hash)

        true ->
          incoming_transaction_gas_usage
      end
    else
      address_to_outcoming_transaction_gas_usage(address.hash)
    end
  end

  @doc """
  Return the balance in usd corresponding to this token. Return nil if the usd_value of the token is not present.
  """
  def balance_in_usd(%{token: %{usd_value: nil}}) do
    nil
  end

  def balance_in_usd(token_balance) do
    tokens = CurrencyHelpers.divide_decimals(token_balance.value, token_balance.token.decimals)
    price = token_balance.token.usd_value
    Decimal.mult(tokens, price)
  end

  def address_tokens_usd_sum(token_balances) do
    token_balances
    |> Enum.reduce(Decimal.new(0), fn {token_balance, _, _}, acc ->
      if token_balance.value && token_balance.token.usd_value do
        Decimal.add(acc, balance_in_usd(token_balance))
      else
        acc
      end
    end)
  end

  defp contract?(%{contract_code: nil}), do: false

  defp contract?(%{contract_code: _}), do: true

  @doc """
  Returns a stream of unfetched `t:Explorer.Chain.Address.CoinBalance.t/0`.

  When there are addresses, the `reducer` is called for each `t:Explorer.Chain.Address.t/0` `hash` and all
  `t:Explorer.Chain.Block.t/0` `block_number` that address is mentioned.

  | Address Hash Schema                        | Address Hash Field              | Block Number Schema                | Block Number Field |
  |--------------------------------------------|---------------------------------|------------------------------------|--------------------|
  | `t:Explorer.Chain.Block.t/0`               | `miner_hash`                    | `t:Explorer.Chain.Block.t/0`       | `number`           |
  | `t:Explorer.Chain.Transaction.t/0`         | `from_address_hash`             | `t:Explorer.Chain.Transaction.t/0` | `block_number`     |
  | `t:Explorer.Chain.Transaction.t/0`         | `to_address_hash`               | `t:Explorer.Chain.Transaction.t/0` | `block_number`     |
  | `t:Explorer.Chain.Log.t/0`                 | `address_hash`                  | `t:Explorer.Chain.Transaction.t/0` | `block_number`     |
  | `t:Explorer.Chain.InternalTransaction.t/0` | `created_contract_address_hash` | `t:Explorer.Chain.Transaction.t/0` | `block_number`     |
  | `t:Explorer.Chain.InternalTransaction.t/0` | `from_address_hash`             | `t:Explorer.Chain.Transaction.t/0` | `block_number`     |
  | `t:Explorer.Chain.InternalTransaction.t/0` | `to_address_hash`               | `t:Explorer.Chain.Transaction.t/0` | `block_number`     |

  Pending `t:Explorer.Chain.Transaction.t/0` `from_address_hash` and `to_address_hash` aren't returned because they
  don't have an associated block number.

  When there are no addresses, the `reducer` is never called and the `initial` is returned in an `:ok` tuple.

  When an `t:Explorer.Chain.Address.t/0` `hash` is used multiple times, all unique `t:Explorer.Chain.Block.t/0` `number`
  will be returned.
  """
  @spec stream_unfetched_balances(
          initial :: accumulator,
          reducer ::
            (entry :: %{address_hash: Hash.Address.t(), block_number: Block.block_number()}, accumulator -> accumulator)
        ) :: {:ok, accumulator}
        when accumulator: term()
  def stream_unfetched_balances(initial, reducer) when is_function(reducer, 2) do
    query =
      from(
        balance in CoinBalance,
        where: is_nil(balance.value_fetched_at),
        select: %{address_hash: balance.address_hash, block_number: balance.block_number}
      )

    Repo.stream_reduce(query, initial, reducer)
  end

  @doc """
  Returns a stream of all token balances that weren't fetched values.
  """
  @spec stream_unfetched_token_balances(
          initial :: accumulator,
          reducer :: (entry :: TokenBalance.t(), accumulator -> accumulator)
        ) :: {:ok, accumulator}
        when accumulator: term()
  def stream_unfetched_token_balances(initial, reducer) when is_function(reducer, 2) do
    TokenBalance.unfetched_token_balances()
    |> Repo.stream_reduce(initial, reducer)
  end

  @doc """
  Returns a stream of all blocks with unfetched internal transactions, using
  the `pending_block_operation` table.

  Only blocks with consensus are returned.

      iex> non_consensus = insert(:block, consensus: false)
      iex> insert(:pending_block_operation, block: non_consensus, fetch_internal_transactions: true)
      iex> unfetched = insert(:block)
      iex> insert(:pending_block_operation, block: unfetched, fetch_internal_transactions: true)
      iex> fetched = insert(:block)
      iex> insert(:pending_block_operation, block: fetched, fetch_internal_transactions: false)
      iex> {:ok, number_set} = Explorer.Chain.stream_blocks_with_unfetched_internal_transactions(
      ...>   MapSet.new(),
      ...>   fn number, acc ->
      ...>     MapSet.put(acc, number)
      ...>   end
      ...> )
      iex> non_consensus.number in number_set
      false
      iex> unfetched.number in number_set
      true
      iex> fetched.hash in number_set
      false

  """
  @spec stream_blocks_with_unfetched_internal_transactions(
          initial :: accumulator,
          reducer :: (entry :: term(), accumulator -> accumulator)
        ) :: {:ok, accumulator}
        when accumulator: term()
  def stream_blocks_with_unfetched_internal_transactions(initial, reducer) when is_function(reducer, 2) do
    query =
      from(
        b in Block,
        join: pending_ops in assoc(b, :pending_operations),
        where: pending_ops.fetch_internal_transactions,
        where: b.consensus,
        select: b.number
      )

    Repo.stream_reduce(query, initial, reducer)
  end

  def remove_nonconsensus_blocks_from_pending_ops(block_hashes) do
    query =
      from(
        po in PendingBlockOperation,
        where: po.block_hash in ^block_hashes
      )

    {_, _} = Repo.delete_all(query)

    :ok
  end

  def remove_nonconsensus_blocks_from_pending_ops do
    query =
      from(
        po in PendingBlockOperation,
        inner_join: block in Block,
        on: block.hash == po.block_hash,
        where: block.consensus == false
      )

    {_, _} = Repo.delete_all(query)

    :ok
  end

  @spec stream_transactions_with_unfetched_created_contract_codes(
          fields :: [
            :block_hash
            | :created_contract_code_indexed_at
            | :from_address_hash
            | :gas
            | :gas_price
            | :hash
            | :index
            | :input
            | :nonce
            | :r
            | :s
            | :to_address_hash
            | :v
            | :value
          ],
          initial :: accumulator,
          reducer :: (entry :: term(), accumulator -> accumulator)
        ) :: {:ok, accumulator}
        when accumulator: term()
  def stream_transactions_with_unfetched_created_contract_codes(fields, initial, reducer)
      when is_function(reducer, 2) do
    query =
      from(t in Transaction,
        where:
          not is_nil(t.block_hash) and not is_nil(t.created_contract_address_hash) and
            is_nil(t.created_contract_code_indexed_at),
        select: ^fields
      )

    Repo.stream_reduce(query, initial, reducer)
  end

  @spec stream_mined_transactions(
          fields :: [
            :block_hash
            | :created_contract_code_indexed_at
            | :from_address_hash
            | :gas
            | :gas_price
            | :hash
            | :index
            | :input
            | :nonce
            | :r
            | :s
            | :to_address_hash
            | :v
            | :value
          ],
          initial :: accumulator,
          reducer :: (entry :: term(), accumulator -> accumulator)
        ) :: {:ok, accumulator}
        when accumulator: term()
  def stream_mined_transactions(fields, initial, reducer) when is_function(reducer, 2) do
    query =
      from(t in Transaction,
        where: not is_nil(t.block_hash) and not is_nil(t.nonce) and not is_nil(t.from_address_hash),
        select: ^fields
      )

    Repo.stream_reduce(query, initial, reducer)
  end

  @spec stream_pending_transactions(
          fields :: [
            :block_hash
            | :created_contract_code_indexed_at
            | :from_address_hash
            | :gas
            | :gas_price
            | :hash
            | :index
            | :input
            | :nonce
            | :r
            | :s
            | :to_address_hash
            | :v
            | :value
          ],
          initial :: accumulator,
          reducer :: (entry :: term(), accumulator -> accumulator)
        ) :: {:ok, accumulator}
        when accumulator: term()
  def stream_pending_transactions(fields, initial, reducer) when is_function(reducer, 2) do
    query =
      Transaction
      |> pending_transactions_query()
      |> select(^fields)

    Repo.stream_reduce(query, initial, reducer)
  end

  @doc """
  Returns a stream of all blocks that are marked as unfetched in `t:Explorer.Chain.Block.SecondDegreeRelation.t/0`.
  For each uncle block a `hash` of nephew block and an `index` of the block in it are returned.

  When a block is fetched, its uncles are transformed into `t:Explorer.Chain.Block.SecondDegreeRelation.t/0` and can be
  returned.  Once the uncle is imported its corresponding `t:Explorer.Chain.Block.SecondDegreeRelation.t/0`
  `uncle_fetched_at` will be set and it won't be returned anymore.
  """
  @spec stream_unfetched_uncles(
          initial :: accumulator,
          reducer :: (entry :: term(), accumulator -> accumulator)
        ) :: {:ok, accumulator}
        when accumulator: term()
  def stream_unfetched_uncles(initial, reducer) when is_function(reducer, 2) do
    query =
      from(bsdr in Block.SecondDegreeRelation,
        where: is_nil(bsdr.uncle_fetched_at) and not is_nil(bsdr.index),
        select: [:nephew_hash, :index]
      )

    Repo.stream_reduce(query, initial, reducer)
  end

  @doc """
  The number of `t:Explorer.Chain.Log.t/0`.

      iex> transaction = :transaction |> insert() |> with_block()
      iex> insert(:log, transaction: transaction, index: 0)
      iex> Explorer.Chain.log_count()
      1

  When there are no `t:Explorer.Chain.Log.t/0`.

      iex> Explorer.Chain.log_count()
      0

  """
  def log_count do
    Repo.one!(from(log in "logs", select: fragment("COUNT(*)")))
  end

  @doc """
  Max consensus block numbers.

  If blocks are skipped and inserted out of number order, the max number is still returned

      iex> insert(:block, number: 2)
      iex> insert(:block, number: 1)
      iex> Explorer.Chain.max_consensus_block_number()
      {:ok, 2}

  Non-consensus blocks are ignored

      iex> insert(:block, number: 3, consensus: false)
      iex> insert(:block, number: 2, consensus: true)
      iex> Explorer.Chain.max_consensus_block_number()
      {:ok, 2}

  If there are no blocks, `{:error, :not_found}` is returned

      iex> Explorer.Chain.max_consensus_block_number()
      {:error, :not_found}

  """
  @spec max_consensus_block_number() :: {:ok, Block.block_number()} | {:error, :not_found}
  def max_consensus_block_number do
    Block
    |> where(consensus: true)
    |> Repo.aggregate(:max, :number)
    |> case do
      nil -> {:error, :not_found}
      number -> {:ok, number}
    end
  end

  @spec block_height() :: block_height()
  def block_height do
    query = from(block in Block, select: coalesce(max(block.number), 0), where: block.consensus == true)

    Repo.one!(query)
  end

  def last_db_block_status do
    query =
      from(block in Block,
        select: {block.number, block.timestamp},
        where: block.consensus == true,
        order_by: [desc: block.number],
        limit: 1
      )

    query
    |> Repo.one()
    |> block_status()
  end

  def last_cache_block_status do
    [
      paging_options: %PagingOptions{page_size: 1}
    ]
    |> list_blocks()
    |> List.last()
    |> case do
      %{timestamp: timestamp, number: number} ->
        block_status({number, timestamp})

      _ ->
        block_status(nil)
    end
  end

  @spec upsert_last_fetched_counter(map()) :: {:ok, LastFetchedCounter.t()} | {:error, Ecto.Changeset.t()}
  def upsert_last_fetched_counter(params) do
    changeset = LastFetchedCounter.changeset(%LastFetchedCounter{}, params)

    Repo.insert(changeset,
      on_conflict: :replace_all,
      conflict_target: [:counter_type]
    )
  end

  def get_last_fetched_counter(type) do
    query =
      from(
        last_fetched_counter in LastFetchedCounter,
        where: last_fetched_counter.counter_type == ^type,
        select: last_fetched_counter.value
      )

    Repo.one!(query) || Decimal.new(0)
  end

  defp block_status({number, timestamp}) do
    now = DateTime.utc_now()
    last_block_period = DateTime.diff(now, timestamp, :millisecond)

    if last_block_period > Application.get_env(:explorer, :healthy_blocks_period) do
      {:error, number, timestamp}
    else
      {:ok, number, timestamp}
    end
  end

  defp block_status(nil), do: {:error, :no_blocks}

  def fetch_min_missing_block_cache do
    max_block_number = BlockNumber.get_max()

    if max_block_number > 0 do
      query =
        from(b in Block,
          right_join:
            missing_range in fragment(
              """
                (SELECT b1.number 
                FROM generate_series(0, (?)::integer) AS b1(number)
                WHERE NOT EXISTS
                  (SELECT 1 FROM blocks b2 WHERE b2.number=b1.number AND b2.consensus))
              """,
              ^max_block_number
            ),
          on: b.number == missing_range.number,
          select: min(missing_range.number)
        )

      query
      |> Repo.one(timeout: :infinity) || 0
    else
      0
    end
  end

  @doc """
  Calculates the ranges of missing consensus blocks in `range`.

  When there are no blocks, the entire range is missing.

      iex> Explorer.Chain.missing_block_number_ranges(0..5)
      [0..5]

  If the block numbers from `0` to `max_block_number/0` are contiguous, then no block numbers are missing

      iex> insert(:block, number: 0)
      iex> insert(:block, number: 1)
      iex> Explorer.Chain.missing_block_number_ranges(0..1)
      []

  If there are gaps between the `first` and `last` of `range`, then the missing numbers are compacted into ranges.
  Single missing numbers become ranges with the single number as the start and end.

      iex> insert(:block, number: 0)
      iex> insert(:block, number: 2)
      iex> insert(:block, number: 5)
      iex> Explorer.Chain.missing_block_number_ranges(0..5)
      [1..1, 3..4]

  Flipping the order of `first` and `last` in the `range` flips the order that the missing ranges are returned.  This
  allows `missing_block_numbers` to be used to generate the sequence down or up from a starting block number.

      iex> insert(:block, number: 0)
      iex> insert(:block, number: 2)
      iex> insert(:block, number: 5)
      iex> Explorer.Chain.missing_block_number_ranges(5..0)
      [4..3, 1..1]

  If only non-consensus blocks exist for a number, the number still counts as missing.

      iex> insert(:block, number: 0)
      iex> insert(:block, number: 1, consensus: false)
      iex> insert(:block, number: 2)
      iex> Explorer.Chain.missing_block_number_ranges(2..0)
      [1..1]

  if range starts with non-consensus block in the middle of the chain, it returns missing numbers.

      iex> insert(:block, number: 12859383, consensus: true)
      iex> insert(:block, number: 12859384, consensus: false)
      iex> insert(:block, number: 12859386, consensus: true)
      iex> Explorer.Chain.missing_block_number_ranges(12859384..12859385)
      [12859384..12859385]

      if range starts with missing block in the middle of the chain, it returns missing numbers.

      iex> insert(:block, number: 12859383, consensus: true)
      iex> insert(:block, number: 12859386, consensus: true)
      iex> Explorer.Chain.missing_block_number_ranges(12859384..12859385)
      [12859384..12859385]

  """
  @spec missing_block_number_ranges(Range.t()) :: [Range.t()]
  def missing_block_number_ranges(range)

  def missing_block_number_ranges(range_start..range_end) do
    range_min = min(range_start, range_end)
    range_max = max(range_start, range_end)

    ordered_missing_query =
      from(b in Block,
        right_join:
          missing_range in fragment(
            """
              (SELECT distinct b1.number 
              FROM generate_series((?)::integer, (?)::integer) AS b1(number)
              WHERE NOT EXISTS
                (SELECT 1 FROM blocks b2 WHERE b2.number=b1.number AND b2.consensus))
            """,
            ^range_min,
            ^range_max
          ),
        on: b.number == missing_range.number,
        select: missing_range.number,
        order_by: missing_range.number,
        distinct: missing_range.number
      )

    missing_blocks = Repo.all(ordered_missing_query, timeout: :infinity)

    [block_ranges, last_block_range_start, last_block_range_end] =
      missing_blocks
      |> Enum.reduce([[], nil, nil], fn block_number, [block_ranges, last_block_range_start, last_block_range_end] ->
        cond do
          !last_block_range_start ->
            [block_ranges, block_number, block_number]

          block_number == last_block_range_end + 1 ->
            [block_ranges, last_block_range_start, block_number]

          true ->
            block_ranges = block_ranges_extend(block_ranges, last_block_range_start, last_block_range_end)
            [block_ranges, block_number, block_number]
        end
      end)

    final_block_ranges =
      if last_block_range_start && last_block_range_end do
        block_ranges_extend(block_ranges, last_block_range_start, last_block_range_end)
      else
        block_ranges
      end

    ordered_block_ranges =
      final_block_ranges
      |> Enum.sort(fn %Range{first: first1, last: _}, %Range{first: first2, last: _} ->
        if range_start <= range_end do
          first1 <= first2
        else
          first1 >= first2
        end
      end)
      |> Enum.map(fn %Range{first: first, last: last} = range ->
        if range_start <= range_end do
          range
        else
          if last > first do
            %Range{first: last, last: first, step: -1}
          else
            %Range{first: last, last: first, step: 1}
          end
        end
      end)

    ordered_block_ranges
  end

  defp block_ranges_extend(block_ranges, block_range_start, block_range_end) do
    # credo:disable-for-next-line
    block_ranges ++ [Range.new(block_range_start, block_range_end)]
  end

  @doc """
  Finds consensus `t:Explorer.Chain.Block.t/0` with `number`.

  ## Options

    * `:necessity_by_association` - use to load `t:association/0` as `:required` or `:optional`.  If an association is
      `:required`, and the `t:Explorer.Chain.Block.t/0` has no associated record for that association, then the
      `t:Explorer.Chain.Block.t/0` will not be included in the page `entries`.

  """
  @spec number_to_block(Block.block_number(), [necessity_by_association_option]) ::
          {:ok, Block.t()} | {:error, :not_found}
  def number_to_block(number, options \\ []) when is_list(options) do
    necessity_by_association = Keyword.get(options, :necessity_by_association, %{})

    Block
    |> where(consensus: true, number: ^number)
    |> join_associations(necessity_by_association)
    |> Repo.one()
    |> case do
      nil -> {:error, :not_found}
      block -> {:ok, block}
    end
  end

  @spec timestamp_to_block_number(DateTime.t(), :before | :after, boolean()) ::
          {:ok, Block.block_number()} | {:error, :not_found}
  def timestamp_to_block_number(given_timestamp, closest, from_api) do
    {:ok, t} = Timex.format(given_timestamp, "%Y-%m-%d %H:%M:%S", :strftime)

    inner_query =
      from(
        block in Block,
        where: block.consensus == true,
        where:
          fragment("? <= TO_TIMESTAMP(?, 'YYYY-MM-DD HH24:MI:SS') + (1 * interval '1 minute')", block.timestamp, ^t),
        where:
          fragment("? >= TO_TIMESTAMP(?, 'YYYY-MM-DD HH24:MI:SS') - (1 * interval '1 minute')", block.timestamp, ^t)
      )

    query =
      from(
        block in subquery(inner_query),
        select: block,
        order_by:
          fragment("abs(extract(epoch from (? - TO_TIMESTAMP(?, 'YYYY-MM-DD HH24:MI:SS'))))", block.timestamp, ^t),
        limit: 1
      )

    response =
      if from_api do
        query
        |> Repo.replica().one()
      else
        query
        |> Repo.one()
      end

    response
    |> case do
      nil ->
        {:error, :not_found}

      %{:number => number, :timestamp => timestamp} ->
        block_number = get_block_number_based_on_closest(closest, timestamp, given_timestamp, number)

        {:ok, block_number}
    end
  end

  defp get_block_number_based_on_closest(closest, timestamp, given_timestamp, number) do
    case closest do
      :before ->
        if DateTime.compare(timestamp, given_timestamp) == :lt ||
             DateTime.compare(timestamp, given_timestamp) == :eq do
          number
        else
          number - 1
        end

      :after ->
        if DateTime.compare(timestamp, given_timestamp) == :lt ||
             DateTime.compare(timestamp, given_timestamp) == :eq do
          number + 1
        else
          number
        end
    end
  end

  @doc """
  Count of pending `t:Explorer.Chain.Transaction.t/0`.

  A count of all pending transactions.

      iex> insert(:transaction)
      iex> :transaction |> insert() |> with_block()
      iex> Explorer.Chain.pending_transaction_count()
      1

  """
  @spec pending_transaction_count() :: non_neg_integer()
  def pending_transaction_count do
    Transaction
    |> pending_transactions_query()
    |> Repo.aggregate(:count, :hash)
  end

  @doc """
  Returns the paged list of collated transactions that occurred recently from newest to oldest using `block_number`
  and `index`.

      iex> newest_first_transactions = 50 |> insert_list(:transaction) |> with_block() |> Enum.reverse()
      iex> oldest_seen = Enum.at(newest_first_transactions, 9)
      iex> paging_options = %Explorer.PagingOptions{page_size: 10, key: {oldest_seen.block_number, oldest_seen.index}}
      iex> recent_collated_transactions = Explorer.Chain.recent_collated_transactions(paging_options: paging_options)
      iex> length(recent_collated_transactions)
      10
      iex> hd(recent_collated_transactions).hash == Enum.at(newest_first_transactions, 10).hash
      true

  ## Options

    * `:necessity_by_association` - use to load `t:association/0` as `:required` or `:optional`.  If an association is
      `:required`, and the `t:Explorer.Chain.Transaction.t/0` has no associated record for that association,
      then the `t:Explorer.Chain.Transaction.t/0` will not be included in the list.
    * `:paging_options` - a `t:Explorer.PagingOptions.t/0` used to specify the `:page_size` and
      `:key` (a tuple of the lowest/oldest `{block_number, index}`) and. Results will be the transactions older than
      the `block_number` and `index` that are passed.

  """
  @spec recent_collated_transactions([paging_options | necessity_by_association_option]) :: [Transaction.t()]
  def recent_collated_transactions(options \\ []) when is_list(options) do
    necessity_by_association = Keyword.get(options, :necessity_by_association, %{})
    paging_options = Keyword.get(options, :paging_options, @default_paging_options)

    if is_nil(paging_options.key) do
      paging_options.page_size
      |> Transactions.take_enough()
      |> case do
        nil ->
          transactions = fetch_recent_collated_transactions(paging_options, necessity_by_association)
          Transactions.update(transactions)
          transactions

        transactions ->
          transactions
      end
    else
      fetch_recent_collated_transactions(paging_options, necessity_by_association)
    end
  end

  # RAP - random access pagination
  @spec recent_collated_transactions_for_rap([paging_options | necessity_by_association_option]) :: %{
          :total_transactions_count => non_neg_integer(),
          :transactions => [Transaction.t()]
        }
  def recent_collated_transactions_for_rap(options \\ []) when is_list(options) do
    necessity_by_association = Keyword.get(options, :necessity_by_association, %{})
    paging_options = Keyword.get(options, :paging_options, @default_paging_options)

    total_transactions_count = if paging_options.page_number == 1, do: transactions_available_count(), else: nil

    fetched_transactions =
      if paging_options.page_number == 1 do
        paging_options.page_size
        |> Kernel.+(1)
        |> Transactions.take_enough()
        |> case do
          nil ->
            transactions = fetch_recent_collated_transactions_for_rap(paging_options, necessity_by_association)
            Transactions.update(transactions)
            transactions

          transactions ->
            transactions
        end
      else
        fetch_recent_collated_transactions_for_rap(paging_options, necessity_by_association)
      end

    %{total_transactions_count: total_transactions_count, transactions: fetched_transactions}
  end

  def default_page_size, do: @default_page_size

  def fetch_recent_collated_transactions_for_rap(paging_options, necessity_by_association) do
    fetch_transactions_for_rap()
    |> where([transaction], not is_nil(transaction.block_number) and not is_nil(transaction.index))
    |> handle_random_access_paging_options(paging_options)
    |> join_associations(necessity_by_association)
    |> preload([{:token_transfers, [:token, :from_address, :to_address]}])
    |> Repo.all()
  end

  defp fetch_transactions_for_rap do
    Transaction
    |> order_by([transaction], desc: transaction.block_number, desc: transaction.index)
  end

  def transactions_available_count do
    Transaction
    |> where([transaction], not is_nil(transaction.block_number) and not is_nil(transaction.index))
    |> limit(^@limit_showing_transaсtions)
    |> Repo.aggregate(:count, :hash)
  end

  def fetch_recent_collated_transactions(paging_options, necessity_by_association) do
    paging_options
    |> fetch_transactions()
    |> where([transaction], not is_nil(transaction.block_number) and not is_nil(transaction.index))
    |> join_associations(necessity_by_association)
    |> preload([{:token_transfers, [:token, :from_address, :to_address]}])
    |> Repo.all()
  end

  @doc """
  Return the list of pending transactions that occurred recently.

      iex> 2 |> insert_list(:transaction)
      iex> :transaction |> insert() |> with_block()
      iex> 8 |> insert_list(:transaction)
      iex> recent_pending_transactions = Explorer.Chain.recent_pending_transactions()
      iex> length(recent_pending_transactions)
      10
      iex> Enum.all?(recent_pending_transactions, fn %Explorer.Chain.Transaction{block_hash: block_hash} ->
      ...>   is_nil(block_hash)
      ...> end)
      true

  ## Options

    * `:necessity_by_association` - use to load `t:association/0` as `:required` or `:optional`.  If an association is
      `:required`, and the `t:Explorer.Chain.Transaction.t/0` has no associated record for that association,
      then the `t:Explorer.Chain.Transaction.t/0` will not be included in the list.
    * `:paging_options` - a `t:Explorer.PagingOptions.t/0` used to specify the `:page_size` (defaults to
      `#{@default_paging_options.page_size}`) and `:key` (a tuple of the lowest/oldest `{inserted_at, hash}`) and.
      Results will be the transactions older than the `inserted_at` and `hash` that are passed.

  """
  @spec recent_pending_transactions([paging_options | necessity_by_association_option]) :: [Transaction.t()]
  def recent_pending_transactions(options \\ []) when is_list(options) do
    necessity_by_association = Keyword.get(options, :necessity_by_association, %{})
    paging_options = Keyword.get(options, :paging_options, @default_paging_options)

    Transaction
    |> page_pending_transaction(paging_options)
    |> limit(^paging_options.page_size)
    |> pending_transactions_query()
    |> order_by([transaction], desc: transaction.inserted_at, desc: transaction.hash)
    |> join_associations(necessity_by_association)
    |> preload([{:token_transfers, [:token, :from_address, :to_address]}])
    |> Repo.all()
  end

  def pending_transactions_query(query) do
    from(transaction in query,
      where: is_nil(transaction.block_hash) and (is_nil(transaction.error) or transaction.error != "dropped/replaced")
    )
  end

  def pending_transactions_list do
    query =
      from(transaction in Transaction,
        where: is_nil(transaction.block_hash) and (is_nil(transaction.error) or transaction.error != "dropped/replaced")
      )

    query
    |> Repo.all(timeout: :infinity)
  end

  @doc """
  Returns the list of empty blocks from the DB which have not marked with `t:Explorer.Chain.Block.is_empty/0`.
  This query used for initializtion of Indexer.EmptyBlocksSanitizer
  """
  def unprocessed_empty_blocks_query_list(limit) do
    query =
      from(block in Block,
        as: :block,
        where: block.consensus == true,
        where: is_nil(block.is_empty),
        where:
          not exists(
            from(transaction in Transaction,
              where: transaction.block_number == parent_as(:block).number
            )
          ),
        select: {block.number, block.hash},
        order_by: [desc: block.number],
        limit: ^limit
      )

    query
    |> Repo.all(timeout: :infinity)
  end

  @doc """
  The `string` must start with `0x`, then is converted to an integer and then to `t:Explorer.Chain.Hash.Address.t/0`.

      iex> Explorer.Chain.string_to_address_hash("0x5aAeb6053F3E94C9b9A09f33669435E7Ef1BeAed")
      {
        :ok,
        %Explorer.Chain.Hash{
          byte_count: 20,
          bytes: <<90, 174, 182, 5, 63, 62, 148, 201, 185, 160, 159, 51, 102, 148, 53,
            231, 239, 27, 234, 237>>
        }
      }

      iex> Explorer.Chain.string_to_address_hash("0x5aaeb6053f3e94c9b9a09f33669435e7ef1beaed")
      {
        :ok,
        %Explorer.Chain.Hash{
          byte_count: 20,
          bytes: <<90, 174, 182, 5, 63, 62, 148, 201, 185, 160, 159, 51, 102, 148, 53,
            231, 239, 27, 234, 237>>
        }
      }

      iex> Base.encode16(<<90, 174, 182, 5, 63, 62, 148, 201, 185, 160, 159, 51, 102, 148, 53, 231, 239, 27, 234, 237>>, case: :lower)
      "5aaeb6053f3e94c9b9a09f33669435e7ef1beaed"

  `String.t` format must always have 40 hexadecimal digits after the `0x` base prefix.

      iex> Explorer.Chain.string_to_address_hash("0x0")
      :error

  """
  @spec string_to_address_hash(String.t()) :: {:ok, Hash.Address.t()} | :error
  def string_to_address_hash(string) when is_binary(string) do
    Hash.Address.cast(string)
  end

  @doc """
  The `string` must start with `0x`, then is converted to an integer and then to `t:Explorer.Chain.Hash.t/0`.

      iex> Explorer.Chain.string_to_block_hash(
      ...>   "0x9fc76417374aa880d4449a1f7f31ec597f00b1f6f3dd2d66f4c9c6c445836d8b"
      ...> )
      {
        :ok,
        %Explorer.Chain.Hash{
          byte_count: 32,
          bytes: <<0x9fc76417374aa880d4449a1f7f31ec597f00b1f6f3dd2d66f4c9c6c445836d8b :: big-integer-size(32)-unit(8)>>
        }
      }

  `String.t` format must always have 64 hexadecimal digits after the `0x` base prefix.

      iex> Explorer.Chain.string_to_block_hash("0x0")
      :error

  """
  @spec string_to_block_hash(String.t()) :: {:ok, Hash.t()} | :error
  def string_to_block_hash(string) when is_binary(string) do
    Hash.Full.cast(string)
  end

  @doc """
  The `string` must start with `0x`, then is converted to an integer and then to `t:Explorer.Chain.Hash.t/0`.

      iex> Explorer.Chain.string_to_transaction_hash(
      ...>  "0x9fc76417374aa880d4449a1f7f31ec597f00b1f6f3dd2d66f4c9c6c445836d8b"
      ...> )
      {
        :ok,
        %Explorer.Chain.Hash{
          byte_count: 32,
          bytes: <<0x9fc76417374aa880d4449a1f7f31ec597f00b1f6f3dd2d66f4c9c6c445836d8b :: big-integer-size(32)-unit(8)>>
        }
      }

  `String.t` format must always have 64 hexadecimal digits after the `0x` base prefix.

      iex> Explorer.Chain.string_to_transaction_hash("0x0")
      :error

  """
  @spec string_to_transaction_hash(String.t()) :: {:ok, Hash.t()} | :error
  def string_to_transaction_hash(string) when is_binary(string) do
    Hash.Full.cast(string)
  end

  @doc """
  Estimated count of `t:Explorer.Chain.Transaction.t/0`.

  Estimated count of both collated and pending transactions using the transactions table statistics.
  """
  @spec transaction_estimated_count() :: non_neg_integer()
  def transaction_estimated_count do
    cached_value = TransactionCount.get_count()

    if is_nil(cached_value) do
      %Postgrex.Result{rows: [[rows]]} =
        SQL.query!(Repo, "SELECT reltuples::BIGINT AS estimate FROM pg_class WHERE relname='transactions'")

      rows
    else
      cached_value
    end
  end

  @spec total_gas_usage() :: non_neg_integer()
  def total_gas_usage do
    cached_value = GasUsage.get_sum()

    if is_nil(cached_value) do
      0
    else
      cached_value
    end
  end

  @doc """
  Estimated count of `t:Explorer.Chain.Block.t/0`.

  Estimated count of consensus blocks.
  """
  @spec block_estimated_count() :: non_neg_integer()
  def block_estimated_count do
    cached_value = BlockCount.get_count()

    if is_nil(cached_value) do
      %Postgrex.Result{rows: [[count]]} = Repo.query!("SELECT reltuples FROM pg_class WHERE relname = 'blocks';")

      trunc(count * 0.90)
    else
      cached_value
    end
  end

  @doc """
  `t:Explorer.Chain.InternalTransaction/0`s in `t:Explorer.Chain.Transaction.t/0` with `hash`.

  ## Options

    * `:necessity_by_association` - use to load `t:association/0` as `:required` or `:optional`.  If an association is
      `:required`, and the `t:Explorer.Chain.InternalTransaction.t/0` has no associated record for that association,
      then the `t:Explorer.Chain.InternalTransaction.t/0` will not be included in the list.
    * `:paging_options` - a `t:Explorer.PagingOptions.t/0` used to specify the `:page_size` and
      `:key` (a tuple of the lowest/oldest `{index}`). Results will be the internal transactions older than
      the `index` that is passed.

  """

  @spec all_transaction_to_internal_transactions(Hash.Full.t(), [paging_options | necessity_by_association_option]) :: [
          InternalTransaction.t()
        ]
  def all_transaction_to_internal_transactions(hash, options \\ []) when is_list(options) do
    necessity_by_association = Keyword.get(options, :necessity_by_association, %{})
    paging_options = Keyword.get(options, :paging_options, @default_paging_options)

    InternalTransaction
    |> for_parent_transaction(hash)
    |> join_associations(necessity_by_association)
    |> InternalTransaction.where_nonpending_block()
    |> page_internal_transaction(paging_options)
    |> limit(^paging_options.page_size)
    |> order_by([internal_transaction], asc: internal_transaction.index)
    |> preload(:transaction)
    |> Repo.all()
  end

  @spec transaction_to_internal_transactions(Hash.Full.t(), [paging_options | necessity_by_association_option]) :: [
          InternalTransaction.t()
        ]
  def transaction_to_internal_transactions(hash, options \\ []) when is_list(options) do
    necessity_by_association = Keyword.get(options, :necessity_by_association, %{})
    paging_options = Keyword.get(options, :paging_options, @default_paging_options)

    InternalTransaction
    |> for_parent_transaction(hash)
    |> join_associations(necessity_by_association)
    |> where_transaction_has_multiple_internal_transactions()
    |> InternalTransaction.where_is_different_from_parent_transaction()
    |> InternalTransaction.where_nonpending_block()
    |> page_internal_transaction(paging_options)
    |> limit(^paging_options.page_size)
    |> order_by([internal_transaction], asc: internal_transaction.index)
    |> preload(:transaction)
    |> Repo.all()
  end

  @doc """
  Finds all `t:Explorer.Chain.Log.t/0`s for `t:Explorer.Chain.Transaction.t/0`.

  ## Options

    * `:necessity_by_association` - use to load `t:association/0` as `:required` or `:optional`.  If an association is
      `:required`, and the `t:Explorer.Chain.Log.t/0` has no associated record for that association, then the
      `t:Explorer.Chain.Log.t/0` will not be included in the page `entries`.
    * `:paging_options` - a `t:Explorer.PagingOptions.t/0` used to specify the `:page_size` and
      `:key` (a tuple of the lowest/oldest `{index}`). Results will be the transactions older than
      the `index` that are passed.

  """
  @spec transaction_to_logs(Hash.Full.t(), boolean(), [paging_options | necessity_by_association_option]) :: [Log.t()]
  def transaction_to_logs(transaction_hash, from_api, options \\ []) when is_list(options) do
    necessity_by_association = Keyword.get(options, :necessity_by_association, %{})
    paging_options = Keyword.get(options, :paging_options, @default_paging_options)

    log_with_transactions =
      from(log in Log,
        inner_join: transaction in Transaction,
        on:
          transaction.block_hash == log.block_hash and transaction.block_number == log.block_number and
            transaction.hash == log.transaction_hash
      )

    query =
      log_with_transactions
      |> where([_, transaction], transaction.hash == ^transaction_hash)
      |> page_logs(paging_options)
      |> limit(^paging_options.page_size)
      |> order_by([log], asc: log.index)
      |> join_associations(necessity_by_association)

    if from_api do
      query
      |> Repo.replica().all()
    else
      query
      |> Repo.all()
    end
  end

  @doc """
  Finds all `t:Explorer.Chain.TokenTransfer.t/0`s for `t:Explorer.Chain.Transaction.t/0`.

  ## Options

    * `:necessity_by_association` - use to load `t:association/0` as `:required` or `:optional`.  If an association is
      `:required`, and the `t:Explorer.Chain.TokenTransfer.t/0` has no associated record for that association, then the
      `t:Explorer.Chain.TokenTransfer.t/0` will not be included in the page `entries`.
    * `:paging_options` - a `t:Explorer.PagingOptions.t/0` used to specify the `:page_size` and
      `:key` (in the form of `%{"inserted_at" => inserted_at}`). Results will be the transactions older than
      the `index` that are passed.

  """
  @spec transaction_to_token_transfers(Hash.Full.t(), [paging_options | necessity_by_association_option]) :: [
          TokenTransfer.t()
        ]
  def transaction_to_token_transfers(transaction_hash, options \\ []) when is_list(options) do
    necessity_by_association = Keyword.get(options, :necessity_by_association, %{})
    paging_options = Keyword.get(options, :paging_options, @default_paging_options)

    TokenTransfer
    |> join(:inner, [token_transfer], transaction in assoc(token_transfer, :transaction))
    |> where(
      [token_transfer, transaction],
      transaction.hash == ^transaction_hash and token_transfer.block_hash == transaction.block_hash and
        token_transfer.block_number == transaction.block_number
    )
    |> TokenTransfer.page_token_transfer(paging_options)
    |> limit(^paging_options.page_size)
    |> order_by([token_transfer], asc: token_transfer.inserted_at)
    |> join_associations(necessity_by_association)
    |> Repo.all()
  end

  @doc """
  Converts `transaction` to the status of the `t:Explorer.Chain.Transaction.t/0` whether pending or collated.

  ## Returns

    * `:pending` - the transaction has not be confirmed in a block yet.
    * `:awaiting_internal_transactions` - the transaction happened in a pre-Byzantium block or on a chain like Ethereum
      Classic (ETC) that never adopted [EIP-658](https://github.com/Arachnid/EIPs/blob/master/EIPS/eip-658.md), which
      add transaction status to transaction receipts, so the status can only be derived whether the first internal
      transaction has an error.
    * `:success` - the transaction has been confirmed in a block
    * `{:error, :awaiting_internal_transactions}` - the transactions happened post-Byzantium, but the error message
       requires the internal transactions.
    * `{:error, reason}` - the transaction failed due to `reason` in its first internal transaction.

  """
  @spec transaction_to_status(Transaction.t()) ::
          :pending
          | :awaiting_internal_transactions
          | :success
          | {:error, :awaiting_internal_transactions}
          | {:error, reason :: String.t()}
  def transaction_to_status(%Transaction{error: "dropped/replaced"}), do: {:error, "dropped/replaced"}
  def transaction_to_status(%Transaction{block_hash: nil, status: nil}), do: :pending
  def transaction_to_status(%Transaction{status: nil}), do: :awaiting_internal_transactions
  def transaction_to_status(%Transaction{status: :ok}), do: :success

  def transaction_to_status(%Transaction{status: :error, error: nil}),
    do: {:error, :awaiting_internal_transactions}

  def transaction_to_status(%Transaction{status: :error, error: error}) when is_binary(error), do: {:error, error}

  def transaction_to_revert_reason(transaction) do
    %Transaction{revert_reason: revert_reason} = transaction

    if revert_reason == nil do
      fetch_tx_revert_reason(transaction)
    else
      revert_reason
    end
  end

  def fetch_tx_revert_reason(
        %Transaction{
          block_number: block_number,
          to_address_hash: to_address_hash,
          from_address_hash: from_address_hash,
          input: data,
          gas: gas,
          gas_price: gas_price,
          value: value
        } = transaction
      ) do
    json_rpc_named_arguments = Application.get_env(:explorer, :json_rpc_named_arguments)

    gas_hex =
      if gas do
        gas_hex_without_prefix =
          gas
          |> Decimal.to_integer()
          |> Integer.to_string(16)
          |> String.downcase()

        "0x" <> gas_hex_without_prefix
      else
        "0x0"
      end

    req =
      EthereumJSONRPCTransaction.eth_call_request(
        0,
        block_number,
        data,
        to_address_hash,
        from_address_hash,
        gas_hex,
        Wei.hex_format(gas_price),
        Wei.hex_format(value)
      )

    data =
      case EthereumJSONRPC.json_rpc(req, json_rpc_named_arguments) do
        {:error, %{data: data}} ->
          data

        _ ->
          ""
      end

    formatted_revert_reason = format_revert_reason_message(data)

    if byte_size(formatted_revert_reason) > 0 do
      transaction
      |> Changeset.change(%{revert_reason: formatted_revert_reason})
      |> Repo.update()
    end

    formatted_revert_reason
  end

  def format_revert_reason_message(revert_reason) do
    case revert_reason do
      @revert_msg_prefix_1 <> rest ->
        rest

      @revert_msg_prefix_2 <> rest ->
        rest

      @revert_msg_prefix_3 <> rest ->
        extract_revert_reason_message_wrapper(rest)

      @revert_msg_prefix_4 <> rest ->
        extract_revert_reason_message_wrapper(rest)

      revert_reason_full ->
        revert_reason_full
    end
  end

  defp extract_revert_reason_message_wrapper(revert_reason_message) do
    case revert_reason_message do
      "0x" <> hex ->
        extract_revert_reason_message(hex)

      _ ->
        revert_reason_message
    end
  end

  defp extract_revert_reason_message(hex) do
    case hex do
      @revert_error_method_id <> msg_with_offset ->
        [msg] =
          msg_with_offset
          |> Base.decode16!(case: :mixed)
          |> TypeDecoder.decode_raw([:string])

        msg

      _ ->
        hex
    end
  end

  @doc """
  The `t:Explorer.Chain.Transaction.t/0` or `t:Explorer.Chain.InternalTransaction.t/0` `value` of the `transaction` in
  `unit`.
  """
  @spec value(InternalTransaction.t(), :wei) :: Wei.wei()
  @spec value(InternalTransaction.t(), :gwei) :: Wei.gwei()
  @spec value(InternalTransaction.t(), :ether) :: Wei.ether()
  @spec value(Transaction.t(), :wei) :: Wei.wei()
  @spec value(Transaction.t(), :gwei) :: Wei.gwei()
  @spec value(Transaction.t(), :ether) :: Wei.ether()
  def value(%type{value: value}, unit) when type in [InternalTransaction, Transaction] do
    Wei.to(value, unit)
  end

  def smart_contract_bytecode(address_hash) do
    query =
      from(
        address in Address,
        where: address.hash == ^address_hash,
        select: address.contract_code
      )

    query
    |> Repo.one()
    |> Data.to_string()
  end

  def smart_contract_creation_tx_bytecode(address_hash) do
    creation_tx_query =
      from(
        tx in Transaction,
        left_join: a in Address,
        on: tx.created_contract_address_hash == a.hash,
        where: tx.created_contract_address_hash == ^address_hash,
        where: tx.status == ^1,
        select: %{init: tx.input, created_contract_code: a.contract_code}
      )

    tx_input =
      creation_tx_query
      |> Repo.one()

    if tx_input do
      with %{init: input, created_contract_code: created_contract_code} <- tx_input do
        %{init: Data.to_string(input), created_contract_code: Data.to_string(created_contract_code)}
      end
    else
      creation_int_tx_query =
        from(
          itx in InternalTransaction,
          join: t in assoc(itx, :transaction),
          where: itx.created_contract_address_hash == ^address_hash,
          where: t.status == ^1,
          select: %{init: itx.init, created_contract_code: itx.created_contract_code}
        )

      res = creation_int_tx_query |> Repo.one()

      case res do
        %{init: init, created_contract_code: created_contract_code} ->
          init_str = Data.to_string(init)
          created_contract_code_str = Data.to_string(created_contract_code)
          %{init: init_str, created_contract_code: created_contract_code_str}

        _ ->
          nil
      end
    end
  end

  @doc """
  Checks if an address is a contract
  """
  @spec contract_address?(String.t(), non_neg_integer(), Keyword.t()) :: boolean() | :json_rpc_error
  def contract_address?(address_hash, block_number, json_rpc_named_arguments \\ []) do
    {:ok, binary_hash} = Explorer.Chain.Hash.Address.cast(address_hash)

    query =
      from(
        address in Address,
        where: address.hash == ^binary_hash
      )

    address = Repo.one(query)

    cond do
      is_nil(address) ->
        block_quantity = integer_to_quantity(block_number)

        case EthereumJSONRPC.fetch_codes(
               [%{block_quantity: block_quantity, address: address_hash}],
               json_rpc_named_arguments
             ) do
          {:ok, %EthereumJSONRPC.FetchedCodes{params_list: fetched_codes}} ->
            result = List.first(fetched_codes)

            result && !(is_nil(result[:code]) || result[:code] == "" || result[:code] == "0x")

          _ ->
            :json_rpc_error
        end

      is_nil(address.contract_code) ->
        false

      true ->
        true
    end
  end

  @doc """
  Fetches contract creation input data.
  """
  @spec contract_creation_input_data(String.t()) :: nil | String.t()
  def contract_creation_input_data(address_hash) do
    query =
      from(
        address in Address,
        where: address.hash == ^address_hash,
        preload: [:contracts_creation_internal_transaction, :contracts_creation_transaction]
      )

    contract_address = Repo.one(query)

    contract_creation_input_data_from_address(contract_address)
  end

  # credo:disable-for-next-line /Complexity/
  defp contract_creation_input_data_from_address(address) do
    internal_transaction = address && address.contracts_creation_internal_transaction
    transaction = address && address.contracts_creation_transaction

    cond do
      is_nil(address) ->
        ""

      internal_transaction && internal_transaction.input ->
        Data.to_string(internal_transaction.input)

      internal_transaction && internal_transaction.init ->
        Data.to_string(internal_transaction.init)

      transaction && transaction.input ->
        Data.to_string(transaction.input)

      is_nil(transaction) && is_nil(internal_transaction) &&
          not is_nil(address.contract_code) ->
        %Explorer.Chain.Data{bytes: bytes} = address.contract_code
        Base.encode16(bytes, case: :lower)

      true ->
        ""
    end
  end

  @doc """
  Inserts a `t:SmartContract.t/0`.

  As part of inserting a new smart contract, an additional record is inserted for
  naming the address for reference.
  """
  @spec create_smart_contract(map()) :: {:ok, SmartContract.t()} | {:error, Ecto.Changeset.t()}
  def create_smart_contract(attrs \\ %{}, external_libraries \\ [], secondary_sources \\ []) do
    new_contract = %SmartContract{}

    attrs =
      attrs
<<<<<<< HEAD
      |> Helper.add_contract_code_md5(attrs.address_hash)
=======
      |> Helper.add_contract_code_md5()
>>>>>>> f3f0bdc9

    smart_contract_changeset =
      new_contract
      |> SmartContract.changeset(attrs)
      |> Changeset.put_change(:external_libraries, external_libraries)

    new_contract_additional_source = %SmartContractAdditionalSource{}

    smart_contract_additional_sources_changesets =
      if secondary_sources do
        secondary_sources
        |> Enum.map(fn changeset ->
          new_contract_additional_source
          |> SmartContractAdditionalSource.changeset(changeset)
        end)
      else
        []
      end

    address_hash = Changeset.get_field(smart_contract_changeset, :address_hash)

    # Enforce ShareLocks tables order (see docs: sharelocks.md)
    insert_contract_query =
      Multi.new()
      |> Multi.run(:set_address_verified, fn repo, _ -> set_address_verified(repo, address_hash) end)
      |> Multi.run(:clear_primary_address_names, fn repo, _ -> clear_primary_address_names(repo, address_hash) end)
      |> Multi.run(:insert_address_name, fn repo, _ ->
        name = Changeset.get_field(smart_contract_changeset, :name)
        create_address_name(repo, name, address_hash)
      end)
      |> Multi.insert(:smart_contract, smart_contract_changeset)

    insert_contract_query_with_additional_sources =
      smart_contract_additional_sources_changesets
      |> Enum.with_index()
      |> Enum.reduce(insert_contract_query, fn {changeset, index}, multi ->
        Multi.insert(multi, "smart_contract_additional_source_#{Integer.to_string(index)}", changeset)
      end)

    insert_result =
      insert_contract_query_with_additional_sources
      |> Repo.transaction()

    case insert_result do
      {:ok, %{smart_contract: smart_contract}} ->
        {:ok, smart_contract}

      {:error, :smart_contract, changeset, _} ->
        {:error, changeset}

      {:error, :set_address_verified, message, _} ->
        {:error, message}
    end
  end

  @doc """
  Updates a `t:SmartContract.t/0`.

  Has the similar logic as create_smart_contract/1.
  Used in cases when you need to update row in DB contains SmartContract, e.g. in case of changing 
  status `partially verified` to `fully verified` (re-verify).
  """
  @spec update_smart_contract(map()) :: {:ok, SmartContract.t()} | {:error, Ecto.Changeset.t()}
  def update_smart_contract(attrs \\ %{}, external_libraries \\ [], secondary_sources \\ []) do
    address_hash = Map.get(attrs, :address_hash)

    query =
      from(
        smart_contract in SmartContract,
        where: smart_contract.address_hash == ^address_hash
      )

    query_sources =
      from(
        source in SmartContractAdditionalSource,
        where: source.address_hash == ^address_hash
      )

    _delete_sources = Repo.delete_all(query_sources)

    smart_contract = Repo.one(query)

    smart_contract_changeset =
      smart_contract
      |> SmartContract.changeset(attrs)
      |> Changeset.put_change(:external_libraries, external_libraries)

    new_contract_additional_source = %SmartContractAdditionalSource{}

    smart_contract_additional_sources_changesets =
      if secondary_sources do
        secondary_sources
        |> Enum.map(fn changeset ->
          new_contract_additional_source
          |> SmartContractAdditionalSource.changeset(changeset)
        end)
      else
        []
      end

    # Enforce ShareLocks tables order (see docs: sharelocks.md)
    insert_contract_query =
      Multi.new()
      |> Multi.update(:smart_contract, smart_contract_changeset)

    insert_contract_query_with_additional_sources =
      smart_contract_additional_sources_changesets
      |> Enum.with_index()
      |> Enum.reduce(insert_contract_query, fn {changeset, index}, multi ->
        Multi.insert(multi, "smart_contract_additional_source_#{Integer.to_string(index)}", changeset)
      end)

    insert_result =
      insert_contract_query_with_additional_sources
      |> Repo.transaction()

    case insert_result do
      {:ok, %{smart_contract: smart_contract}} ->
        {:ok, smart_contract}

      {:error, :smart_contract, changeset, _} ->
        {:error, changeset}

      {:error, :set_address_verified, message, _} ->
        {:error, message}
    end
  end

  defp set_address_verified(repo, address_hash) do
    query =
      from(
        address in Address,
        where: address.hash == ^address_hash
      )

    case repo.update_all(query, set: [verified: true]) do
      {1, _} -> {:ok, []}
      _ -> {:error, "There was an error annotating that the address has been verified."}
    end
  end

  defp set_address_decompiled(repo, address_hash) do
    query =
      from(
        address in Address,
        where: address.hash == ^address_hash
      )

    case repo.update_all(query, set: [decompiled: true]) do
      {1, _} -> {:ok, []}
      _ -> {:error, "There was an error annotating that the address has been decompiled."}
    end
  end

  defp clear_primary_address_names(repo, address_hash) do
    query =
      from(
        address_name in Address.Name,
        where: address_name.address_hash == ^address_hash,
        # Enforce Name ShareLocks order (see docs: sharelocks.md)
        order_by: [asc: :address_hash, asc: :name],
        lock: "FOR UPDATE"
      )

    repo.update_all(
      from(n in Address.Name, join: s in subquery(query), on: n.address_hash == s.address_hash and n.name == s.name),
      set: [primary: false]
    )

    {:ok, []}
  end

  defp create_address_name(repo, name, address_hash) do
    params = %{
      address_hash: address_hash,
      name: name,
      primary: true
    }

    %Address.Name{}
    |> Address.Name.changeset(params)
    |> repo.insert(on_conflict: :nothing, conflict_target: [:address_hash, :name])
  end

  @doc """
  Finds metadata for verification of a contract from verified twins: contracts with the same bytecode
  which were verified previously, returns a single t:SmartContract.t/0
  """
  def get_address_verified_twin_contract(hash) when is_binary(hash) do
    case string_to_address_hash(hash) do
      {:ok, address_hash} -> get_address_verified_twin_contract(address_hash)
      _ -> %{:verified_contract => nil, :additional_sources => nil}
    end
  end
<<<<<<< HEAD

  def get_address_verified_twin_contract(address_hash) do
    case Repo.get(Address, address_hash) do
      nil ->
        %{:verified_contract => nil, :additional_sources => nil}

      target_address ->
        target_address_hash = target_address.hash
        contract_code = target_address.contract_code
=======
>>>>>>> f3f0bdc9

  def get_address_verified_twin_contract(%Explorer.Chain.Hash{} = address_hash) do
    with target_address <- Repo.get(Address, address_hash),
         false <- is_nil(target_address),
         %{contract_code: %Chain.Data{bytes: contract_code_bytes}} <- target_address do
      target_address_hash = target_address.hash

<<<<<<< HEAD
            verified_contract_twin_query =
              from(
                smart_contract in SmartContract,
                where: smart_contract.contract_code_md5 == ^contract_code_md5,
                where: smart_contract.address_hash != ^target_address_hash,
                select: smart_contract,
                limit: 1
              )
=======
      contract_code_md5 =
        Base.encode16(:crypto.hash(:md5, "\\x" <> Base.encode16(contract_code_bytes, case: :lower)),
          case: :lower
        )
>>>>>>> f3f0bdc9

      verified_contract_twin_query =
        from(
          smart_contract in SmartContract,
          where: smart_contract.contract_code_md5 == ^contract_code_md5,
          where: smart_contract.address_hash != ^target_address_hash,
          select: smart_contract,
          limit: 1
        )

      verified_contract_twin =
        verified_contract_twin_query
        |> Repo.one(timeout: 10_000)

      verified_contract_twin_additional_sources = get_contract_additional_sources(verified_contract_twin)

      %{
        :verified_contract => verified_contract_twin,
        :additional_sources => verified_contract_twin_additional_sources
      }
    else
      _ ->
        %{:verified_contract => nil, :additional_sources => nil}
    end
  end

  def get_minimal_proxy_template(address_hash) do
    minimal_proxy_template =
      case Repo.get(Address, address_hash) do
        nil ->
          nil

        target_address ->
          contract_code = target_address.contract_code

          case contract_code do
            %Chain.Data{bytes: contract_code_bytes} ->
              contract_bytecode = Base.encode16(contract_code_bytes, case: :lower)

              get_minimal_proxy_from_template_code(contract_bytecode)

            _ ->
              nil
          end
      end

    minimal_proxy_template
  end

  defp get_minimal_proxy_from_template_code(contract_bytecode) do
    case contract_bytecode do
      "363d3d373d3d3d363d73" <> <<template_address::binary-size(40)>> <> _ ->
        template_address = "0x" <> template_address

        query =
          from(
            smart_contract in SmartContract,
            where: smart_contract.address_hash == ^template_address,
            select: smart_contract
          )

        template =
          query
          |> Repo.one(timeout: 10_000)

        template

      _ ->
        nil
    end
  end

  defp get_contract_additional_sources(verified_contract_twin) do
    if verified_contract_twin do
      verified_contract_twin_additional_sources_query =
        from(
          s in SmartContractAdditionalSource,
          where: s.address_hash == ^verified_contract_twin.address_hash
        )

      verified_contract_twin_additional_sources_query
      |> Repo.all()
    else
      []
    end
  end

  @spec address_hash_to_smart_contract(Hash.Address.t()) :: SmartContract.t() | nil
  def address_hash_to_smart_contract(address_hash) do
    query =
      from(
        smart_contract in SmartContract,
        where: smart_contract.address_hash == ^address_hash
      )

    current_smart_contract = Repo.one(query)

    if current_smart_contract do
      current_smart_contract
    else
      address_verified_twin_contract =
        Chain.get_minimal_proxy_template(address_hash) ||
          Chain.get_address_verified_twin_contract(address_hash).verified_contract

      if address_verified_twin_contract do
        Map.put(address_verified_twin_contract, :address_hash, address_hash)
      else
        current_smart_contract
      end
    end
  end

  def smart_contract_fully_verified?(address_hash_str) when is_binary(address_hash_str) do
    case string_to_address_hash(address_hash_str) do
      {:ok, address_hash} ->
        check_fully_verified(address_hash)

      _ ->
        false
    end
  end

  def smart_contract_fully_verified?(address_hash) do
    check_fully_verified(address_hash)
  end

  defp check_fully_verified(address_hash) do
    query =
      from(
        smart_contract in SmartContract,
        where: smart_contract.address_hash == ^address_hash
      )

    result = Repo.one(query)

    if result, do: !result.partially_verified, else: false
  end

  def smart_contract_verified?(address_hash_str) when is_binary(address_hash_str) do
    case string_to_address_hash(address_hash_str) do
      {:ok, address_hash} ->
        check_verified(address_hash)

      _ ->
        false
    end
  end

  def smart_contract_verified?(address_hash) do
    check_verified(address_hash)
  end

  defp check_verified(address_hash) do
    query =
      from(
        smart_contract in SmartContract,
        where: smart_contract.address_hash == ^address_hash
      )

    if Repo.one(query), do: true, else: false
  end

  defp fetch_transactions(paging_options \\ nil, from_block \\ nil, to_block \\ nil) do
    Transaction
    |> order_by([transaction], desc: transaction.block_number, desc: transaction.index)
    |> where_block_number_in_period(from_block, to_block)
    |> handle_paging_options(paging_options)
  end

  defp fetch_transactions_in_ascending_order_by_index(paging_options) do
    Transaction
    |> order_by([transaction], desc: transaction.block_number, asc: transaction.index)
    |> handle_paging_options(paging_options)
  end

  defp for_parent_transaction(query, %Hash{byte_count: unquote(Hash.Full.byte_count())} = hash) do
    from(
      child in query,
      inner_join: transaction in assoc(child, :transaction),
      where: transaction.hash == ^hash
    )
  end

  defp handle_paging_options(query, nil), do: query

  defp handle_paging_options(query, paging_options) do
    query
    |> page_transaction(paging_options)
    |> limit(^paging_options.page_size)
  end

  defp handle_token_transfer_paging_options(query, nil), do: query

  defp handle_token_transfer_paging_options(query, paging_options) do
    query
    |> TokenTransfer.page_token_transfer(paging_options)
    |> limit(^paging_options.page_size)
  end

  defp handle_random_access_paging_options(query, empty_options) when empty_options in [nil, [], %{}],
    do: limit(query, ^@default_page_size)

  defp handle_random_access_paging_options(query, paging_options) do
    query
    |> handle_page(paging_options)
  end

  defp handle_page(query, paging_options) do
    page_number = paging_options |> Map.get(:page_number, 1) |> proccess_page_number()
    page_size = Map.get(paging_options, :page_size, @default_page_size)

    cond do
      page_in_bounds?(page_number, page_size) && page_number == 1 ->
        query
        |> limit(^page_size)

      page_in_bounds?(page_number, page_size) ->
        query
        |> limit(^page_size)
        |> offset(^((page_number - 1) * page_size))

      true ->
        query
        |> limit(^@default_page_size)
    end
  end

  defp proccess_page_number(number) when number < 1, do: 1

  defp proccess_page_number(number), do: number

  defp page_in_bounds?(page_number, page_size),
    do: page_size <= @limit_showing_transaсtions && @limit_showing_transaсtions - page_number * page_size >= 0

  def limit_shownig_transactions, do: @limit_showing_transaсtions

  defp join_association(query, [{association, nested_preload}], necessity)
       when is_atom(association) and is_atom(nested_preload) do
    case necessity do
      :optional ->
        preload(query, [{^association, ^nested_preload}])

      :required ->
        from(q in query,
          inner_join: a in assoc(q, ^association),
          left_join: b in assoc(a, ^nested_preload),
          preload: [{^association, {a, [{^nested_preload, b}]}}]
        )
    end
  end

  defp join_association(query, association, necessity) when is_atom(association) do
    case necessity do
      :optional ->
        preload(query, ^association)

      :required ->
        from(q in query, inner_join: a in assoc(q, ^association), preload: [{^association, a}])
    end
  end

  defp join_associations(query, necessity_by_association) when is_map(necessity_by_association) do
    Enum.reduce(necessity_by_association, query, fn {association, join}, acc_query ->
      join_association(acc_query, association, join)
    end)
  end

  defp page_addresses(query, %PagingOptions{key: nil}), do: query

  defp page_addresses(query, %PagingOptions{key: {coin_balance, hash}}) do
    from(address in query,
      where:
        (address.fetched_coin_balance == ^coin_balance and address.hash > ^hash) or
          address.fetched_coin_balance < ^coin_balance
    )
  end

  defp page_tokens(query, %PagingOptions{key: nil}), do: query

  defp page_tokens(query, %PagingOptions{key: {holder_count, token_name}}) do
    from(token in query,
      where:
        (token.holder_count == ^holder_count and token.name > ^token_name) or
          token.holder_count < ^holder_count
    )
  end

  defp page_gas_usage(query, %PagingOptions{key: nil}), do: query

  defp page_gas_usage(query, %PagingOptions{key: {total_gas, _}}) do
    from(tx in query,
      where: tx.total_gas < ^total_gas
    )
  end

  defp page_blocks(query, %PagingOptions{key: nil}), do: query

  defp page_blocks(query, %PagingOptions{key: {block_number}}) do
    where(query, [block], block.number < ^block_number)
  end

  defp page_coin_balances(query, %PagingOptions{key: nil}), do: query

  defp page_coin_balances(query, %PagingOptions{key: {block_number}}) do
    where(query, [coin_balance], coin_balance.block_number < ^block_number)
  end

  defp page_internal_transaction(_, _, _ \\ %{index_int_tx_desc_order: false})

  defp page_internal_transaction(query, %PagingOptions{key: nil}, _), do: query

  defp page_internal_transaction(query, %PagingOptions{key: {block_number, transaction_index, index}}, %{
         index_int_tx_desc_order: desc
       }) do
    hardcoded_where_for_page_int_tx(query, block_number, transaction_index, index, desc)
  end

  defp page_internal_transaction(query, %PagingOptions{key: {index}}, %{index_int_tx_desc_order: desc}) do
    if desc do
      where(query, [internal_transaction], internal_transaction.index < ^index)
    else
      where(query, [internal_transaction], internal_transaction.index > ^index)
    end
  end

  defp hardcoded_where_for_page_int_tx(query, block_number, transaction_index, index, false),
    do:
      where(
        query,
        [internal_transaction],
        internal_transaction.block_number < ^block_number or
          (internal_transaction.block_number == ^block_number and
             internal_transaction.transaction_index < ^transaction_index) or
          (internal_transaction.block_number == ^block_number and
             internal_transaction.transaction_index == ^transaction_index and internal_transaction.index > ^index)
      )

  defp hardcoded_where_for_page_int_tx(query, block_number, transaction_index, index, true),
    do:
      where(
        query,
        [internal_transaction],
        internal_transaction.block_number < ^block_number or
          (internal_transaction.block_number == ^block_number and
             internal_transaction.transaction_index < ^transaction_index) or
          (internal_transaction.block_number == ^block_number and
             internal_transaction.transaction_index == ^transaction_index and internal_transaction.index < ^index)
      )

  defp page_logs(query, %PagingOptions{key: nil}), do: query

  defp page_logs(query, %PagingOptions{key: {index}}) do
    where(query, [log], log.index > ^index)
  end

  defp page_pending_transaction(query, %PagingOptions{key: nil}), do: query

  defp page_pending_transaction(query, %PagingOptions{key: {inserted_at, hash}}) do
    where(
      query,
      [transaction],
      transaction.inserted_at < ^inserted_at or (transaction.inserted_at == ^inserted_at and transaction.hash < ^hash)
    )
  end

  defp page_transaction(query, %PagingOptions{key: nil}), do: query

  defp page_transaction(query, %PagingOptions{is_pending_tx: true} = options),
    do: page_pending_transaction(query, options)

  defp page_transaction(query, %PagingOptions{key: {block_number, index}, is_index_in_asc_order: true}) do
    where(
      query,
      [transaction],
      transaction.block_number < ^block_number or
        (transaction.block_number == ^block_number and transaction.index > ^index)
    )
  end

  defp page_transaction(query, %PagingOptions{key: {block_number, index}}) do
    where(
      query,
      [transaction],
      transaction.block_number < ^block_number or
        (transaction.block_number == ^block_number and transaction.index < ^index)
    )
  end

  defp page_transaction(query, %PagingOptions{key: {index}}) do
    where(query, [transaction], transaction.index < ^index)
  end

  defp page_search_results(query, %PagingOptions{key: nil}), do: query

  # credo:disable-for-next-line
  defp page_search_results(query, %PagingOptions{
         key: {_address_hash, _tx_hash, _block_hash, holder_count, name, inserted_at, item_type}
       }) do
    where(
      query,
      [item],
      (item.holder_count < ^holder_count and item.type == ^item_type) or
        (item.holder_count == ^holder_count and item.name > ^name and item.type == ^item_type) or
        (item.holder_count == ^holder_count and item.name == ^name and item.inserted_at < ^inserted_at and
           item.type == ^item_type) or
        item.type != ^item_type
    )
  end

  def page_token_balances(query, %PagingOptions{key: nil}), do: query

  def page_token_balances(query, %PagingOptions{key: {value, address_hash}}) do
    where(
      query,
      [tb],
      tb.value < ^value or (tb.value == ^value and tb.address_hash < ^address_hash)
    )
  end

  def page_current_token_balances(query, %PagingOptions{key: nil}), do: query

  def page_current_token_balances(query, paging_options: %PagingOptions{key: nil}), do: query

  def page_current_token_balances(query, paging_options: %PagingOptions{key: {name, type, value}}) do
    where(
      query,
      [ctb, bt, t],
      ctb.value < ^value or (ctb.value == ^value and t.type < ^type) or
        (ctb.value == ^value and t.type == ^type and t.name < ^name)
    )
  end

  @doc """
  Ensures the following conditions are true:

    * excludes internal transactions of type call with no siblings in the
      transaction
    * includes internal transactions of type create, reward, or selfdestruct
      even when they are alone in the parent transaction

  """
  @spec where_transaction_has_multiple_internal_transactions(Ecto.Query.t()) :: Ecto.Query.t()
  def where_transaction_has_multiple_internal_transactions(query) do
    where(
      query,
      [internal_transaction, transaction],
      internal_transaction.type != ^:call or
        fragment(
          """
          EXISTS (SELECT sibling.*
          FROM internal_transactions AS sibling
          WHERE sibling.transaction_hash = ? AND sibling.index != ?
          )
          """,
          transaction.hash,
          internal_transaction.index
        )
    )
  end

  @doc """
  The current total number of coins minted minus verifiably burned coins.
  """
  @spec total_supply :: non_neg_integer() | nil
  def total_supply do
    supply_module().total() || 0
  end

  @doc """
  The current number coins in the market for trading.
  """
  @spec circulating_supply :: non_neg_integer() | nil
  def circulating_supply do
    supply_module().circulating()
  end

  defp supply_module do
    Application.get_env(:explorer, :supply, Explorer.Chain.Supply.ExchangeRate)
  end

  @doc """
  Calls supply_for_days from the configured supply_module
  """
  def supply_for_days, do: supply_module().supply_for_days(MarketHistoryCache.recent_days_count())

  @doc """
  Streams a lists token contract addresses that haven't been cataloged.
  """
  @spec stream_uncataloged_token_contract_address_hashes(
          initial :: accumulator,
          reducer :: (entry :: Hash.Address.t(), accumulator -> accumulator)
        ) :: {:ok, accumulator}
        when accumulator: term()
  def stream_uncataloged_token_contract_address_hashes(initial, reducer) when is_function(reducer, 2) do
    query =
      from(
        token in Token,
        where: token.cataloged == false,
        select: token.contract_address_hash
      )

    Repo.stream_reduce(query, initial, reducer)
  end

  @spec stream_unfetched_token_instances(
          initial :: accumulator,
          reducer :: (entry :: map(), accumulator -> accumulator)
        ) :: {:ok, accumulator}
        when accumulator: term()
  def stream_unfetched_token_instances(initial, reducer) when is_function(reducer, 2) do
    nft_tokens =
      from(
        token in Token,
        where: token.type == ^"ERC-721" or token.type == ^"ERC-1155",
        select: token.contract_address_hash
      )

    query =
      from(
        token_transfer in TokenTransfer,
        inner_join: token in subquery(nft_tokens),
        on: token.contract_address_hash == token_transfer.token_contract_address_hash,
        left_join: instance in Instance,
        on:
          token_transfer.token_id == instance.token_id and
            token_transfer.token_contract_address_hash == instance.token_contract_address_hash,
        where: is_nil(instance.token_id) and not is_nil(token_transfer.token_id),
        select: %{contract_address_hash: token_transfer.token_contract_address_hash, token_id: token_transfer.token_id}
      )

    distinct_query =
      from(
        q in subquery(query),
        distinct: [q.contract_address_hash, q.token_id]
      )

    Repo.stream_reduce(distinct_query, initial, reducer)
  end

  @doc """
  Streams a list of token contract addresses that have been cataloged.
  """
  @spec stream_cataloged_token_contract_address_hashes(
          initial :: accumulator,
          reducer :: (entry :: Hash.Address.t(), accumulator -> accumulator)
        ) :: {:ok, accumulator}
        when accumulator: term()
  def stream_cataloged_token_contract_address_hashes(initial, reducer, some_time_ago_updated \\ 2880)
      when is_function(reducer, 2) do
    some_time_ago_updated
    |> Token.cataloged_tokens()
    |> order_by(asc: :updated_at)
    |> Repo.stream_reduce(initial, reducer)
  end

  @doc """
  Returns a list of block numbers token transfer `t:Log.t/0`s that don't have an
  associated `t:TokenTransfer.t/0` record.
  """
  def uncataloged_token_transfer_block_numbers do
    query =
      from(l in Log,
        as: :log,
        where: l.first_topic == unquote(TokenTransfer.constant()),
        where:
          not exists(
            from(tf in TokenTransfer,
              where: tf.transaction_hash == parent_as(:log).transaction_hash,
              where: tf.log_index == parent_as(:log).index
            )
          ),
        select: l.block_number,
        distinct: l.block_number
      )

    Repo.stream_reduce(query, [], &[&1 | &2])
  end

  @doc """
  Returns a list of token addresses `t:Address.t/0`s that don't have an
  bridged property revealed.
  """
  def unprocessed_token_addresses_to_reveal_bridged_tokens do
    query =
      from(t in Token,
        where: is_nil(t.bridged),
        select: t.contract_address_hash
      )

    Repo.stream_reduce(query, [], &[&1 | &2])
  end

  @doc """
  Processes AMB tokens from mediators addresses provided
  """
  def process_amb_tokens do
    amb_bridge_mediators_var = Application.get_env(:block_scout_web, :amb_bridge_mediators)
    amb_bridge_mediators = (amb_bridge_mediators_var && String.split(amb_bridge_mediators_var, ",")) || []

    json_rpc_named_arguments = Application.get_env(:explorer, :json_rpc_named_arguments)

    foreign_json_rpc = Application.get_env(:block_scout_web, :foreign_json_rpc)

    eth_call_foreign_json_rpc_named_arguments =
      compose_foreign_json_rpc_named_arguments(json_rpc_named_arguments, foreign_json_rpc)

    amb_bridge_mediators
    |> Enum.each(fn amb_bridge_mediator_hash ->
      with {:ok, bridge_contract_hash_resp} <-
             get_bridge_contract_hash(amb_bridge_mediator_hash, json_rpc_named_arguments),
           bridge_contract_hash <- decode_contract_address_hash_response(bridge_contract_hash_resp),
           {:ok, destination_chain_id_resp} <- get_destination_chain_id(bridge_contract_hash, json_rpc_named_arguments),
           foreign_chain_id <- decode_contract_integer_response(destination_chain_id_resp),
           {:ok, home_token_contract_hash_resp} <-
             get_erc677_token_hash(amb_bridge_mediator_hash, json_rpc_named_arguments),
           home_token_contract_hash_string <- decode_contract_address_hash_response(home_token_contract_hash_resp),
           {:ok, home_token_contract_hash} <- Chain.string_to_address_hash(home_token_contract_hash_string),
           {:ok, foreign_mediator_contract_hash_resp} <-
             get_foreign_mediator_contract_hash(amb_bridge_mediator_hash, json_rpc_named_arguments),
           foreign_mediator_contract_hash <- decode_contract_address_hash_response(foreign_mediator_contract_hash_resp),
           {:ok, foreign_token_contract_hash_resp} <-
             get_erc677_token_hash(foreign_mediator_contract_hash, eth_call_foreign_json_rpc_named_arguments),
           foreign_token_contract_hash_string <-
             decode_contract_address_hash_response(foreign_token_contract_hash_resp),
           {:ok, foreign_token_contract_hash} <- Chain.string_to_address_hash(foreign_token_contract_hash_string) do
        insert_bridged_token_metadata(home_token_contract_hash, %{
          foreign_chain_id: foreign_chain_id,
          foreign_token_address_hash: foreign_token_contract_hash,
          custom_metadata: nil,
          custom_cap: nil,
          lp_token: nil,
          type: "amb"
        })

        set_token_bridged_status(home_token_contract_hash, true)
      else
        result ->
          Logger.debug([
            "failed to fetch metadata for token bridged with AMB mediator #{amb_bridge_mediator_hash}",
            inspect(result)
          ])
      end
    end)

    :ok
  end

  @doc """
  Fetches bridged tokens metadata from OmniBridge.
  """
  def fetch_omni_bridged_tokens_metadata(token_addresses) do
    Enum.each(token_addresses, fn token_address_hash ->
      created_from_int_tx_success_query =
        from(
          it in InternalTransaction,
          inner_join: t in assoc(it, :transaction),
          where: it.created_contract_address_hash == ^token_address_hash,
          where: t.status == ^1
        )

      created_from_int_tx_success =
        created_from_int_tx_success_query
        |> Repo.one()

      created_from_tx_query =
        from(
          t in Transaction,
          where: t.created_contract_address_hash == ^token_address_hash
        )

      created_from_tx =
        created_from_tx_query
        |> Repo.all()
        |> Enum.count() > 0

      created_from_int_tx_query =
        from(
          it in InternalTransaction,
          where: it.created_contract_address_hash == ^token_address_hash
        )

      created_from_int_tx =
        created_from_int_tx_query
        |> Repo.all()
        |> Enum.count() > 0

      cond do
        created_from_tx ->
          set_token_bridged_status(token_address_hash, false)

        created_from_int_tx && !created_from_int_tx_success ->
          set_token_bridged_status(token_address_hash, false)

        created_from_int_tx && created_from_int_tx_success ->
          proceed_with_set_omni_status(token_address_hash, created_from_int_tx_success)

        true ->
          :ok
      end
    end)

    :ok
  end

  defp proceed_with_set_omni_status(token_address_hash, created_from_int_tx_success) do
    {:ok, eth_omni_status} =
      extract_omni_bridged_token_metadata_wrapper(
        token_address_hash,
        created_from_int_tx_success,
        :eth_omni_bridge_mediator
      )

    {:ok, bsc_omni_status} =
      if eth_omni_status do
        {:ok, false}
      else
        extract_omni_bridged_token_metadata_wrapper(
          token_address_hash,
          created_from_int_tx_success,
          :bsc_omni_bridge_mediator
        )
      end

    if !eth_omni_status && !bsc_omni_status do
      set_token_bridged_status(token_address_hash, false)
    end
  end

  defp extract_omni_bridged_token_metadata_wrapper(token_address_hash, created_from_int_tx_success, mediator) do
    omni_bridge_mediator = Application.get_env(:block_scout_web, mediator)
    %{transaction_hash: transaction_hash} = created_from_int_tx_success

    if omni_bridge_mediator && omni_bridge_mediator !== "" do
      {:ok, omni_bridge_mediator_hash} = Chain.string_to_address_hash(omni_bridge_mediator)

      created_by_amb_mediator_query =
        from(
          it in InternalTransaction,
          where: it.transaction_hash == ^transaction_hash,
          where: it.to_address_hash == ^omni_bridge_mediator_hash
        )

      created_by_amb_mediator =
        created_by_amb_mediator_query
        |> Repo.all()

      if Enum.count(created_by_amb_mediator) > 0 do
        extract_omni_bridged_token_metadata(
          token_address_hash,
          omni_bridge_mediator,
          omni_bridge_mediator_hash
        )

        {:ok, true}
      else
        {:ok, false}
      end
    else
      {:ok, false}
    end
  end

  defp extract_omni_bridged_token_metadata(token_address_hash, omni_bridge_mediator, omni_bridge_mediator_hash) do
    json_rpc_named_arguments = Application.get_env(:explorer, :json_rpc_named_arguments)

    with {:ok, _} <-
           get_token_interfaces_version_signature(token_address_hash, json_rpc_named_arguments),
         {:ok, foreign_token_address_abi_encoded} <-
           get_foreign_token_address(omni_bridge_mediator, token_address_hash, json_rpc_named_arguments),
         {:ok, bridge_contract_hash_resp} <-
           get_bridge_contract_hash(omni_bridge_mediator_hash, json_rpc_named_arguments) do
      foreign_token_address_hash_string = decode_contract_address_hash_response(foreign_token_address_abi_encoded)
      {:ok, foreign_token_address_hash} = Chain.string_to_address_hash(foreign_token_address_hash_string)

      multi_token_bridge_hash_string = decode_contract_address_hash_response(bridge_contract_hash_resp)

      {:ok, foreign_chain_id_abi_encoded} =
        get_destination_chain_id(multi_token_bridge_hash_string, json_rpc_named_arguments)

      foreign_chain_id = decode_contract_integer_response(foreign_chain_id_abi_encoded)

      foreign_json_rpc = Application.get_env(:block_scout_web, :foreign_json_rpc)

      custom_metadata =
        get_bridged_token_custom_metadata(foreign_token_address_hash, json_rpc_named_arguments, foreign_json_rpc)

      insert_bridged_token_metadata(token_address_hash, %{
        foreign_chain_id: foreign_chain_id,
        foreign_token_address_hash: foreign_token_address_hash,
        custom_metadata: custom_metadata,
        custom_cap: nil,
        lp_token: nil,
        type: "omni"
      })

      set_token_bridged_status(token_address_hash, true)
    end
  end

  defp get_bridge_contract_hash(mediator_hash, json_rpc_named_arguments) do
    # keccak 256 from bridgeContract()
    bridge_contract_signature = "0xcd596583"

    perform_eth_call_request(bridge_contract_signature, mediator_hash, json_rpc_named_arguments)
  end

  defp get_erc677_token_hash(mediator_hash, json_rpc_named_arguments) do
    # keccak 256 from erc677token()
    erc677_token_signature = "0x18d8f9c9"

    perform_eth_call_request(erc677_token_signature, mediator_hash, json_rpc_named_arguments)
  end

  defp get_foreign_mediator_contract_hash(mediator_hash, json_rpc_named_arguments) do
    # keccak 256 from mediatorContractOnOtherSide()
    mediator_contract_on_other_side_signature = "0x871c0760"

    perform_eth_call_request(mediator_contract_on_other_side_signature, mediator_hash, json_rpc_named_arguments)
  end

  defp get_destination_chain_id(bridge_contract_hash, json_rpc_named_arguments) do
    # keccak 256 from destinationChainId()
    destination_chain_id_signature = "0xb0750611"

    perform_eth_call_request(destination_chain_id_signature, bridge_contract_hash, json_rpc_named_arguments)
  end

  defp get_token_interfaces_version_signature(token_address_hash, json_rpc_named_arguments) do
    # keccak 256 from getTokenInterfacesVersion()
    get_token_interfaces_version_signature = "0x859ba28c"

    perform_eth_call_request(get_token_interfaces_version_signature, token_address_hash, json_rpc_named_arguments)
  end

  defp get_foreign_token_address(omni_bridge_mediator, token_address_hash, json_rpc_named_arguments) do
    # keccak 256 from foreignTokenAddress(address)
    foreign_token_address_signature = "0x47ac7d6a"

    token_address_hash_abi_encoded =
      [token_address_hash.bytes]
      |> TypeEncoder.encode([:address])
      |> Base.encode16()

    foreign_token_address_method = foreign_token_address_signature <> token_address_hash_abi_encoded

    perform_eth_call_request(foreign_token_address_method, omni_bridge_mediator, json_rpc_named_arguments)
  end

  defp perform_eth_call_request(method, destination, json_rpc_named_arguments)
       when not is_nil(json_rpc_named_arguments) do
    method
    |> Contract.eth_call_request(destination, 1, nil, nil)
    |> json_rpc(json_rpc_named_arguments)
  end

  defp perform_eth_call_request(_method, _destination, json_rpc_named_arguments)
       when is_nil(json_rpc_named_arguments) do
    :error
  end

  def decode_contract_address_hash_response(resp) do
    case resp do
      "0x000000000000000000000000" <> address ->
        "0x" <> address

      _ ->
        nil
    end
  end

  def decode_contract_integer_response(resp) do
    case resp do
      "0x" <> integer_encoded ->
        {integer_value, _} = Integer.parse(integer_encoded, 16)
        integer_value

      _ ->
        nil
    end
  end

  defp set_token_bridged_status(token_address_hash, status) do
    case Repo.get(Token, token_address_hash) do
      %Explorer.Chain.Token{bridged: bridged} = target_token ->
        if !bridged do
          token = Changeset.change(target_token, bridged: status)

          Repo.update(token)
        end

      _ ->
        :ok
    end
  end

  defp insert_bridged_token_metadata(token_address_hash, %{
         foreign_chain_id: foreign_chain_id,
         foreign_token_address_hash: foreign_token_address_hash,
         custom_metadata: custom_metadata,
         custom_cap: custom_cap,
         lp_token: lp_token,
         type: type
       }) do
    target_token = Repo.get(Token, token_address_hash)

    if target_token do
      {:ok, _} =
        Repo.insert(
          %BridgedToken{
            home_token_contract_address_hash: token_address_hash,
            foreign_chain_id: foreign_chain_id,
            foreign_token_contract_address_hash: foreign_token_address_hash,
            custom_metadata: custom_metadata,
            custom_cap: custom_cap,
            lp_token: lp_token,
            type: type
          },
          on_conflict: :nothing
        )
    end
  end

  # Fetches custom metadata for bridged tokens from the node.
  # Currently, gets Balancer token composite tokens with their weights
  # from foreign chain 
  defp get_bridged_token_custom_metadata(foreign_token_address_hash, json_rpc_named_arguments, foreign_json_rpc)
       when not is_nil(foreign_json_rpc) and foreign_json_rpc !== "" do
    eth_call_foreign_json_rpc_named_arguments =
      compose_foreign_json_rpc_named_arguments(json_rpc_named_arguments, foreign_json_rpc)

    balancer_custom_metadata(foreign_token_address_hash, eth_call_foreign_json_rpc_named_arguments) ||
      sushiswap_custom_metadata(foreign_token_address_hash, eth_call_foreign_json_rpc_named_arguments)
  end

  defp get_bridged_token_custom_metadata(_foreign_token_address_hash, _json_rpc_named_arguments, foreign_json_rpc)
       when is_nil(foreign_json_rpc) do
    nil
  end

  defp get_bridged_token_custom_metadata(_foreign_token_address_hash, _json_rpc_named_arguments, foreign_json_rpc)
       when foreign_json_rpc == "" do
    nil
  end

  defp balancer_custom_metadata(foreign_token_address_hash, eth_call_foreign_json_rpc_named_arguments) do
    # keccak 256 from getCurrentTokens()
    get_current_tokens_signature = "0xcc77828d"

    case get_current_tokens_signature
         |> Contract.eth_call_request(foreign_token_address_hash, 1, nil, nil)
         |> json_rpc(eth_call_foreign_json_rpc_named_arguments) do
      {:ok, "0x"} ->
        nil

      {:ok, "0x" <> balancer_current_tokens_encoded} ->
        [balancer_current_tokens] =
          try do
            balancer_current_tokens_encoded
            |> Base.decode16!(case: :mixed)
            |> TypeDecoder.decode_raw([{:array, :address}])
          rescue
            _ -> []
          end

        bridged_token_custom_metadata =
          parse_bridged_token_custom_metadata(
            balancer_current_tokens,
            eth_call_foreign_json_rpc_named_arguments,
            foreign_token_address_hash
          )

        if is_map(bridged_token_custom_metadata) do
          tokens = Map.get(bridged_token_custom_metadata, :tokens)
          weights = Map.get(bridged_token_custom_metadata, :weights)

          if tokens == "" do
            nil
          else
            if weights !== "", do: "#{tokens} #{weights}", else: tokens
          end
        else
          nil
        end

      _ ->
        nil
    end
  end

  defp sushiswap_custom_metadata(foreign_token_address_hash, eth_call_foreign_json_rpc_named_arguments) do
    # keccak 256 from token0()
    token0_signature = "0x0dfe1681"

    # keccak 256 from token1()
    token1_signature = "0xd21220a7"

    # keccak 256 from name()
    name_signature = "0x06fdde03"

    # keccak 256 from symbol()
    symbol_signature = "0x95d89b41"

    with {:ok, "0x" <> token0_encoded} <-
           token0_signature
           |> Contract.eth_call_request(foreign_token_address_hash, 1, nil, nil)
           |> json_rpc(eth_call_foreign_json_rpc_named_arguments),
         {:ok, "0x" <> token1_encoded} <-
           token1_signature
           |> Contract.eth_call_request(foreign_token_address_hash, 2, nil, nil)
           |> json_rpc(eth_call_foreign_json_rpc_named_arguments) do
      token0_hash = parse_contract_response(token0_encoded, :address)
      token1_hash = parse_contract_response(token1_encoded, :address)

      if token0_hash && token1_hash do
        token0_hash_str = "0x" <> Base.encode16(token0_hash, case: :lower)
        token1_hash_str = "0x" <> Base.encode16(token1_hash, case: :lower)

        with {:ok, "0x" <> token0_name_encoded} <-
               name_signature
               |> Contract.eth_call_request(token0_hash_str, 1, nil, nil)
               |> json_rpc(eth_call_foreign_json_rpc_named_arguments),
             {:ok, "0x" <> token1_name_encoded} <-
               name_signature
               |> Contract.eth_call_request(token1_hash_str, 2, nil, nil)
               |> json_rpc(eth_call_foreign_json_rpc_named_arguments),
             {:ok, "0x" <> token0_symbol_encoded} <-
               symbol_signature
               |> Contract.eth_call_request(token0_hash_str, 1, nil, nil)
               |> json_rpc(eth_call_foreign_json_rpc_named_arguments),
             {:ok, "0x" <> token1_symbol_encoded} <-
               symbol_signature
               |> Contract.eth_call_request(token1_hash_str, 2, nil, nil)
               |> json_rpc(eth_call_foreign_json_rpc_named_arguments) do
          token0_name = parse_contract_response(token0_name_encoded, :string, {:bytes, 32})
          token1_name = parse_contract_response(token1_name_encoded, :string, {:bytes, 32})
          token0_symbol = parse_contract_response(token0_symbol_encoded, :string, {:bytes, 32})
          token1_symbol = parse_contract_response(token1_symbol_encoded, :string, {:bytes, 32})

          "#{token0_name}/#{token1_name} (#{token0_symbol}/#{token1_symbol})"
        else
          _ ->
            nil
        end
      else
        nil
      end
    else
      _ ->
        nil
    end
  end

  def calc_lp_tokens_total_liqudity do
    json_rpc_named_arguments = Application.get_env(:explorer, :json_rpc_named_arguments)
    foreign_json_rpc = Application.get_env(:block_scout_web, :foreign_json_rpc)
    bridged_mainnet_tokens_list = BridgedToken.get_unprocessed_mainnet_lp_tokens_list()

    Enum.each(bridged_mainnet_tokens_list, fn bridged_token ->
      case calc_sushiswap_lp_tokens_cap(
             bridged_token.home_token_contract_address_hash,
             bridged_token.foreign_token_contract_address_hash,
             json_rpc_named_arguments,
             foreign_json_rpc
           ) do
        {:ok, new_custom_cap} ->
          bridged_token
          |> Changeset.change(%{custom_cap: new_custom_cap, lp_token: true})
          |> Repo.update()

        {:error, :not_lp_token} ->
          bridged_token
          |> Changeset.change(%{lp_token: false})
          |> Repo.update()
      end
    end)

    Logger.debug(fn -> "Total liqudity fetched for LP tokens" end)
  end

  defp calc_sushiswap_lp_tokens_cap(
         home_token_contract_address_hash,
         foreign_token_address_hash,
         json_rpc_named_arguments,
         foreign_json_rpc
       ) do
    eth_call_foreign_json_rpc_named_arguments =
      compose_foreign_json_rpc_named_arguments(json_rpc_named_arguments, foreign_json_rpc)

    # keccak 256 from getReserves()
    get_reserves_signature = "0x0902f1ac"

    # keccak 256 from token0()
    token0_signature = "0x0dfe1681"

    # keccak 256 from token1()
    token1_signature = "0xd21220a7"

    # keccak 256 from totalSupply()
    total_supply_signature = "0x18160ddd"

    with {:ok, "0x" <> get_reserves_encoded} <-
           get_reserves_signature
           |> Contract.eth_call_request(foreign_token_address_hash, 1, nil, nil)
           |> json_rpc(eth_call_foreign_json_rpc_named_arguments),
         {:ok, "0x" <> home_token_total_supply_encoded} <-
           total_supply_signature
           |> Contract.eth_call_request(home_token_contract_address_hash, 1, nil, nil)
           |> json_rpc(json_rpc_named_arguments),
         [reserve0, reserve1, _] <-
           parse_contract_response(get_reserves_encoded, [{:uint, 112}, {:uint, 112}, {:uint, 32}]),
         {:ok, token0_cap_usd} <-
           get_lp_token_cap(
             home_token_total_supply_encoded,
             token0_signature,
             reserve0,
             foreign_token_address_hash,
             eth_call_foreign_json_rpc_named_arguments
           ),
         {:ok, token1_cap_usd} <-
           get_lp_token_cap(
             home_token_total_supply_encoded,
             token1_signature,
             reserve1,
             foreign_token_address_hash,
             eth_call_foreign_json_rpc_named_arguments
           ) do
      total_lp_cap = Decimal.add(token0_cap_usd, token1_cap_usd)
      {:ok, total_lp_cap}
    else
      _ ->
        {:error, :not_lp_token}
    end
  end

  defp get_lp_token_cap(
         home_token_total_supply_encoded,
         token_signature,
         reserve,
         foreign_token_address_hash,
         eth_call_foreign_json_rpc_named_arguments
       ) do
    # keccak 256 from decimals()
    decimals_signature = "0x313ce567"

    # keccak 256 from totalSupply()
    total_supply_signature = "0x18160ddd"

    home_token_total_supply =
      home_token_total_supply_encoded
      |> parse_contract_response({:uint, 256})
      |> Decimal.new()

    with {:ok, "0x" <> token_encoded} <-
           token_signature
           |> Contract.eth_call_request(foreign_token_address_hash, 1, nil, nil)
           |> json_rpc(eth_call_foreign_json_rpc_named_arguments) do
      token_hash = parse_contract_response(token_encoded, :address)

      if token_hash do
        token_hash_str = "0x" <> Base.encode16(token_hash, case: :lower)

        with {:ok, "0x" <> token_decimals_encoded} <-
               decimals_signature
               |> Contract.eth_call_request(token_hash_str, 1, nil, nil)
               |> json_rpc(eth_call_foreign_json_rpc_named_arguments),
             {:ok, "0x" <> foreign_token_total_supply_encoded} <-
               total_supply_signature
               |> Contract.eth_call_request(foreign_token_address_hash, 1, nil, nil)
               |> json_rpc(eth_call_foreign_json_rpc_named_arguments) do
          token_decimals = parse_contract_response(token_decimals_encoded, {:uint, 256})

          foreign_token_total_supply =
            foreign_token_total_supply_encoded
            |> parse_contract_response({:uint, 256})
            |> Decimal.new()

          token_decimals_divider =
            10
            |> :math.pow(token_decimals)
            |> Decimal.from_float()

          token_cap =
            reserve
            |> Decimal.div(foreign_token_total_supply)
            |> Decimal.mult(home_token_total_supply)
            |> Decimal.div(token_decimals_divider)

          token_price = TokenExchangeRate.fetch_token_exchange_rate_by_address(token_hash_str)

          token_cap_usd =
            if token_price do
              token_price
              |> Decimal.mult(token_cap)
            else
              0
            end

          {:ok, token_cap_usd}
        end
      end
    end
  end

  defp parse_contract_response(abi_encoded_value, types) when is_list(types) do
    values =
      try do
        abi_encoded_value
        |> Base.decode16!(case: :mixed)
        |> TypeDecoder.decode_raw(types)
      rescue
        _ -> [nil]
      end

    values
  end

  defp parse_contract_response(abi_encoded_value, type, emergency_type \\ nil) do
    [value] =
      try do
        [res] = decode_contract_response(abi_encoded_value, type)

        [convert_binary_to_string(res, type)]
      rescue
        _ ->
          if emergency_type do
            try do
              [res] = decode_contract_response(abi_encoded_value, emergency_type)

              [convert_binary_to_string(res, emergency_type)]
            rescue
              _ ->
                [nil]
            end
          else
            [nil]
          end
      end

    value
  end

  defp decode_contract_response(abi_encoded_value, type) do
    abi_encoded_value
    |> Base.decode16!(case: :mixed)
    |> TypeDecoder.decode_raw([type])
  end

  defp convert_binary_to_string(binary, type) do
    case type do
      {:bytes, _} ->
        ContractState.binary_to_string(binary)

      _ ->
        binary
    end
  end

  defp compose_foreign_json_rpc_named_arguments(json_rpc_named_arguments, foreign_json_rpc)
       when foreign_json_rpc != "" do
    {_, eth_call_foreign_json_rpc_named_arguments} =
      Keyword.get_and_update(json_rpc_named_arguments, :transport_options, fn transport_options ->
        {_, updated_transport_options} =
          update_transport_options_set_foreign_json_rpc(transport_options, foreign_json_rpc)

        {transport_options, updated_transport_options}
      end)

    eth_call_foreign_json_rpc_named_arguments
  end

  defp compose_foreign_json_rpc_named_arguments(_json_rpc_named_arguments, foreign_json_rpc)
       when foreign_json_rpc == "" do
    nil
  end

  defp compose_foreign_json_rpc_named_arguments(json_rpc_named_arguments, _foreign_json_rpc)
       when is_nil(json_rpc_named_arguments) do
    nil
  end

  defp update_transport_options_set_foreign_json_rpc(transport_options, foreign_json_rpc) do
    Keyword.get_and_update(transport_options, :method_to_url, fn method_to_url ->
      {_, updated_method_to_url} =
        Keyword.get_and_update(method_to_url, :eth_call, fn eth_call ->
          {eth_call, foreign_json_rpc}
        end)

      {method_to_url, updated_method_to_url}
    end)
  end

  defp parse_bridged_token_custom_metadata(
         balancer_current_tokens,
         eth_call_foreign_json_rpc_named_arguments,
         foreign_token_address_hash
       ) do
    balancer_current_tokens
    |> Enum.reduce(%{:tokens => "", :weights => ""}, fn balancer_token_bytes, balancer_tokens_weights ->
      balancer_token_hash_without_0x =
        balancer_token_bytes
        |> Base.encode16(case: :lower)

      balancer_token_hash = "0x" <> balancer_token_hash_without_0x

      # 95d89b41 = keccak256(symbol())
      symbol_signature = "0x95d89b41"

      case symbol_signature
           |> Contract.eth_call_request(balancer_token_hash, 1, nil, nil)
           |> json_rpc(eth_call_foreign_json_rpc_named_arguments) do
        {:ok, "0x" <> symbol_encoded} ->
          [symbol] =
            symbol_encoded
            |> Base.decode16!(case: :mixed)
            |> TypeDecoder.decode_raw([:string])

          # f1b8a9b7 = keccak256(getNormalizedWeight(address))
          get_normalized_weight_signature = "0xf1b8a9b7"

          get_normalized_weight_arg_abi_encoded =
            [balancer_token_bytes]
            |> TypeEncoder.encode([:address])
            |> Base.encode16(case: :lower)

          get_normalized_weight_abi_encoded = get_normalized_weight_signature <> get_normalized_weight_arg_abi_encoded

          get_normalized_weight_resp =
            get_normalized_weight_abi_encoded
            |> Contract.eth_call_request(foreign_token_address_hash, 1, nil, nil)
            |> json_rpc(eth_call_foreign_json_rpc_named_arguments)

          parse_balancer_weights(get_normalized_weight_resp, balancer_tokens_weights, symbol)

        _ ->
          nil
      end
    end)
  end

  defp parse_balancer_weights(get_normalized_weight_resp, balancer_tokens_weights, symbol) do
    case get_normalized_weight_resp do
      {:ok, "0x" <> normalized_weight_encoded} ->
        [normalized_weight] =
          try do
            normalized_weight_encoded
            |> Base.decode16!(case: :mixed)
            |> TypeDecoder.decode_raw([{:uint, 256}])
          rescue
            _ ->
              []
          end

        normalized_weight_to_100_perc = calc_normalized_weight_to_100_perc(normalized_weight)

        normalized_weight_in_perc =
          normalized_weight_to_100_perc
          |> div(1_000_000_000_000_000_000)

        current_tokens = Map.get(balancer_tokens_weights, :tokens)
        current_weights = Map.get(balancer_tokens_weights, :weights)

        tokens_value = combine_tokens_value(current_tokens, symbol)
        weights_value = combine_weights_value(current_weights, normalized_weight_in_perc)

        %{:tokens => tokens_value, :weights => weights_value}

      _ ->
        nil
    end
  end

  defp calc_normalized_weight_to_100_perc(normalized_weight) do
    if normalized_weight, do: 100 * normalized_weight, else: 0
  end

  defp combine_tokens_value(current_tokens, symbol) do
    if current_tokens == "", do: symbol, else: current_tokens <> "/" <> symbol
  end

  defp combine_weights_value(current_weights, normalized_weight_in_perc) do
    if current_weights == "",
      do: "#{normalized_weight_in_perc}",
      else: current_weights <> "/" <> "#{normalized_weight_in_perc}"
  end

  @doc """
  Fetches a `t:Token.t/0` by an address hash.

  ## Options

      * `:necessity_by_association` - use to load `t:association/0` as `:required` or `:optional`.  If an association is
      `:required`, and the `t:Token.t/0` has no associated record for that association,
      then the `t:Token.t/0` will not be included in the list.
  """
  @spec token_from_address_hash(Hash.Address.t(), [necessity_by_association_option]) ::
          {:ok, Token.t()} | {:error, :not_found}
  def token_from_address_hash(
        %Hash{byte_count: unquote(Hash.Address.byte_count())} = hash,
        options \\ []
      ) do
    necessity_by_association = Keyword.get(options, :necessity_by_association, %{})

    query =
      from(
        t in Token,
        left_join: bt in BridgedToken,
        on: t.contract_address_hash == bt.home_token_contract_address_hash,
        where: t.contract_address_hash == ^hash,
        select: [t, bt]
      )

    query
    |> join_associations(necessity_by_association)
    |> preload(:contract_address)
    |> Repo.one()
    |> case do
      nil ->
        {:error, :not_found}

      [%Token{} = token, %BridgedToken{} = bridged_token] ->
        foreign_token_contract_address_hash = Map.get(bridged_token, :foreign_token_contract_address_hash)
        foreign_chain_id = Map.get(bridged_token, :foreign_chain_id)
        custom_metadata = Map.get(bridged_token, :custom_metadata)
        custom_cap = Map.get(bridged_token, :custom_cap)

        extended_token =
          token
          |> Map.put(:foreign_token_contract_address_hash, foreign_token_contract_address_hash)
          |> Map.put(:foreign_chain_id, foreign_chain_id)
          |> Map.put(:custom_metadata, custom_metadata)
          |> Map.put(:custom_cap, custom_cap)

        {:ok, extended_token}

      [%Token{} = token, nil] ->
        {:ok, token}
    end
  end

  @spec fetch_token_transfers_from_token_hash(Hash.t(), [paging_options]) :: []
  def fetch_token_transfers_from_token_hash(token_address_hash, options \\ []) do
    TokenTransfer.fetch_token_transfers_from_token_hash(token_address_hash, options)
  end

  @spec fetch_token_transfers_from_token_hash_and_token_id(Hash.t(), binary(), [paging_options]) :: []
  def fetch_token_transfers_from_token_hash_and_token_id(token_address_hash, token_id, options \\ []) do
    TokenTransfer.fetch_token_transfers_from_token_hash_and_token_id(token_address_hash, token_id, options)
  end

  @spec count_token_transfers_from_token_hash(Hash.t()) :: non_neg_integer()
  def count_token_transfers_from_token_hash(token_address_hash) do
    TokenTransfer.count_token_transfers_from_token_hash(token_address_hash)
  end

  @spec count_token_transfers_from_token_hash_and_token_id(Hash.t(), binary()) :: non_neg_integer()
  def count_token_transfers_from_token_hash_and_token_id(token_address_hash, token_id) do
    TokenTransfer.count_token_transfers_from_token_hash_and_token_id(token_address_hash, token_id)
  end

  @spec transaction_has_token_transfers?(Hash.t()) :: boolean()
  def transaction_has_token_transfers?(transaction_hash) do
    query = from(tt in TokenTransfer, where: tt.transaction_hash == ^transaction_hash)

    Repo.exists?(query)
  end

  @spec address_has_rewards?(Address.t()) :: boolean()
  def address_has_rewards?(address_hash) do
    query = from(r in Reward, where: r.address_hash == ^address_hash)

    Repo.exists?(query)
  end

  @spec address_tokens_with_balance(Hash.Address.t(), [any()]) :: []
  def address_tokens_with_balance(address_hash, paging_options \\ []) do
    address_hash
    |> Address.Token.list_address_tokens_with_balance(paging_options)
    |> Repo.all()
  end

  @spec find_and_update_replaced_transactions([
          %{
            required(:nonce) => non_neg_integer,
            required(:from_address_hash) => Hash.Address.t(),
            required(:hash) => Hash.t()
          }
        ]) :: {integer(), nil | [term()]}
  def find_and_update_replaced_transactions(transactions, timeout \\ :infinity) do
    query =
      transactions
      |> Enum.reduce(
        Transaction,
        fn %{hash: hash, nonce: nonce, from_address_hash: from_address_hash}, query ->
          from(t in query,
            or_where:
              t.nonce == ^nonce and t.from_address_hash == ^from_address_hash and t.hash != ^hash and
                not is_nil(t.block_number)
          )
        end
      )
      # Enforce Transaction ShareLocks order (see docs: sharelocks.md)
      |> order_by(asc: :hash)
      |> lock("FOR UPDATE")

    hashes = Enum.map(transactions, & &1.hash)

    transactions_to_update =
      from(pending in Transaction,
        join: duplicate in subquery(query),
        on: duplicate.nonce == pending.nonce,
        on: duplicate.from_address_hash == pending.from_address_hash,
        where: pending.hash in ^hashes and is_nil(pending.block_hash)
      )

    Repo.update_all(transactions_to_update, [set: [error: "dropped/replaced", status: :error]], timeout: timeout)
  end

  @spec update_replaced_transactions([
          %{
            required(:nonce) => non_neg_integer,
            required(:from_address_hash) => Hash.Address.t(),
            required(:block_hash) => Hash.Full.t()
          }
        ]) :: {integer(), nil | [term()]}
  def update_replaced_transactions(transactions, timeout \\ :infinity) do
    filters =
      transactions
      |> Enum.filter(fn transaction ->
        transaction.block_hash && transaction.nonce && transaction.from_address_hash
      end)
      |> Enum.map(fn transaction ->
        {transaction.nonce, transaction.from_address_hash}
      end)
      |> Enum.uniq()

    if Enum.empty?(filters) do
      {:ok, []}
    else
      query =
        filters
        |> Enum.reduce(Transaction, fn {nonce, from_address}, query ->
          from(t in query,
            or_where: t.nonce == ^nonce and t.from_address_hash == ^from_address and is_nil(t.block_hash)
          )
        end)
        # Enforce Transaction ShareLocks order (see docs: sharelocks.md)
        |> order_by(asc: :hash)
        |> lock("FOR UPDATE")

      Repo.update_all(
        from(t in Transaction, join: s in subquery(query), on: t.hash == s.hash),
        [set: [error: "dropped/replaced", status: :error]],
        timeout: timeout
      )
    end
  end

  @spec upsert_token_instance(map()) :: {:ok, Instance.t()} | {:error, Ecto.Changeset.t()}
  def upsert_token_instance(params) do
    changeset = Instance.changeset(%Instance{}, params)

    Repo.insert(changeset,
      on_conflict: :replace_all,
      conflict_target: [:token_id, :token_contract_address_hash]
    )
  end

  @doc """
  Update a new `t:Token.t/0` record.

  As part of updating token, an additional record is inserted for
  naming the address for reference if a name is provided for a token.
  """
  @spec update_token(Token.t(), map()) :: {:ok, Token.t()} | {:error, Ecto.Changeset.t()}
  def update_token(%Token{contract_address_hash: address_hash} = token, params \\ %{}) do
    token_changeset = Token.changeset(token, params)
    address_name_changeset = Address.Name.changeset(%Address.Name{}, Map.put(params, :address_hash, address_hash))

    stale_error_field = :contract_address_hash
    stale_error_message = "is up to date"

    token_opts = [
      on_conflict: Runner.Tokens.default_on_conflict(),
      conflict_target: :contract_address_hash,
      stale_error_field: stale_error_field,
      stale_error_message: stale_error_message
    ]

    address_name_opts = [on_conflict: :nothing, conflict_target: [:address_hash, :name]]

    # Enforce ShareLocks tables order (see docs: sharelocks.md)
    insert_result =
      Multi.new()
      |> Multi.run(
        :address_name,
        fn repo, _ ->
          {:ok, repo.insert(address_name_changeset, address_name_opts)}
        end
      )
      |> Multi.run(:token, fn repo, _ ->
        with {:error, %Changeset{errors: [{^stale_error_field, {^stale_error_message, [_]}}]}} <-
               repo.insert(token_changeset, token_opts) do
          # the original token passed into `update_token/2` as stale error means it is unchanged
          {:ok, token}
        end
      end)
      |> Repo.transaction()

    case insert_result do
      {:ok, %{token: token}} ->
        {:ok, token}

      {:error, :token, changeset, _} ->
        {:error, changeset}
    end
  end

  @spec fetch_last_token_balances(Hash.Address.t()) :: []
  def fetch_last_token_balances(address_hash) do
    address_hash
    |> CurrentTokenBalance.last_token_balances()
    |> Repo.all()
  end

  @spec fetch_last_token_balances(Hash.Address.t(), [paging_options]) :: []
  def fetch_last_token_balances(address_hash, paging_options) do
    address_hash
    |> CurrentTokenBalance.last_token_balances(paging_options)
    |> page_current_token_balances(paging_options)
    |> Repo.all()
  end

  @spec erc721_token_instance_from_token_id_and_token_address(binary(), Hash.Address.t()) ::
          {:ok, TokenTransfer.t()} | {:error, :not_found}
  def erc721_token_instance_from_token_id_and_token_address(token_id, token_contract_address) do
    query =
      from(tt in TokenTransfer,
        left_join: instance in Instance,
        on: tt.token_contract_address_hash == instance.token_contract_address_hash and tt.token_id == instance.token_id,
        where: tt.token_contract_address_hash == ^token_contract_address and tt.token_id == ^token_id,
        limit: 1,
        select: %{tt | instance: instance}
      )

    case Repo.one(query) do
      nil -> {:error, :not_found}
      token_instance -> {:ok, token_instance}
    end
  end

  defp fetch_coin_balances(address_hash, paging_options) do
    address = Repo.get_by(Address, hash: address_hash)

    if contract?(address) do
      address_hash
      |> CoinBalance.fetch_coin_balances(paging_options)
    else
      address_hash
      |> CoinBalance.fetch_coin_balances_with_txs(paging_options)
    end
  end

  @spec fetch_last_token_balance(Hash.Address.t(), Hash.Address.t()) :: Decimal.t()
  def fetch_last_token_balance(address_hash, token_contract_address_hash) do
    if address_hash !== %{} do
      address_hash
      |> CurrentTokenBalance.last_token_balance(token_contract_address_hash) || Decimal.new(0)
    else
      Decimal.new(0)
    end
  end

  # @spec fetch_last_token_balance_1155(Hash.Address.t(), Hash.Address.t()) :: Decimal.t()
  def fetch_last_token_balance_1155(address_hash, token_contract_address_hash, token_id) do
    if address_hash !== %{} do
      address_hash
      |> CurrentTokenBalance.last_token_balance_1155(token_contract_address_hash, token_id) || Decimal.new(0)
    else
      Decimal.new(0)
    end
  end

  @spec address_to_coin_balances(Hash.Address.t(), [paging_options]) :: []
  def address_to_coin_balances(address_hash, options) do
    paging_options = Keyword.get(options, :paging_options, @default_paging_options)

    balances_raw =
      address_hash
      |> fetch_coin_balances(paging_options)
      |> page_coin_balances(paging_options)
      |> Repo.all()

    if Enum.empty?(balances_raw) do
      balances_raw
    else
      balances_raw_filtered =
        balances_raw
        |> Enum.filter(fn balance -> balance.value end)

      min_block_number =
        balances_raw_filtered
        |> Enum.min_by(fn balance -> balance.block_number end, fn -> %{} end)
        |> Map.get(:block_number)

      max_block_number =
        balances_raw_filtered
        |> Enum.max_by(fn balance -> balance.block_number end, fn -> %{} end)
        |> Map.get(:block_number)

      min_block_timestamp = find_block_timestamp(min_block_number)
      max_block_timestamp = find_block_timestamp(max_block_number)

      min_block_unix_timestamp =
        min_block_timestamp
        |> Timex.to_unix()

      max_block_unix_timestamp =
        max_block_timestamp
        |> Timex.to_unix()

      blocks_delta = max_block_number - min_block_number

      balances_with_dates =
        if blocks_delta > 0 do
          balances_raw_filtered
          |> Enum.map(fn balance ->
            date =
              trunc(
                min_block_unix_timestamp +
                  (balance.block_number - min_block_number) * (max_block_unix_timestamp - min_block_unix_timestamp) /
                    blocks_delta
              )

            formatted_date = Timex.from_unix(date)
            %{balance | block_timestamp: formatted_date}
          end)
        else
          balances_raw_filtered
          |> Enum.map(fn balance ->
            date = min_block_unix_timestamp

            formatted_date = Timex.from_unix(date)
            %{balance | block_timestamp: formatted_date}
          end)
        end

      balances_with_dates
      |> Enum.sort(fn balance1, balance2 -> balance1.block_number >= balance2.block_number end)
    end
  end

  def get_coin_balance(address_hash, block_number) do
    query = CoinBalance.fetch_coin_balance(address_hash, block_number)

    Repo.one(query)
  end

  @spec address_to_balances_by_day(Hash.Address.t()) :: [balance_by_day]
  def address_to_balances_by_day(address_hash) do
    latest_block_timestamp =
      address_hash
      |> CoinBalance.last_coin_balance_timestamp()
      |> Repo.one()

    address_hash
    |> CoinBalanceDaily.balances_by_day()
    |> Repo.all()
    |> Enum.sort_by(fn %{date: d} -> {d.year, d.month, d.day} end)
    |> replace_last_value(latest_block_timestamp)
    |> normalize_balances_by_day()
  end

  # https://github.com/blockscout/blockscout/issues/2658
  defp replace_last_value(items, %{value: value, timestamp: timestamp}) do
    List.replace_at(items, -1, %{date: Date.convert!(timestamp, Calendar.ISO), value: value})
  end

  defp replace_last_value(items, _), do: items

  defp normalize_balances_by_day(balances_by_day) do
    result =
      balances_by_day
      |> Enum.filter(fn day -> day.value end)
      |> Enum.map(fn day -> Map.update!(day, :date, &to_string(&1)) end)
      |> Enum.map(fn day -> Map.update!(day, :value, &Wei.to(&1, :ether)) end)

    today = Date.to_string(NaiveDateTime.utc_now())

    if Enum.count(result) > 0 && !Enum.any?(result, fn map -> map[:date] == today end) do
      List.flatten([result | [%{date: today, value: List.last(result)[:value]}]])
    else
      result
    end
  end

  @spec fetch_token_holders_from_token_hash(Hash.Address.t(), boolean(), [paging_options]) :: [TokenBalance.t()]
  def fetch_token_holders_from_token_hash(contract_address_hash, from_api, options \\ []) do
    query =
      contract_address_hash
      |> CurrentTokenBalance.token_holders_ordered_by_value(options)

    if from_api do
      query
      |> Repo.replica().all()
    else
      query
      |> Repo.all()
    end
  end

  def fetch_token_holders_from_token_hash_and_token_id(contract_address_hash, token_id, options \\ []) do
    contract_address_hash
    |> CurrentTokenBalance.token_holders_1155_by_token_id(token_id, options)
    |> Repo.all()
  end

  def token_id_1155_is_unique?(_, nil), do: false

  def token_id_1155_is_unique?(contract_address_hash, token_id) do
    result = contract_address_hash |> CurrentTokenBalance.token_balances_by_id_limit_2(token_id) |> Repo.all()

    if length(result) == 1 do
      Decimal.cmp(Enum.at(result, 0), 1) == :eq
    else
      false
    end
  end

  def get_token_ids_1155(contract_address_hash) do
    contract_address_hash
    |> CurrentTokenBalance.token_ids_query()
    |> Repo.all()
  end

  @spec count_token_holders_from_token_hash(Hash.Address.t()) :: non_neg_integer()
  def count_token_holders_from_token_hash(contract_address_hash) do
    query =
      from(ctb in CurrentTokenBalance.token_holders_query_for_count(contract_address_hash),
        select: fragment("COUNT(DISTINCT(address_hash))")
      )

    Repo.one!(query, timeout: :infinity)
  end

  @spec address_to_unique_tokens(Hash.Address.t(), [paging_options]) :: [TokenTransfer.t()]
  def address_to_unique_tokens(contract_address_hash, options \\ []) do
    paging_options = Keyword.get(options, :paging_options, @default_paging_options)

    contract_address_hash
    |> TokenTransfer.address_to_unique_tokens()
    |> TokenTransfer.page_token_transfer(paging_options)
    |> limit(^paging_options.page_size)
    |> Repo.all()
  end

  @spec data() :: Dataloader.Ecto.t()
  def data, do: DataloaderEcto.new(Repo)

  @spec transaction_token_transfer_type(Transaction.t()) ::
          :erc20 | :erc721 | :erc1155 | :token_transfer | nil
  def transaction_token_transfer_type(
        %Transaction{
          status: :ok,
          created_contract_address_hash: nil,
          input: input,
          value: value
        } = transaction
      ) do
    zero_wei = %Wei{value: Decimal.new(0)}
    result = find_token_transfer_type(transaction, input, value)

    if is_nil(result) && Enum.count(transaction.token_transfers) > 0 && value == zero_wei,
      do: :token_transfer,
      else: result
  rescue
    _ -> nil
  end

  def transaction_token_transfer_type(_), do: nil

  defp find_token_transfer_type(transaction, input, value) do
    zero_wei = %Wei{value: Decimal.new(0)}

    # https://github.com/OpenZeppelin/openzeppelin-solidity/blob/master/contracts/token/ERC721/ERC721.sol#L35
    case {to_string(input), value} do
      # transferFrom(address,address,uint256)
      {"0x23b872dd" <> params, ^zero_wei} ->
        types = [:address, :address, {:uint, 256}]
        [from_address, to_address, _value] = decode_params(params, types)

        find_erc721_token_transfer(transaction.token_transfers, {from_address, to_address})

      # safeTransferFrom(address,address,uint256)
      {"0x42842e0e" <> params, ^zero_wei} ->
        types = [:address, :address, {:uint, 256}]
        [from_address, to_address, _value] = decode_params(params, types)

        find_erc721_token_transfer(transaction.token_transfers, {from_address, to_address})

      # safeTransferFrom(address,address,uint256,bytes)
      {"0xb88d4fde" <> params, ^zero_wei} ->
        types = [:address, :address, {:uint, 256}, :bytes]
        [from_address, to_address, _value, _data] = decode_params(params, types)

        find_erc721_token_transfer(transaction.token_transfers, {from_address, to_address})

      # safeTransferFrom(address,address,uint256,uint256,bytes)
      {"0xf242432a" <> params, ^zero_wei} ->
        types = [:address, :address, {:uint, 256}, {:uint, 256}, :bytes]
        [from_address, to_address, _id, _value, _data] = decode_params(params, types)

        find_erc1155_token_transfer(transaction.token_transfers, {from_address, to_address})

      # safeBatchTransferFrom(address,address,uint256[],uint256[],bytes)
      {"0x2eb2c2d6" <> params, ^zero_wei} ->
        types = [:address, :address, [{:uint, 256}], [{:uint, 256}], :bytes]
        [from_address, to_address, _ids, _values, _data] = decode_params(params, types)

        find_erc1155_token_transfer(transaction.token_transfers, {from_address, to_address})

      {"0xf907fc5b" <> _params, ^zero_wei} ->
        :erc20

      # check for ERC-20 or for old ERC-721, ERC-1155 token versions
      {unquote(TokenTransfer.transfer_function_signature()) <> params, ^zero_wei} ->
        types = [:address, {:uint, 256}]

        [address, value] = decode_params(params, types)

        decimal_value = Decimal.new(value)

        find_erc721_or_erc20_or_erc1155_token_transfer(transaction.token_transfers, {address, decimal_value})

      _ ->
        nil
    end
  end

  defp find_erc721_token_transfer(token_transfers, {from_address, to_address}) do
    token_transfer =
      Enum.find(token_transfers, fn token_transfer ->
        token_transfer.from_address_hash.bytes == from_address && token_transfer.to_address_hash.bytes == to_address
      end)

    if token_transfer, do: :erc721
  end

  defp find_erc1155_token_transfer(token_transfers, {from_address, to_address}) do
    token_transfer =
      Enum.find(token_transfers, fn token_transfer ->
        token_transfer.from_address_hash.bytes == from_address && token_transfer.to_address_hash.bytes == to_address
      end)

    if token_transfer, do: :erc1155
  end

  defp find_erc721_or_erc20_or_erc1155_token_transfer(token_transfers, {address, decimal_value}) do
    token_transfer =
      Enum.find(token_transfers, fn token_transfer ->
        token_transfer.to_address_hash.bytes == address && token_transfer.amount == decimal_value
      end)

    if token_transfer do
      case token_transfer.token do
        %Token{type: "ERC-20"} -> :erc20
        %Token{type: "ERC-721"} -> :erc721
        %Token{type: "ERC-1155"} -> :erc1155
        _ -> nil
      end
    else
      :erc20
    end
  end

  @doc """
  Combined block reward from all the fees.
  """
  @spec block_combined_rewards(Block.t()) :: Wei.t()
  def block_combined_rewards(block) do
    {:ok, value} =
      block.rewards
      |> Enum.reduce(
        0,
        fn block_reward, acc ->
          {:ok, decimal} = Wei.dump(block_reward.reward)

          Decimal.add(decimal, acc)
        end
      )
      |> Wei.cast()

    value
  end

  @doc "Get staking pools from the DB"
  @spec staking_pools(
          filter :: :validator | :active | :inactive,
          paging_options :: PagingOptions.t() | :all,
          address_hash :: Hash.t() | nil,
          filter_banned :: boolean() | nil,
          filter_my :: boolean() | nil
        ) :: [map()]
  def staking_pools(
        filter,
        paging_options \\ @default_paging_options,
        address_hash \\ nil,
        filter_banned \\ false,
        filter_my \\ false
      ) do
    base_query =
      StakingPool
      |> where(is_deleted: false)
      |> staking_pool_filter(filter)
      |> staking_pools_paging_query(paging_options)

    delegator_query =
      if address_hash do
        base_query
        |> join(:left, [p], pd in StakingPoolsDelegator,
          on:
            p.staking_address_hash == pd.staking_address_hash and pd.address_hash == ^address_hash and
              not pd.is_deleted
        )
        |> select([p, pd], %{pool: p, delegator: pd})
      else
        base_query
        |> select([p], %{pool: p, delegator: nil})
      end

    banned_query =
      if filter_banned do
        where(delegator_query, is_banned: true)
      else
        delegator_query
      end

    filtered_query =
      if address_hash && filter_my do
        where(banned_query, [..., pd], not is_nil(pd))
      else
        banned_query
      end

    Repo.all(filtered_query)
  end

  defp staking_pools_paging_query(base_query, :all) do
    base_query
    |> order_by(asc: :staking_address_hash)
  end

  defp staking_pools_paging_query(base_query, paging_options) do
    paging_query =
      base_query
      |> limit(^paging_options.page_size)
      |> order_by(desc: :stakes_ratio, desc: :is_active, asc: :staking_address_hash)

    case paging_options.key do
      {value, address_hash} ->
        where(
          paging_query,
          [p],
          p.stakes_ratio < ^value or
            (p.stakes_ratio == ^value and p.staking_address_hash > ^address_hash)
        )

      _ ->
        paging_query
    end
  end

  @doc "Get count of staking pools from the DB"
  @spec staking_pools_count(filter :: :validator | :active | :inactive) :: integer
  def staking_pools_count(filter) do
    StakingPool
    |> where(is_deleted: false)
    |> staking_pool_filter(filter)
    |> Repo.aggregate(:count, :staking_address_hash)
  end

  @doc "Get sum of delegators count from the DB"
  @spec delegators_count_sum(filter :: :validator | :active | :inactive) :: integer
  def delegators_count_sum(filter) do
    StakingPool
    |> where(is_deleted: false)
    |> staking_pool_filter(filter)
    |> Repo.aggregate(:sum, :delegators_count)
  end

  @doc "Get sum of total staked amount from the DB"
  @spec total_staked_amount_sum(filter :: :validator | :active | :inactive) :: integer
  def total_staked_amount_sum(filter) do
    StakingPool
    |> where(is_deleted: false)
    |> staking_pool_filter(filter)
    |> Repo.aggregate(:sum, :total_staked_amount)
  end

  defp staking_pool_filter(query, :validator) do
    where(query, is_validator: true)
  end

  defp staking_pool_filter(query, :active) do
    where(query, is_active: true)
  end

  defp staking_pool_filter(query, :inactive) do
    where(query, is_active: false)
  end

  def staking_pool(staking_address_hash) do
    Repo.get_by(StakingPool, staking_address_hash: staking_address_hash)
  end

  def staking_pool_names(staking_addresses) do
    StakingPool
    |> where([p], p.staking_address_hash in ^staking_addresses and p.is_deleted == false)
    |> select([:staking_address_hash, :name])
    |> Repo.all()
  end

  def staking_pool_delegators(staking_address_hash, show_snapshotted_data) do
    query =
      from(
        d in StakingPoolsDelegator,
        where:
          d.staking_address_hash == ^staking_address_hash and
            (d.is_active == true or (^show_snapshotted_data and d.snapshotted_stake_amount > 0 and d.is_active != true)),
        order_by: [desc: d.stake_amount]
      )

    query
    |> Repo.all()
  end

  def staking_pool_snapshotted_delegator_data_for_apy do
    query =
      from(
        d in StakingPoolsDelegator,
        select: %{
          :staking_address_hash => fragment("DISTINCT ON (?) ?", d.staking_address_hash, d.staking_address_hash),
          :snapshotted_reward_ratio => d.snapshotted_reward_ratio,
          :snapshotted_stake_amount => d.snapshotted_stake_amount
        },
        where: d.staking_address_hash != d.address_hash and d.snapshotted_stake_amount > 0
      )

    query
    |> Repo.all()
  end

  def staking_pool_snapshotted_inactive_delegators_count(staking_address_hash) do
    query =
      from(
        d in StakingPoolsDelegator,
        where:
          d.staking_address_hash == ^staking_address_hash and
            d.snapshotted_stake_amount > 0 and
            d.is_active != true,
        select: fragment("count(*)")
      )

    query
    |> Repo.one()
  end

  def staking_pool_delegator(staking_address_hash, address_hash) do
    Repo.get_by(StakingPoolsDelegator,
      staking_address_hash: staking_address_hash,
      address_hash: address_hash,
      is_deleted: false
    )
  end

  def get_total_staked_and_ordered(""), do: nil

  def get_total_staked_and_ordered(address_hash) when is_binary(address_hash) do
    StakingPoolsDelegator
    |> where([delegator], delegator.address_hash == ^address_hash and not delegator.is_deleted)
    |> select([delegator], %{
      stake_amount: coalesce(sum(delegator.stake_amount), 0),
      ordered_withdraw: coalesce(sum(delegator.ordered_withdraw), 0)
    })
    |> Repo.one()
  end

  def get_total_staked_and_ordered(_), do: nil

  defp with_decompiled_code_flag(query, _hash, false), do: query

  defp with_decompiled_code_flag(query, hash, true) do
    has_decompiled_code_query =
      from(decompiled_contract in DecompiledSmartContract,
        where: decompiled_contract.address_hash == ^hash,
        limit: 1,
        select: %{has_decompiled_code?: not is_nil(decompiled_contract.address_hash)}
      )

    from(
      address in query,
      left_join: decompiled_code in subquery(has_decompiled_code_query),
      select_merge: %{has_decompiled_code?: decompiled_code.has_decompiled_code?}
    )
  end

  defp decode_params(params, types) do
    params
    |> Base.decode16!(case: :mixed)
    |> TypeDecoder.decode_raw(types)
  end

  def get_token_type(hash) do
    query =
      from(
        token in Token,
        where: token.contract_address_hash == ^hash,
        select: token.type
      )

    Repo.one(query)
  end

  @doc """
  Checks if an `t:Explorer.Chain.Address.t/0` with the given `hash` exists.

  Returns `:ok` if found

      iex> {:ok, %Explorer.Chain.Address{hash: hash}} = Explorer.Chain.create_address(
      ...>   %{hash: "0x5aaeb6053f3e94c9b9a09f33669435e7ef1beaed"}
      ...> )
      iex> Explorer.Chain.check_address_exists(hash)
      :ok

  Returns `:not_found` if not found

      iex> {:ok, hash} = Explorer.Chain.string_to_address_hash("0x5aaeb6053f3e94c9b9a09f33669435e7ef1beaed")
      iex> Explorer.Chain.check_address_exists(hash)
      :not_found

  """
  @spec check_address_exists(Hash.Address.t()) :: :ok | :not_found
  def check_address_exists(address_hash) do
    address_hash
    |> address_exists?()
    |> boolean_to_check_result()
  end

  @doc """
  Checks if an `t:Explorer.Chain.Address.t/0` with the given `hash` exists.

  Returns `true` if found

      iex> {:ok, %Explorer.Chain.Address{hash: hash}} = Explorer.Chain.create_address(
      ...>   %{hash: "0x5aaeb6053f3e94c9b9a09f33669435e7ef1beaed"}
      ...> )
      iex> Explorer.Chain.address_exists?(hash)
      true

  Returns `false` if not found

      iex> {:ok, hash} = Explorer.Chain.string_to_address_hash("0x5aaeb6053f3e94c9b9a09f33669435e7ef1beaed")
      iex> Explorer.Chain.address_exists?(hash)
      false

  """
  @spec address_exists?(Hash.Address.t()) :: boolean()
  def address_exists?(address_hash) do
    query =
      from(
        address in Address,
        where: address.hash == ^address_hash
      )

    Repo.exists?(query)
  end

  @doc """
  Checks if it exists an `t:Explorer.Chain.Address.t/0` that has the provided
  `t:Explorer.Chain.Address.t/0` `hash` and a contract.

  Returns `:ok` if found and `:not_found` otherwise.
  """
  @spec check_contract_address_exists(Hash.Address.t()) :: :ok | :not_found
  def check_contract_address_exists(address_hash) do
    address_hash
    |> contract_address_exists?()
    |> boolean_to_check_result()
  end

  @doc """
  Checks if it exists an `t:Explorer.Chain.Address.t/0` that has the provided
  `t:Explorer.Chain.Address.t/0` `hash` and a contract.

  Returns `true` if found and `false` otherwise.
  """
  @spec contract_address_exists?(Hash.Address.t()) :: boolean()
  def contract_address_exists?(address_hash) do
    query =
      from(
        address in Address,
        where: address.hash == ^address_hash and not is_nil(address.contract_code)
      )

    Repo.exists?(query)
  end

  @doc """
  Checks if it exists a `t:Explorer.Chain.DecompiledSmartContract.t/0` for the
  `t:Explorer.Chain.Address.t/0` with the provided `hash` and with the provided version.

  Returns `:ok` if found and `:not_found` otherwise.
  """
  @spec check_decompiled_contract_exists(Hash.Address.t(), String.t()) :: :ok | :not_found
  def check_decompiled_contract_exists(address_hash, version) do
    address_hash
    |> decompiled_contract_exists?(version)
    |> boolean_to_check_result()
  end

  @doc """
  Checks if it exists a `t:Explorer.Chain.DecompiledSmartContract.t/0` for the
  `t:Explorer.Chain.Address.t/0` with the provided `hash` and with the provided version.

  Returns `true` if found and `false` otherwise.
  """
  @spec decompiled_contract_exists?(Hash.Address.t(), String.t()) :: boolean()
  def decompiled_contract_exists?(address_hash, version) do
    query =
      from(contract in DecompiledSmartContract,
        where: contract.address_hash == ^address_hash and contract.decompiler_version == ^version
      )

    Repo.exists?(query)
  end

  @doc """
  Checks if it exists a verified `t:Explorer.Chain.SmartContract.t/0` for the
  `t:Explorer.Chain.Address.t/0` with the provided `hash`.

  Returns `:ok` if found and `:not_found` otherwise.
  """
  @spec check_verified_smart_contract_exists(Hash.Address.t()) :: :ok | :not_found
  def check_verified_smart_contract_exists(address_hash) do
    address_hash
    |> verified_smart_contract_exists?()
    |> boolean_to_check_result()
  end

  @doc """
  Checks if it exists a verified `t:Explorer.Chain.SmartContract.t/0` for the
  `t:Explorer.Chain.Address.t/0` with the provided `hash`.

  Returns `true` if found and `false` otherwise.
  """
  @spec verified_smart_contract_exists?(Hash.Address.t()) :: boolean()
  def verified_smart_contract_exists?(address_hash) do
    query =
      from(
        smart_contract in SmartContract,
        where: smart_contract.address_hash == ^address_hash
      )

    Repo.exists?(query)
  end

  @doc """
  Checks if a `t:Explorer.Chain.Transaction.t/0` with the given `hash` exists.

  Returns `:ok` if found

      iex> %Transaction{hash: hash} = insert(:transaction)
      iex> Explorer.Chain.check_transaction_exists(hash)
      :ok

  Returns `:not_found` if not found

      iex> {:ok, hash} = Explorer.Chain.string_to_transaction_hash(
      ...>   "0x9fc76417374aa880d4449a1f7f31ec597f00b1f6f3dd2d66f4c9c6c445836d8b"
      ...> )
      iex> Explorer.Chain.check_transaction_exists(hash)
      :not_found
  """
  @spec check_transaction_exists(Hash.Full.t()) :: :ok | :not_found
  def check_transaction_exists(hash) do
    hash
    |> transaction_exists?()
    |> boolean_to_check_result()
  end

  @doc """
  Checks if a `t:Explorer.Chain.Transaction.t/0` with the given `hash` exists.

  Returns `true` if found

      iex> %Transaction{hash: hash} = insert(:transaction)
      iex> Explorer.Chain.transaction_exists?(hash)
      true

  Returns `false` if not found

      iex> {:ok, hash} = Explorer.Chain.string_to_transaction_hash(
      ...>   "0x9fc76417374aa880d4449a1f7f31ec597f00b1f6f3dd2d66f4c9c6c445836d8b"
      ...> )
      iex> Explorer.Chain.transaction_exists?(hash)
      false
  """
  @spec transaction_exists?(Hash.Full.t()) :: boolean()
  def transaction_exists?(hash) do
    query =
      from(
        transaction in Transaction,
        where: transaction.hash == ^hash
      )

    Repo.exists?(query)
  end

  @doc """
  Checks if a `t:Explorer.Chain.Token.t/0` with the given `hash` exists.

  Returns `:ok` if found

      iex> address = insert(:address)
      iex> insert(:token, contract_address: address)
      iex> Explorer.Chain.check_token_exists(address.hash)
      :ok

  Returns `:not_found` if not found

      iex> {:ok, hash} = Explorer.Chain.string_to_address_hash("0x5aaeb6053f3e94c9b9a09f33669435e7ef1beaed")
      iex> Explorer.Chain.check_token_exists(hash)
      :not_found
  """
  @spec check_token_exists(Hash.Address.t()) :: :ok | :not_found
  def check_token_exists(hash) do
    hash
    |> token_exists?()
    |> boolean_to_check_result()
  end

  @doc """
  Checks if a `t:Explorer.Chain.Token.t/0` with the given `hash` exists.

  Returns `true` if found

      iex> address = insert(:address)
      iex> insert(:token, contract_address: address)
      iex> Explorer.Chain.token_exists?(address.hash)
      true

  Returns `false` if not found

      iex> {:ok, hash} = Explorer.Chain.string_to_address_hash("0x5aaeb6053f3e94c9b9a09f33669435e7ef1beaed")
      iex> Explorer.Chain.token_exists?(hash)
      false
  """
  @spec token_exists?(Hash.Address.t()) :: boolean()
  def token_exists?(hash) do
    query =
      from(
        token in Token,
        where: token.contract_address_hash == ^hash
      )

    Repo.exists?(query)
  end

  @doc """
  Checks if a `t:Explorer.Chain.TokenTransfer.t/0` with the given `hash` and `token_id` exists.

  Returns `:ok` if found

      iex> contract_address = insert(:address)
      iex> token_id = 10
      iex> insert(:token_transfer,
      ...>  from_address: contract_address,
      ...>  token_contract_address: contract_address,
      ...>  token_id: token_id
      ...> )
      iex> Explorer.Chain.check_erc721_token_instance_exists(token_id, contract_address.hash)
      :ok

  Returns `:not_found` if not found

      iex> {:ok, hash} = Explorer.Chain.string_to_address_hash("0x5aaeb6053f3e94c9b9a09f33669435e7ef1beaed")
      iex> Explorer.Chain.check_erc721_token_instance_exists(10, hash)
      :not_found
  """
  @spec check_erc721_token_instance_exists(binary() | non_neg_integer(), Hash.Address.t()) :: :ok | :not_found
  def check_erc721_token_instance_exists(token_id, hash) do
    token_id
    |> erc721_token_instance_exist?(hash)
    |> boolean_to_check_result()
  end

  @doc """
  Checks if a `t:Explorer.Chain.TokenTransfer.t/0` with the given `hash` and `token_id` exists.

  Returns `true` if found

      iex> contract_address = insert(:address)
      iex> token_id = 10
      iex> insert(:token_transfer,
      ...>  from_address: contract_address,
      ...>  token_contract_address: contract_address,
      ...>  token_id: token_id
      ...> )
      iex> Explorer.Chain.erc721_token_instance_exist?(token_id, contract_address.hash)
      true

  Returns `false` if not found

      iex> {:ok, hash} = Explorer.Chain.string_to_address_hash("0x5aaeb6053f3e94c9b9a09f33669435e7ef1beaed")
      iex> Explorer.Chain.erc721_token_instance_exist?(10, hash)
      false
  """
  @spec erc721_token_instance_exist?(binary() | non_neg_integer(), Hash.Address.t()) :: boolean()
  def erc721_token_instance_exist?(token_id, hash) do
    query =
      from(tt in TokenTransfer,
        where: tt.token_contract_address_hash == ^hash and tt.token_id == ^token_id
      )

    Repo.exists?(query)
  end

  defp boolean_to_check_result(true), do: :ok

  defp boolean_to_check_result(false), do: :not_found

  @doc """
  Fetches the first trace from the Parity trace URL.
  """
  def fetch_first_trace(transactions_params, json_rpc_named_arguments) do
    case EthereumJSONRPC.fetch_first_trace(transactions_params, json_rpc_named_arguments) do
      {:ok, [%{first_trace: first_trace, block_hash: block_hash, json_rpc_named_arguments: json_rpc_named_arguments}]} ->
        format_tx_first_trace(first_trace, block_hash, json_rpc_named_arguments)

      {:error, error} ->
        {:error, error}

      :ignore ->
        :ignore
    end
  end

  def combine_proxy_implementation_abi(proxy_address_hash, abi) when not is_nil(abi) do
    implementation_abi = get_implementation_abi_from_proxy(proxy_address_hash, abi)

    if Enum.empty?(implementation_abi), do: abi, else: implementation_abi ++ abi
  end

  def combine_proxy_implementation_abi(_, abi) when is_nil(abi) do
    []
  end

  def proxy_contract?(address_hash, abi) when not is_nil(abi) do
    implementation_method_abi =
      abi
      |> Enum.find(fn method ->
        Map.get(method, "name") == "implementation" ||
          master_copy_pattern?(method)
      end)

    if implementation_method_abi ||
         get_implementation_address_hash_eip_1967(address_hash) !== "0x0000000000000000000000000000000000000000",
       do: true,
       else: false
  end

  def proxy_contract?(_address_hash, abi) when is_nil(abi), do: false

  def gnosis_safe_contract?(abi) when not is_nil(abi) do
    implementation_method_abi =
      abi
      |> Enum.find(fn method ->
        master_copy_pattern?(method)
      end)

    if implementation_method_abi, do: true, else: false
  end

  def gnosis_safe_contract?(abi) when is_nil(abi), do: false

  def get_implementation_address_hash(proxy_address_hash, abi)
      when not is_nil(proxy_address_hash) and not is_nil(abi) do
    implementation_method_abi =
      abi
      |> Enum.find(fn method ->
        Map.get(method, "name") == "implementation" && Map.get(method, "stateMutability") == "view"
      end)

    master_copy_method_abi =
      abi
      |> Enum.find(fn method ->
        master_copy_pattern?(method)
      end)

    cond do
      implementation_method_abi ->
        get_implementation_address_hash_basic(proxy_address_hash, abi)

      master_copy_method_abi ->
        get_implementation_address_hash_from_master_copy_pattern(proxy_address_hash)

      true ->
        get_implementation_address_hash_eip_1967(proxy_address_hash)
    end
  end

  def get_implementation_address_hash(proxy_address_hash, abi) when is_nil(proxy_address_hash) or is_nil(abi) do
    nil
  end

  defp get_implementation_address_hash_eip_1967(proxy_address_hash) do
    json_rpc_named_arguments = Application.get_env(:explorer, :json_rpc_named_arguments)

    # https://eips.ethereum.org/EIPS/eip-1967
    storage_slot_logic_contract_address = "0x360894a13ba1a3210667c828492db98dca3e2076cc3735a920a3ca505d382bbc"

    {_status, implementation_address} =
      case Contract.eth_get_storage_at_request(
             proxy_address_hash,
             storage_slot_logic_contract_address,
             nil,
             json_rpc_named_arguments
           ) do
        {:ok, empty_address}
        when empty_address in ["0x", "0x0", "0x0000000000000000000000000000000000000000000000000000000000000000"] ->
          fetch_beacon_proxy_implementation(proxy_address_hash, json_rpc_named_arguments)

        {:ok, implementation_logic_address} ->
          {:ok, implementation_logic_address}

        {:error, _} ->
          {:ok, "0x"}
      end

    abi_decode_address_output(implementation_address)
  end

  # changes requested by https://github.com/blockscout/blockscout/issues/4770
  # for support BeaconProxy pattern
  defp fetch_beacon_proxy_implementation(proxy_address_hash, json_rpc_named_arguments) do
    # https://eips.ethereum.org/EIPS/eip-1967
    storage_slot_beacon_contract_address = "0xa3f0ad74e5423aebfd80d3ef4346578335a9a72aeaee59ff6cb3582b35133d50"

    implementation_method_abi = [
      %{
        "type" => "function",
        "stateMutability" => "view",
        "outputs" => [%{"type" => "address", "name" => "", "internalType" => "address"}],
        "name" => "implementation",
        "inputs" => []
      }
    ]

    case Contract.eth_get_storage_at_request(
           proxy_address_hash,
           storage_slot_beacon_contract_address,
           nil,
           json_rpc_named_arguments
         ) do
      {:ok, empty_address}
      when empty_address in ["0x", "0x0", "0x0000000000000000000000000000000000000000000000000000000000000000"] ->
        {:ok, "0x"}

      {:ok, beacon_contract_address} ->
        case beacon_contract_address
             |> abi_decode_address_output()
             |> get_implementation_address_hash_basic(implementation_method_abi) do
          <<implementation_address::binary-size(42)>> ->
            {:ok, implementation_address}

          _ ->
            {:ok, beacon_contract_address}
        end

      {:error, _} ->
        {:ok, "0x"}
    end
  end

  defp get_implementation_address_hash_basic(proxy_address_hash, abi) do
    # 5c60da1b = keccak256(implementation())
    implementation_address =
      case Reader.query_contract(
             proxy_address_hash,
             abi,
             %{
               "5c60da1b" => []
             },
             false
           ) do
        %{"5c60da1b" => {:ok, [result]}} -> result
        _ -> nil
      end

    address_to_hex(implementation_address)
  end

  defp get_implementation_address_hash_from_master_copy_pattern(proxy_address_hash) do
    json_rpc_named_arguments = Application.get_env(:explorer, :json_rpc_named_arguments)

    master_copy_storage_pointer = "0x0"

    {:ok, implementation_address} =
      Contract.eth_get_storage_at_request(
        proxy_address_hash,
        master_copy_storage_pointer,
        nil,
        json_rpc_named_arguments
      )

    abi_decode_address_output(implementation_address)
  end

  defp master_copy_pattern?(method) do
    Map.get(method, "type") == "constructor" &&
      method
      |> Enum.find(fn item ->
        case item do
          {"inputs", inputs} ->
            master_copy_input?(inputs)

          _ ->
            false
        end
      end)
  end

  defp master_copy_input?(inputs) do
    inputs
    |> Enum.find(fn input ->
      Map.get(input, "name") == "_masterCopy"
    end)
  end

  defp abi_decode_address_output(nil), do: nil

  defp abi_decode_address_output("0x"), do: @burn_address_hash_str

  defp abi_decode_address_output(address) when is_binary(address) do
    if String.length(address) > 42 do
      "0x" <> String.slice(address, -40, 40)
    else
      address
    end
  end

  defp abi_decode_address_output(_), do: nil

  defp address_to_hex(address) do
    if address do
      if String.starts_with?(address, "0x") do
        address
      else
        "0x" <> Base.encode16(address, case: :lower)
      end
    end
  end

  def get_implementation_abi(implementation_address_hash_string) when not is_nil(implementation_address_hash_string) do
    case Chain.string_to_address_hash(implementation_address_hash_string) do
      {:ok, implementation_address_hash} ->
        implementation_smart_contract =
          implementation_address_hash
          |> Chain.address_hash_to_smart_contract()

        if implementation_smart_contract do
          implementation_smart_contract
          |> Map.get(:abi)
        else
          []
        end

      _ ->
        []
    end
  end

  def get_implementation_abi(implementation_address_hash_string) when is_nil(implementation_address_hash_string) do
    []
  end

  def get_implementation_abi_from_proxy(proxy_address_hash, abi)
      when not is_nil(proxy_address_hash) and not is_nil(abi) do
    implementation_address_hash_string = get_implementation_address_hash(proxy_address_hash, abi)
    get_implementation_abi(implementation_address_hash_string)
  end

  def get_implementation_abi_from_proxy(proxy_address_hash, abi) when is_nil(proxy_address_hash) or is_nil(abi) do
    []
  end

  defp format_tx_first_trace(first_trace, block_hash, json_rpc_named_arguments) do
    {:ok, to_address_hash} =
      if Map.has_key?(first_trace, :to_address_hash) do
        Chain.string_to_address_hash(first_trace.to_address_hash)
      else
        {:ok, nil}
      end

    {:ok, from_address_hash} = Chain.string_to_address_hash(first_trace.from_address_hash)

    {:ok, created_contract_address_hash} =
      if Map.has_key?(first_trace, :created_contract_address_hash) do
        Chain.string_to_address_hash(first_trace.created_contract_address_hash)
      else
        {:ok, nil}
      end

    {:ok, transaction_hash} = Chain.string_to_transaction_hash(first_trace.transaction_hash)

    {:ok, call_type} =
      if Map.has_key?(first_trace, :call_type) do
        CallType.load(first_trace.call_type)
      else
        {:ok, nil}
      end

    {:ok, type} = Type.load(first_trace.type)

    {:ok, input} =
      if Map.has_key?(first_trace, :input) do
        Data.cast(first_trace.input)
      else
        {:ok, nil}
      end

    {:ok, output} =
      if Map.has_key?(first_trace, :output) do
        Data.cast(first_trace.output)
      else
        {:ok, nil}
      end

    {:ok, created_contract_code} =
      if Map.has_key?(first_trace, :created_contract_code) do
        Data.cast(first_trace.created_contract_code)
      else
        {:ok, nil}
      end

    {:ok, init} =
      if Map.has_key?(first_trace, :init) do
        Data.cast(first_trace.init)
      else
        {:ok, nil}
      end

    block_index =
      get_block_index(%{
        transaction_index: first_trace.transaction_index,
        transaction_hash: first_trace.transaction_hash,
        block_number: first_trace.block_number,
        json_rpc_named_arguments: json_rpc_named_arguments
      })

    value = %Wei{value: Decimal.new(first_trace.value)}

    first_trace_formatted =
      first_trace
      |> Map.merge(%{
        block_index: block_index,
        block_hash: block_hash,
        call_type: call_type,
        to_address_hash: to_address_hash,
        created_contract_address_hash: created_contract_address_hash,
        from_address_hash: from_address_hash,
        input: input,
        output: output,
        created_contract_code: created_contract_code,
        init: init,
        transaction_hash: transaction_hash,
        type: type,
        value: value
      })

    {:ok, [first_trace_formatted]}
  end

  defp get_block_index(%{
         transaction_index: transaction_index,
         transaction_hash: transaction_hash,
         block_number: block_number,
         json_rpc_named_arguments: json_rpc_named_arguments
       }) do
    if transaction_index == 0 do
      0
    else
      {:ok, traces} = fetch_block_internal_transactions([block_number], json_rpc_named_arguments)

      sorted_traces =
        traces
        |> Enum.sort_by(&{&1.transaction_index, &1.index})
        |> Enum.with_index()

      {_, block_index} =
        sorted_traces
        |> Enum.find({nil, -1}, fn {trace, _} ->
          trace.transaction_index == transaction_index &&
            trace.transaction_hash == transaction_hash
        end)

      block_index
    end
  end

  defp find_block_timestamp(number) do
    Block
    |> where([b], b.number == ^number)
    |> select([b], b.timestamp)
    |> limit(1)
    |> Repo.one()
  end

  def total_gas(gas_items) do
    gas_items
    |> Enum.reduce(Decimal.new(0), fn gas_item, acc ->
      if gas_item.total_gas, do: Decimal.add(acc, gas_item.total_gas), else: acc
    end)
  end

  def bridged_tokens_enabled? do
    eth_omni_bridge_mediator = Application.get_env(:block_scout_web, :eth_omni_bridge_mediator)
    bsc_omni_bridge_mediator = Application.get_env(:block_scout_web, :bsc_omni_bridge_mediator)

    (eth_omni_bridge_mediator && eth_omni_bridge_mediator !== "") ||
      (bsc_omni_bridge_mediator && bsc_omni_bridge_mediator !== "")
  end

  def bridged_tokens_eth_enabled? do
    eth_omni_bridge_mediator = Application.get_env(:block_scout_web, :eth_omni_bridge_mediator)

    eth_omni_bridge_mediator && eth_omni_bridge_mediator !== ""
  end

  def bridged_tokens_bsc_enabled? do
    bsc_omni_bridge_mediator = Application.get_env(:block_scout_web, :bsc_omni_bridge_mediator)

    bsc_omni_bridge_mediator && bsc_omni_bridge_mediator !== ""
  end

  def chain_id_display_name(nil), do: ""

  def chain_id_display_name(chain_id) do
    chain_id_int =
      if is_integer(chain_id) do
        chain_id
      else
        chain_id
        |> Decimal.to_integer()
      end

    case chain_id_int do
      1 -> "eth"
      56 -> "bsc"
      _ -> ""
    end
  end

  @spec is_active_validator?(Address.t()) :: boolean()
  def is_active_validator?(address_hash) do
    now = Timex.now()

    one_hour_before =
      now
      |> Timex.shift(hours: -1)

    query =
      from(
        b in Block,
        where: b.miner_hash == ^address_hash,
        where: b.inserted_at >= ^one_hour_before
      )

    Repo.exists?(query)
  end

  @spec get_token_transfer_type(TokenTransfer.t()) ::
          :token_burning | :token_minting | :token_spawning | :token_transfer
  def get_token_transfer_type(transfer) do
    {:ok, burn_address_hash} = Chain.string_to_address_hash(@burn_address_hash_str)

    cond do
      transfer.to_address_hash == burn_address_hash && transfer.from_address_hash !== burn_address_hash ->
        :token_burning

      transfer.to_address_hash !== burn_address_hash && transfer.from_address_hash == burn_address_hash ->
        :token_minting

      transfer.to_address_hash == burn_address_hash && transfer.from_address_hash == burn_address_hash ->
        :token_spawning

      true ->
        :token_transfer
    end
  end

  @spec get_token_icon_url_by(String.t(), String.t()) :: String.t() | nil
  def get_token_icon_url_by(chain_id, address_hash) do
    chain_name =
      case chain_id do
        "1" ->
          "ethereum"

        "99" ->
          "poa"

        "100" ->
          "xdai"

        _ ->
          nil
      end

    if chain_name do
      try_url =
        "https://raw.githubusercontent.com/trustwallet/assets/master/blockchains/#{chain_name}/assets/#{address_hash}/logo.png"

      try_url
    else
      nil
    end
  end

  defp from_block(options) do
    Keyword.get(options, :from_block) || nil
  end

  def to_block(options) do
    Keyword.get(options, :to_block) || nil
  end

  def convert_date_to_min_block(date_str) do
    date_format = "%Y-%m-%d"

    {:ok, date} =
      date_str
      |> Timex.parse(date_format, :strftime)

    {:ok, day_before} =
      date
      |> Timex.shift(days: -1)
      |> Timex.format(date_format, :strftime)

    convert_date_to_max_block(day_before)
  end

  def convert_date_to_max_block(date) do
    query =
      from(block in Block,
        where: fragment("DATE(timestamp) = TO_DATE(?, 'YYYY-MM-DD')", ^date),
        select: max(block.number)
      )

    query
    |> Repo.one()
  end

  def address_to_rewards(address_hash, options \\ []) when is_list(options) do
    paging_options = Keyword.get(options, :paging_options, @default_paging_options)

    if Application.get_env(:block_scout_web, BlockScoutWeb.Chain)[:has_emission_funds] do
      address_hash
      |> Reward.fetch_emission_rewards_tuples(paging_options)
    else
      []
    end
  end
end<|MERGE_RESOLUTION|>--- conflicted
+++ resolved
@@ -3992,11 +3992,7 @@
 
     attrs =
       attrs
-<<<<<<< HEAD
-      |> Helper.add_contract_code_md5(attrs.address_hash)
-=======
       |> Helper.add_contract_code_md5()
->>>>>>> f3f0bdc9
 
     smart_contract_changeset =
       new_contract
@@ -4191,18 +4187,6 @@
       _ -> %{:verified_contract => nil, :additional_sources => nil}
     end
   end
-<<<<<<< HEAD
-
-  def get_address_verified_twin_contract(address_hash) do
-    case Repo.get(Address, address_hash) do
-      nil ->
-        %{:verified_contract => nil, :additional_sources => nil}
-
-      target_address ->
-        target_address_hash = target_address.hash
-        contract_code = target_address.contract_code
-=======
->>>>>>> f3f0bdc9
 
   def get_address_verified_twin_contract(%Explorer.Chain.Hash{} = address_hash) do
     with target_address <- Repo.get(Address, address_hash),
@@ -4210,21 +4194,10 @@
          %{contract_code: %Chain.Data{bytes: contract_code_bytes}} <- target_address do
       target_address_hash = target_address.hash
 
-<<<<<<< HEAD
-            verified_contract_twin_query =
-              from(
-                smart_contract in SmartContract,
-                where: smart_contract.contract_code_md5 == ^contract_code_md5,
-                where: smart_contract.address_hash != ^target_address_hash,
-                select: smart_contract,
-                limit: 1
-              )
-=======
       contract_code_md5 =
         Base.encode16(:crypto.hash(:md5, "\\x" <> Base.encode16(contract_code_bytes, case: :lower)),
           case: :lower
         )
->>>>>>> f3f0bdc9
 
       verified_contract_twin_query =
         from(
