--- conflicted
+++ resolved
@@ -1285,17 +1285,6 @@
 
         query =
           cond do
-<<<<<<< HEAD
-            address_query != nil ->
-              basic_query
-              |> union(^address_query)
-
-            tx_query != nil ->
-              basic_query
-              |> union(^tx_query)
-
-            block_query != nil ->
-=======
             address_query ->
               basic_query
               |> union(^address_query)
@@ -1306,7 +1295,6 @@
               |> union(^block_query)
 
             block_query ->
->>>>>>> 1c262dc6
               basic_query
               |> union(^block_query)
 
@@ -4351,29 +4339,18 @@
 
   defp page_search_results(query, %PagingOptions{key: nil}), do: query
 
-<<<<<<< HEAD
-  defp page_search_results(query, %PagingOptions{
-         key: {_address_hash, _tx_hash, _block_hash, holder_count, name, inserted_at, _type}
-=======
   # credo:disable-for-next-line
   defp page_search_results(query, %PagingOptions{
          key: {_address_hash, _tx_hash, _block_hash, holder_count, name, inserted_at, item_type}
->>>>>>> 1c262dc6
        }) do
     where(
       query,
       [item],
-<<<<<<< HEAD
-      item.holder_count < ^holder_count or
-        (item.holder_count == ^holder_count and item.name >= ^name) or
-        (item.holder_count == ^holder_count and item.name == ^name and item.inserted_at < ^inserted_at)
-=======
       (item.holder_count < ^holder_count and item.type == ^item_type) or
         (item.holder_count == ^holder_count and item.name > ^name and item.type == ^item_type) or
         (item.holder_count == ^holder_count and item.name == ^name and item.inserted_at < ^inserted_at and
            item.type == ^item_type) or
         item.type != ^item_type
->>>>>>> 1c262dc6
     )
   end
 
