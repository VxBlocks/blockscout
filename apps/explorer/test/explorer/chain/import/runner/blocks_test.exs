defmodule Explorer.Chain.Import.Runner.BlocksTest do
  use Explorer.DataCase

  import Ecto.Query, only: [from: 2, select: 2, where: 2]

  import Explorer.Chain.Import.RunnerCase, only: [insert_address_with_token_balances: 1, update_holder_count!: 2]

  alias Ecto.Multi
  alias Explorer.Chain.Import.Runner.{Blocks, Transactions}
<<<<<<< HEAD
  alias Explorer.Chain.{Address, Block, Log, TokenTransfer, Transaction}
  alias Explorer.{Chain, Repo}
=======
  alias Explorer.Chain.{Address, Block, InternalTransaction, Log, Transaction, TokenTransfer}
  alias Explorer.Chain
  alias Explorer.Repo
>>>>>>> e254047d

  describe "run/1" do
    setup do
      miner = insert(:address)
      block = params_for(:block, consensus: true, miner_hash: miner.hash)

      timestamp = DateTime.utc_now()
      options = %{timestamps: %{inserted_at: timestamp, updated_at: timestamp}}

      %{consensus_block: block, options: options}
    end

    test "derive_transaction_forks replaces hash on conflicting (uncle_hash, index)", %{
      consensus_block: %{hash: block_hash, miner_hash: miner_hash, number: block_number},
      options: options
    } do
      consensus_block = insert(:block, %{hash: block_hash, number: block_number})

      transaction =
        :transaction
        |> insert()
        |> with_block(consensus_block)

      block_params =
        params_for(:block, hash: block_hash, miner_hash: miner_hash, number: block_number, consensus: false)

      %Ecto.Changeset{valid?: true, changes: block_changes} = Block.changeset(%Block{}, block_params)
      changes_list = [block_changes]

      assert Repo.aggregate(from(transaction in Transaction, where: is_nil(transaction.block_number)), :count, :hash) ==
               0

      assert count(Transaction.Fork) == 0

      # re-org consensus_block to uncle

      assert {:ok, %{derive_transaction_forks: [_]}} =
               Multi.new()
               |> Blocks.run(changes_list, options)
               |> Repo.transaction()

      assert Repo.aggregate(where(Block, consensus: false), :count, :number) == 1

      assert Repo.aggregate(from(transaction in Transaction, where: is_nil(transaction.block_number)), :count, :hash) ==
               1

      assert count(Transaction.Fork) == 1

      non_consensus_transaction = Repo.get(Transaction, transaction.hash)
      non_consensus_block = Repo.get(Block, block_hash)

      # Make it consensus again
      new_consensus_block =
        non_consensus_block
        |> Block.changeset(%{consensus: true})
        |> Repo.update!()

      with_block(non_consensus_transaction, new_consensus_block)

      ctid = Repo.one!(from(transaction_fork in Transaction.Fork, select: "ctid"))

      assert Repo.aggregate(from(transaction in Transaction, where: is_nil(transaction.block_number)), :count, :hash) ==
               0

      assert {:ok, %{derive_transaction_forks: []}} =
               Multi.new()
               |> Blocks.run(changes_list, options)
               |> Repo.transaction()

      assert Repo.one!(from(transaction_fork in Transaction.Fork, select: "ctid")) == ctid,
             "Tuple was written even though it is not distinct"
    end

    test "delete_address_current_token_balances deletes rows with matching block number when consensus is true",
         %{consensus_block: %{number: block_number} = block, options: options} do
      %Address.CurrentTokenBalance{address_hash: address_hash, token_contract_address_hash: token_contract_address_hash} =
        insert(:address_current_token_balance, block_number: block_number)

      assert count(Address.CurrentTokenBalance) == 1

      assert {:ok,
              %{
                delete_address_current_token_balances: [
                  %{address_hash: ^address_hash, token_contract_address_hash: ^token_contract_address_hash}
                ]
              }} = run_block_consensus_change(block, true, options)

      assert count(Address.CurrentTokenBalance) == 0
    end

    test "delete_address_current_token_balances does not delete rows with matching block number when consensus is false",
         %{consensus_block: %{number: block_number} = block, options: options} do
      %Address.CurrentTokenBalance{} = insert(:address_current_token_balance, block_number: block_number)

      count = 1

      assert count(Address.CurrentTokenBalance) == count

      assert {:ok,
              %{
                delete_address_current_token_balances: []
              }} = run_block_consensus_change(block, false, options)

      assert count(Address.CurrentTokenBalance) == count
    end

    test "remove_nonconsensus_data deletes token transfer rows with matching block number when new consensus block is inserted",
         %{consensus_block: %{number: block_number} = block, options: options} do
      insert(:block, number: block_number, consensus: true)

      %TokenTransfer{transaction_hash: transaction_hash, log_index: log_index} =
        insert(:token_transfer, block_number: block_number, transaction: insert(:transaction))

      assert count(TokenTransfer) == 1

      assert {:ok,
              %{
                remove_nonconsensus_data: %{
                  token_transfers: [
                    %{transaction_hash: ^transaction_hash, log_index: ^log_index}
                  ]
                }
              }} = run_block_consensus_change(block, true, options)

      assert count(TokenTransfer) == 0
    end

    test "remove_nonconsensus_data does not delete token transfer rows with matching block number when new consensus block wasn't inserted",
         %{consensus_block: %{number: block_number} = block, options: options} do
      insert(:token_transfer, block_number: block_number, transaction: insert(:transaction))

      count = 1

      assert count(TokenTransfer) == count

      assert {:ok,
              %{
                remove_nonconsensus_data: %{
                  token_transfers: []
                }
              }} = run_block_consensus_change(block, false, options)

      assert count(TokenTransfer) == count
    end

    test "remove_nonconsensus_data deletes nonconsensus logs", %{
      consensus_block: %{number: block_number} = block,
      options: options
    } do
      old_block = insert(:block, number: block_number, consensus: true)
      forked_transaction = :transaction |> insert() |> with_block(old_block)
      %Log{transaction_hash: hash, index: index} = insert(:log, transaction: forked_transaction)

      assert count(Log) == 1

      assert {:ok,
              %{
                remove_nonconsensus_data: %{
                  logs: [
                    %{transaction_hash: ^hash, index: ^index}
                  ]
                }
              }} = run_block_consensus_change(block, true, options)

      assert count(Log) == 0
    end

    test "remove_nonconsensus_data deletes nonconsensus internal transactions", %{
      consensus_block: %{number: block_number} = block,
      options: options
    } do
      old_block = insert(:block, number: block_number, consensus: true)
      forked_transaction = :transaction |> insert() |> with_block(old_block)

      %InternalTransaction{index: index, transaction_hash: hash} =
        insert(:internal_transaction, index: 0, transaction: forked_transaction)

      assert count(InternalTransaction) == 1

      assert {:ok,
              %{
                remove_nonconsensus_data: %{
                  internal_transactions: [
                    %{transaction_hash: ^hash, index: ^index}
                  ]
                }
              }} = run_block_consensus_change(block, true, options)

      assert count(InternalTransaction) == 0
    end

    test "derive_address_current_token_balances inserts rows if there is an address_token_balance left for the rows deleted by delete_address_current_token_balances",
         %{consensus_block: %{number: block_number} = block, options: options} do
      token = insert(:token)
      token_contract_address_hash = token.contract_address_hash

      %Address{hash: address_hash} =
        insert_address_with_token_balances(%{
          previous: %{value: 1},
          current: %{block_number: block_number, value: 2},
          token_contract_address_hash: token_contract_address_hash
        })

      # Token must exist with non-`nil` `holder_count` for `blocks_update_token_holder_counts` to update
      update_holder_count!(token_contract_address_hash, 1)

      assert count(Address.TokenBalance) == 2
      assert count(Address.CurrentTokenBalance) == 1

      previous_block_number = block_number - 1

      assert {:ok,
              %{
                delete_address_current_token_balances: [
                  %{
                    address_hash: ^address_hash,
                    token_contract_address_hash: ^token_contract_address_hash
                  }
                ],
                delete_address_token_balances: [
                  %{
                    address_hash: ^address_hash,
                    token_contract_address_hash: ^token_contract_address_hash,
                    block_number: ^block_number
                  }
                ],
                derive_address_current_token_balances: [
                  %{
                    address_hash: ^address_hash,
                    token_contract_address_hash: ^token_contract_address_hash,
                    block_number: ^previous_block_number
                  }
                ],
                # no updates because it both deletes and derives a holder
                blocks_update_token_holder_counts: []
              }} = run_block_consensus_change(block, true, options)

      assert count(Address.TokenBalance) == 1
      assert count(Address.CurrentTokenBalance) == 1

      previous_value = Decimal.new(1)

      assert %Address.CurrentTokenBalance{block_number: ^previous_block_number, value: ^previous_value} =
               Repo.get_by(Address.CurrentTokenBalance,
                 address_hash: address_hash,
                 token_contract_address_hash: token_contract_address_hash
               )
    end

    test "a non-holder reverting to a holder increases the holder_count",
         %{consensus_block: %{hash: block_hash, miner_hash: miner_hash, number: block_number}, options: options} do
      token = insert(:token)
      token_contract_address_hash = token.contract_address_hash

      non_holder_reverts_to_holder(%{
        current: %{block_number: block_number},
        token_contract_address_hash: token_contract_address_hash
      })

      # Token must exist with non-`nil` `holder_count` for `blocks_update_token_holder_counts` to update
      update_holder_count!(token_contract_address_hash, 0)

      block_params = params_for(:block, hash: block_hash, miner_hash: miner_hash, number: block_number, consensus: true)

      %Ecto.Changeset{valid?: true, changes: block_changes} = Block.changeset(%Block{}, block_params)
      changes_list = [block_changes]

      assert {:ok,
              %{
                blocks_update_token_holder_counts: [
                  %{
                    contract_address_hash: ^token_contract_address_hash,
                    holder_count: 1
                  }
                ]
              }} =
               Multi.new()
               |> Blocks.run(changes_list, options)
               |> Repo.transaction()
    end

    test "a holder reverting to a non-holder decreases the holder_count",
         %{consensus_block: %{hash: block_hash, miner_hash: miner_hash, number: block_number}, options: options} do
      token = insert(:token)
      token_contract_address_hash = token.contract_address_hash

      holder_reverts_to_non_holder(%{
        current: %{block_number: block_number},
        token_contract_address_hash: token_contract_address_hash
      })

      # Token must exist with non-`nil` `holder_count` for `blocks_update_token_holder_counts` to update
      update_holder_count!(token_contract_address_hash, 1)

      block_params = params_for(:block, hash: block_hash, miner_hash: miner_hash, number: block_number, consensus: true)

      %Ecto.Changeset{valid?: true, changes: block_changes} = Block.changeset(%Block{}, block_params)
      changes_list = [block_changes]

      assert {:ok,
              %{
                blocks_update_token_holder_counts: [
                  %{
                    contract_address_hash: ^token_contract_address_hash,
                    holder_count: 0
                  }
                ]
              }} =
               Multi.new()
               |> Blocks.run(changes_list, options)
               |> Repo.transaction()
    end

    test "a non-holder becoming and a holder becoming while a holder becomes a non-holder cancels out and holder_count does not change",
         %{consensus_block: %{number: block_number} = block, options: options} do
      token = insert(:token)
      token_contract_address_hash = token.contract_address_hash

      non_holder_reverts_to_holder(%{
        current: %{block_number: block_number},
        token_contract_address_hash: token_contract_address_hash
      })

      holder_reverts_to_non_holder(%{
        current: %{block_number: block_number},
        token_contract_address_hash: token_contract_address_hash
      })

      # Token must exist with non-`nil` `holder_count` for `blocks_update_token_holder_counts` to update
      update_holder_count!(token_contract_address_hash, 1)

      assert {:ok,
              %{
                # cancels out to no change
                blocks_update_token_holder_counts: []
              }} = run_block_consensus_change(block, true, options)
    end

    # Regression test for https://github.com/poanetwork/blockscout/issues/1644
    test "discards neighbouring blocks if they aren't related to the current one because of reorg and/or import timeout",
         %{consensus_block: %{number: block_number, hash: block_hash, miner_hash: miner_hash}, options: options} do
      insert(:block, %{number: block_number, hash: block_hash})
      old_block1 = params_for(:block, miner_hash: miner_hash, parent_hash: block_hash, number: block_number + 1)

      new_block1 = params_for(:block, miner_hash: miner_hash, parent_hash: block_hash, number: block_number + 1)
      new_block2 = params_for(:block, miner_hash: miner_hash, parent_hash: new_block1.hash, number: block_number + 2)

      range = block_number..(block_number + 2)

      insert_block(new_block1, options)
      insert_block(new_block2, options)
      assert Chain.missing_block_number_ranges(range) == []

      insert_block(old_block1, options)
      assert Chain.missing_block_number_ranges(range) == [(block_number + 2)..(block_number + 2)]

      insert_block(new_block2, options)
      assert Chain.missing_block_number_ranges(range) == [(block_number + 1)..(block_number + 1)]

      insert_block(new_block1, options)
      assert Chain.missing_block_number_ranges(range) == []
    end

    # Regression test for https://github.com/poanetwork/blockscout/issues/1911
    test "forces block refetch if transaction is re-collated in a different block",
         %{consensus_block: %{number: block_number, hash: block_hash, miner_hash: miner_hash}, options: options} do
      insert(:block, %{number: block_number, hash: block_hash})
      new_block1 = params_for(:block, miner_hash: miner_hash, parent_hash: block_hash, number: block_number + 1)
      new_block2 = params_for(:block, miner_hash: miner_hash, parent_hash: new_block1.hash, number: block_number + 2)

      range = block_number..(block_number + 2)

      insert_block(new_block1, options)
      insert_block(new_block2, options)
      assert Chain.missing_block_number_ranges(range) == []

      trans_hash = transaction_hash()

      transaction1 = transaction_params_with_block([hash: trans_hash], new_block1)
      insert_transaction(transaction1, options)
      assert Chain.missing_block_number_ranges(range) == []

      transaction2 = transaction_params_with_block([hash: trans_hash], new_block2)
      insert_transaction(transaction2, options)
      assert Chain.missing_block_number_ranges(range) == [(block_number + 1)..(block_number + 1)]
    end
  end

  defp insert_block(block_params, options) do
    %Ecto.Changeset{valid?: true, changes: block_changes} = Block.changeset(%Block{}, block_params)

    Multi.new()
    |> Blocks.run([block_changes], options)
    |> Repo.transaction()
  end

  defp transaction_params_with_block(transaction_params, block_params) do
    params_for(:transaction, transaction_params)
    |> Map.merge(%{
      block_hash: block_params.hash,
      block_number: block_params.number,
      cumulative_gas_used: 50_000,
      error: nil,
      gas_used: 50_000,
      index: 0,
      from_address_hash: insert(:address).hash
    })
  end

  defp insert_transaction(transaction_params, options) do
    %Ecto.Changeset{valid?: true, changes: transaction_changes} =
      Transaction.changeset(%Transaction{}, transaction_params)

    Multi.new()
    |> Transactions.run([transaction_changes], options)
    |> Repo.transaction()
  end

  defp count(schema) do
    Repo.one!(select(schema, fragment("COUNT(*)")))
  end

  defp holder_reverts_to_non_holder(%{
         current: %{block_number: current_block_number},
         token_contract_address_hash: token_contract_address_hash
       }) do
    insert_address_with_token_balances(%{
      previous: %{value: 0},
      current: %{block_number: current_block_number, value: 1},
      token_contract_address_hash: token_contract_address_hash
    })
  end

  defp non_holder_reverts_to_holder(%{
         current: %{block_number: current_block_number},
         token_contract_address_hash: token_contract_address_hash
       }) do
    insert_address_with_token_balances(%{
      previous: %{value: 1},
      current: %{block_number: current_block_number, value: 0},
      token_contract_address_hash: token_contract_address_hash
    })
  end

  defp run_block_consensus_change(
         %{hash: block_hash, miner_hash: miner_hash, number: block_number},
         consensus,
         options
       ) do
    block_params =
      params_for(:block, hash: block_hash, miner_hash: miner_hash, number: block_number, consensus: consensus)

    %Ecto.Changeset{valid?: true, changes: block_changes} = Block.changeset(%Block{}, block_params)
    changes_list = [block_changes]

    Multi.new()
    |> Blocks.run(changes_list, options)
    |> Repo.transaction()
  end
end<|MERGE_RESOLUTION|>--- conflicted
+++ resolved
@@ -7,14 +7,8 @@
 
   alias Ecto.Multi
   alias Explorer.Chain.Import.Runner.{Blocks, Transactions}
-<<<<<<< HEAD
-  alias Explorer.Chain.{Address, Block, Log, TokenTransfer, Transaction}
+  alias Explorer.Chain.{Address, Block, InternalTransaction, Log, Transaction, TokenTransfer}
   alias Explorer.{Chain, Repo}
-=======
-  alias Explorer.Chain.{Address, Block, InternalTransaction, Log, Transaction, TokenTransfer}
-  alias Explorer.Chain
-  alias Explorer.Repo
->>>>>>> e254047d
 
   describe "run/1" do
     setup do
