--- conflicted
+++ resolved
@@ -1370,14 +1370,11 @@
     }
 
     test "with valid data" do
-<<<<<<< HEAD
       Ecto.Adapters.SQL.Sandbox.mode(Explorer.Repo, :auto)
 
-=======
       {:ok, first_topic} = Explorer.Chain.Hash.Full.cast(@first_topic_hex_string)
       {:ok, second_topic} = Explorer.Chain.Hash.Full.cast(@second_topic_hex_string)
       {:ok, third_topic} = Explorer.Chain.Hash.Full.cast(@third_topic_hex_string)
->>>>>>> ce735c12
       difficulty = Decimal.new(340_282_366_920_938_463_463_374_607_431_768_211_454)
       total_difficulty = Decimal.new(12_590_447_576_074_723_148_144_860_474_975_121_280_509)
       token_transfer_amount = Decimal.new(1_000_000_000_000_000_000)
