use Mix.Config

config :explorer,
  json_rpc_named_arguments: [
    transport: EthereumJSONRPC.HTTP,
    transport_options: [
      http: EthereumJSONRPC.HTTP.HTTPoison,
<<<<<<< HEAD
      url: System.get_env("ETHEREUM_JSONRPC_HTTP_URL") || "https://rpc.fuse.io",
      method_to_url: [
        eth_call: System.get_env("ETHEREUM_JSONRPC_TRACE_URL") || "https://explorer-node.fuse.io",
        eth_getBalance: System.get_env("ETHEREUM_JSONRPC_TRACE_URL") || "https://explorer-node.fuse.io",
        trace_replayTransaction: System.get_env("ETHEREUM_JSONRPC_TRACE_URL") || "https://explorer-node.fuse.io"
=======
      url: System.get_env("ETHEREUM_JSONRPC_HTTP_URL"),
      method_to_url: [
        eth_call: System.get_env("ETHEREUM_JSONRPC_TRACE_URL"),
        eth_getBalance: System.get_env("ETHEREUM_JSONRPC_TRACE_URL"),
        trace_replayTransaction: System.get_env("ETHEREUM_JSONRPC_TRACE_URL")
>>>>>>> cb2e17e3
      ],
      http_options: [recv_timeout: :timer.minutes(1), timeout: :timer.minutes(1), hackney: [pool: :ethereum_jsonrpc]]
    ],
    variant: EthereumJSONRPC.Parity
  ],
  subscribe_named_arguments: [
    transport: EthereumJSONRPC.WebSocket,
    transport_options: [
      web_socket: EthereumJSONRPC.WebSocket.WebSocketClient,
<<<<<<< HEAD
      url: System.get_env("ETHEREUM_JSONRPC_WS_URL") || "wss://explorer-node.fuse.io/ws"
=======
      url: System.get_env("ETHEREUM_JSONRPC_WS_URL")
>>>>>>> cb2e17e3
    ],
    variant: EthereumJSONRPC.Parity
  ]<|MERGE_RESOLUTION|>--- conflicted
+++ resolved
@@ -5,19 +5,11 @@
     transport: EthereumJSONRPC.HTTP,
     transport_options: [
       http: EthereumJSONRPC.HTTP.HTTPoison,
-<<<<<<< HEAD
       url: System.get_env("ETHEREUM_JSONRPC_HTTP_URL") || "https://rpc.fuse.io",
       method_to_url: [
         eth_call: System.get_env("ETHEREUM_JSONRPC_TRACE_URL") || "https://explorer-node.fuse.io",
         eth_getBalance: System.get_env("ETHEREUM_JSONRPC_TRACE_URL") || "https://explorer-node.fuse.io",
         trace_replayTransaction: System.get_env("ETHEREUM_JSONRPC_TRACE_URL") || "https://explorer-node.fuse.io"
-=======
-      url: System.get_env("ETHEREUM_JSONRPC_HTTP_URL"),
-      method_to_url: [
-        eth_call: System.get_env("ETHEREUM_JSONRPC_TRACE_URL"),
-        eth_getBalance: System.get_env("ETHEREUM_JSONRPC_TRACE_URL"),
-        trace_replayTransaction: System.get_env("ETHEREUM_JSONRPC_TRACE_URL")
->>>>>>> cb2e17e3
       ],
       http_options: [recv_timeout: :timer.minutes(1), timeout: :timer.minutes(1), hackney: [pool: :ethereum_jsonrpc]]
     ],
@@ -27,11 +19,7 @@
     transport: EthereumJSONRPC.WebSocket,
     transport_options: [
       web_socket: EthereumJSONRPC.WebSocket.WebSocketClient,
-<<<<<<< HEAD
       url: System.get_env("ETHEREUM_JSONRPC_WS_URL") || "wss://explorer-node.fuse.io/ws"
-=======
-      url: System.get_env("ETHEREUM_JSONRPC_WS_URL")
->>>>>>> cb2e17e3
     ],
     variant: EthereumJSONRPC.Parity
   ]