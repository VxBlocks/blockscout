defmodule Explorer.Mixfile do
  use Mix.Project

  def project do
    [
      aliases: aliases(Mix.env()),
      app: :explorer,
      build_path: "../../_build",
      config_path: "../../config/config.exs",
      deps: deps(),
      deps_path: "../../deps",
      description: "Read-access to indexed block chain data.",
      dialyzer: [
        plt_add_deps: :transitive,
        plt_add_apps: ~w(ex_unit mix)a,
        ignore_warnings: "../../.dialyzer-ignore"
      ],
      elixir: "~> 1.10",
      elixirc_paths: elixirc_paths(Mix.env()),
      lockfile: "../../mix.lock",
      package: package(),
      preferred_cli_env: [
        credo: :test,
        dialyzer: :test
      ],
      start_permanent: Mix.env() == :prod,
      version: "0.0.1"
    ]
  end

  # Configuration for the OTP application.
  #
  # Type `mix help compile.app` for more information.
  def application do
    [
      mod: {Explorer.Application, []},
      extra_applications: extra_applications()
    ]
  end

  # Specifies which paths to compile per environment.
  defp elixirc_paths(:test), do: ["test/support" | elixirc_paths()]
  defp elixirc_paths(_), do: elixirc_paths()
  defp elixirc_paths, do: ["lib"]

  defp extra_applications,
    do: [
      :logger,
      :mix,
      :runtime_tools
    ]

  # Specifies your project dependencies.
  #
  # Type `mix help deps` for examples and options.
  defp deps do
    [
      {:bcrypt_elixir, "~> 1.0"},
      # benchmark optimizations
      {:benchee, "~> 0.13.1", only: :test},
      # CSV output for benchee
      {:benchee_csv, "~> 0.8.0", only: :test},
      {:bypass, "~> 1.0", only: :test},
      {:briefly, "~> 0.4", github: "CargoSense/briefly"},
      {:comeonin, "~> 4.0"},
      {:credo, "~> 1.5", only: :test, runtime: false},
      # For Absinthe to load data in batches
      {:dataloader, "~> 1.0.0"},
      {:decimal, "~> 1.0"},
      {:dialyxir, "~> 1.1", only: [:dev, :test], runtime: false},
      # `override: true` for `ex_machina` compatibility
      {:ecto, "~> 3.3", override: true},
      # Storing blockchain data and derived data in PostgreSQL.
      {:ecto_sql, "~> 3.3"},
      {:eth, git: "https://github.com/blockscout/eth.git", branch: "xdai"},
      # JSONRPC access to query smart contracts
      {:ethereum_jsonrpc, in_umbrella: true},
      # Data factory for testing
      {:ex_machina, "~> 2.3", only: [:test]},
      {:exvcr, "~> 0.10", only: :test},
      {:httpoison, "~> 1.6"},
      {:jason, "~> 1.0"},
      {:junit_formatter, ">= 0.0.0", only: [:test], runtime: false},
      # Log errors and application output to separate files
      {:logger_file_backend, "~> 0.0.10"},
      {:math, "~> 0.3.0"},
      {:mock, "~> 0.3.0", only: [:test], runtime: false},
      {:mox, "~> 0.4", only: [:test]},
<<<<<<< HEAD
      {:poison, "~> 4.0.1"},
      {:nimble_csv, "~> 1.1"},
=======
      {:poison, "~> 4.0"},
      {:nimble_csv, "~> 0.6.0"},
>>>>>>> f39af1c3
      {:postgrex, ">= 0.0.0"},
      # For compatibility with `prometheus_process_collector`, which hasn't been updated yet
      {:prometheus, "~> 4.0", override: true},
      # Prometheus metrics for query duration
      {:prometheus_ecto, "~> 1.4.3"},
      # bypass optional dependency
      {:plug_cowboy, "~> 2.2", only: [:dev, :test]},
      {:que, "~> 0.10.1"},
      {:sobelow, ">= 0.7.0", only: [:dev, :test], runtime: false},
      # Tracing
      {:spandex, "~> 3.0"},
      # `:spandex` integration with Datadog
      {:spandex_datadog, "~> 1.0"},
      # `:spandex` tracing of `:ecto`
      {:spandex_ecto, "~> 0.6.2"},
      # Attach `:prometheus_ecto` to `:ecto`
      {:telemetry, "~> 0.4.1"},
      # `Timex.Duration` for `Explorer.Counters.AverageBlockTime.average_block_time/0`
      {:timex, "~> 3.6"},
      {:con_cache, "~> 0.13"}
    ]
  end

  # Aliases are shortcuts or tasks specific to the current project.
  # For example, to create, migrate and run the seeds file at once:
  #
  #     $ mix ecto.setup
  #
  # See the documentation for `Mix` for more info on aliases.
  defp aliases(env) do
    [
      "ecto.setup": ["ecto.create", "ecto.migrate", "run priv/repo/seeds.exs"],
      "ecto.reset": ["ecto.drop", "ecto.setup"],
      test: ["ecto.create --quiet", "ecto.migrate", "test --no-start"]
    ] ++ env_aliases(env)
  end

  defp env_aliases(:dev), do: []

  defp env_aliases(_env) do
    [compile: "compile --warnings-as-errors"]
  end

  defp package do
    [
      maintainers: ["POA Networks Ltd."],
      licenses: ["GPL 3.0"],
      links: %{"GitHub" => "https://github.com/blockscout/blockscout"}
    ]
  end
end<|MERGE_RESOLUTION|>--- conflicted
+++ resolved
@@ -86,13 +86,8 @@
       {:math, "~> 0.3.0"},
       {:mock, "~> 0.3.0", only: [:test], runtime: false},
       {:mox, "~> 0.4", only: [:test]},
-<<<<<<< HEAD
       {:poison, "~> 4.0.1"},
       {:nimble_csv, "~> 1.1"},
-=======
-      {:poison, "~> 4.0"},
-      {:nimble_csv, "~> 0.6.0"},
->>>>>>> f39af1c3
       {:postgrex, ">= 0.0.0"},
       # For compatibility with `prometheus_process_collector`, which hasn't been updated yet
       {:prometheus, "~> 4.0", override: true},
