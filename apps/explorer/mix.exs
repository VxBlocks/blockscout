--- conflicted
+++ resolved
@@ -86,10 +86,7 @@
       {:math, "~> 0.3.0"},
       {:mock, "~> 0.3.0", only: [:test], runtime: false},
       {:mox, "~> 0.4", only: [:test]},
-<<<<<<< HEAD
-=======
       {:phoenix_html, "== 3.0.4"},
->>>>>>> f859545a
       {:poison, "~> 4.0.1"},
       {:nimble_csv, "~> 1.1"},
       {:postgrex, ">= 0.0.0"},
