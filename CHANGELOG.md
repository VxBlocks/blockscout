--- conflicted
+++ resolved
@@ -1,38 +1,4 @@
 ## Current
-
-## 1.3.14-beta
-
-### Features
-
-- [#1812](https://github.com/poanetwork/blockscout/pull/1812) - add pagination to addresses page
-- [#1920](https://github.com/poanetwork/blockscout/pull/1920) - fix: remove source code fields from list endpoint
-- [#1876](https://github.com/poanetwork/blockscout/pull/1876) - async calculate a count of blocks
-
-### Fixes
-
-- [#1917](https://github.com/poanetwork/blockscout/pull/1917) - Force block refetch if transaction is re-collated in a different block
-
-### Chore
-
-- [#1892](https://github.com/poanetwork/blockscout/pull/1892) - Remove temporary worker modules
-
-## 1.3.13-beta
-
-### Features
-
-- [#1933](https://github.com/poanetwork/blockscout/pull/1933) - add eth_BlockNumber json rpc method
-
-### Fixes
-
-- [#1875](https://github.com/poanetwork/blockscout/pull/1875) - fix: resolve false positive constructor arguments
-- [#1881](https://github.com/poanetwork/blockscout/pull/1881) - fix: store solc versions locally for performance
-- [#1898](https://github.com/poanetwork/blockscout/pull/1898) - check if the constructor has arguments before verifying constructor arguments
-
-## 1.3.12-beta
-
-Reverting of synchronous block counter, implemented in #1848
-
-## 1.3.11-beta
 
 ### Features
 - [#1726](https://github.com/poanetwork/blockscout/pull/2071) - Updated styles for the new smart contract page.
@@ -57,8 +23,6 @@
 - [#2012](https://github.com/poanetwork/blockscout/pull/2012) - make all pages pagination async
 - [#2064](https://github.com/poanetwork/blockscout/pull/2064) - feat: add fields to tx apis, small cleanups
 
-<<<<<<< HEAD
-=======
 ### Fixes
 - [#2082](https://github.com/poanetwork/blockscout/pull/2082) - dropdown styles, tooltip gap fix, 404 page added
 - [#2077](https://github.com/poanetwork/blockscout/pull/2077) - ui issues
@@ -155,7 +119,6 @@
 
 ### Features
 
->>>>>>> 07abad72
 - [#1815](https://github.com/poanetwork/blockscout/pull/1815) - Be able to search without prefix "0x"
 - [#1813](https://github.com/poanetwork/blockscout/pull/1813) - Add total blocks counter to the main page
 - [#1806](https://github.com/poanetwork/blockscout/pull/1806) - Verify contracts with a post request
